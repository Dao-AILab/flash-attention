--- conflicted
+++ resolved
@@ -145,7 +145,7 @@
         cc_flag += ["-gencode", f"arch=compute_{newest},code=compute_{newest}"]
 
     return cc_flag
-    
+
 
 def get_hip_version():
     return parse(torch.version.hip.split()[-1].rstrip('-').replace('-', '+'))
@@ -468,13 +468,8 @@
             cc_flag += ["-mllvm", "-amdgpu-coerce-illegal-types=1"]
 
         extra_compile_args = {
-<<<<<<< HEAD
-            "cxx": ["-O3", "-std=c++20"] + generator_flag,
-            "nvcc": cc_flag + generator_flag,
-=======
-            "cxx": ["-O3", "-std=c++17"] + generator_flag + maybe_hipify_v2_flag,
+            "cxx": ["-O3", "-std=c++20"] + generator_flag + maybe_hipify_v2_flag,
             "nvcc": cc_flag + generator_flag + maybe_hipify_v2_flag,
->>>>>>> 56fdf3e2
         }
 
         include_dirs = [
