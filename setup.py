# Copyright (c) 2023, Tri Dao.

import sys
import warnings
import os
import re
import ast
import glob
import shutil
from pathlib import Path
from packaging.version import parse, Version
import platform

from setuptools import setup, find_packages
import subprocess

import urllib.request
import urllib.error
from wheel.bdist_wheel import bdist_wheel as _bdist_wheel

import torch
from torch.utils.cpp_extension import (
    BuildExtension,
    CppExtension,
    CUDAExtension,
    CUDA_HOME,
    ROCM_HOME,
    IS_HIP_EXTENSION,
)


with open("README.md", "r", encoding="utf-8") as fh:
    long_description = fh.read()


# ninja build does not work unless include_dirs are abs path
this_dir = os.path.dirname(os.path.abspath(__file__))

BUILD_TARGET = os.environ.get("BUILD_TARGET", "auto")

if BUILD_TARGET == "auto":
    if IS_HIP_EXTENSION:
        IS_ROCM = True
    else:
        IS_ROCM = False
else:
    if BUILD_TARGET == "cuda":
        IS_ROCM = False
    elif BUILD_TARGET == "rocm":
        IS_ROCM = True

PACKAGE_NAME = "flash_attn"

BASE_WHEEL_URL = (
    "https://github.com/Dao-AILab/flash-attention/releases/download/{tag_name}/{wheel_name}"
)

# FORCE_BUILD: Force a fresh build locally, instead of attempting to find prebuilt wheels
# SKIP_CUDA_BUILD: Intended to allow CI to use a simple `python setup.py sdist` run to copy over raw files, without any cuda compilation
FORCE_BUILD = os.getenv("FLASH_ATTENTION_FORCE_BUILD", "FALSE") == "TRUE"
SKIP_CUDA_BUILD = os.getenv("FLASH_ATTENTION_SKIP_CUDA_BUILD", "FALSE") == "TRUE"
# For CI, we want the option to build with C++11 ABI since the nvcr images use C++11 ABI
FORCE_CXX11_ABI = os.getenv("FLASH_ATTENTION_FORCE_CXX11_ABI", "FALSE") == "TRUE"


def get_platform():
    """
    Returns the platform name as used in wheel filenames.
    """
    if sys.platform.startswith("linux"):
        return f'linux_{platform.uname().machine}'
    elif sys.platform == "darwin":
        mac_version = ".".join(platform.mac_ver()[0].split(".")[:2])
        return f"macosx_{mac_version}_x86_64"
    elif sys.platform == "win32":
        return "win_amd64"
    else:
        raise ValueError("Unsupported platform: {}".format(sys.platform))


def get_cuda_bare_metal_version(cuda_dir):
    raw_output = subprocess.check_output([cuda_dir + "/bin/nvcc", "-V"], universal_newlines=True)
    output = raw_output.split()
    release_idx = output.index("release") + 1
    bare_metal_version = parse(output[release_idx].split(",")[0])

    return raw_output, bare_metal_version


def check_if_cuda_home_none(global_option: str) -> None:
    if CUDA_HOME is not None:
        return
    # warn instead of error because user could be downloading prebuilt wheels, so nvcc won't be necessary
    # in that case.
    warnings.warn(
        f"{global_option} was requested, but nvcc was not found.  Are you sure your environment has nvcc available?  "
        "If you're installing within a container from https://hub.docker.com/r/pytorch/pytorch, "
        "only images whose names contain 'devel' will provide nvcc."
    )


def check_if_rocm_home_none(global_option: str) -> None:
    if ROCM_HOME is not None:
        return
    # warn instead of error because user could be downloading prebuilt wheels, so hipcc won't be necessary
    # in that case.
    warnings.warn(
        f"{global_option} was requested, but hipcc was not found."
    )


def append_nvcc_threads(nvcc_extra_args):
    nvcc_threads = os.getenv("NVCC_THREADS") or "4"
    return nvcc_extra_args + ["--threads", nvcc_threads]


def rename_cpp_to_cu(cpp_files):
    for entry in cpp_files:
        shutil.copy(entry, os.path.splitext(entry)[0] + ".cu")


def validate_and_update_archs(archs):
    # List of allowed architectures
    allowed_archs = ["native", "gfx90a", "gfx940", "gfx941", "gfx942"]

    # Validate if each element in archs is in allowed_archs
    assert all(
        arch in allowed_archs for arch in archs
    ), f"One of GPU archs of {archs} is invalid or not supported by Flash-Attention"


cmdclass = {}
ext_modules = []

# We want this even if SKIP_CUDA_BUILD because when we run python setup.py sdist we want the .hpp
# files included in the source distribution, in case the user compiles from source.
if IS_ROCM:
    subprocess.run(["git", "submodule", "update", "--init", "csrc/composable_kernel"])
else:
    subprocess.run(["git", "submodule", "update", "--init", "csrc/cutlass"])

if not SKIP_CUDA_BUILD and not IS_ROCM:
    print("\n\ntorch.__version__  = {}\n\n".format(torch.__version__))
    TORCH_MAJOR = int(torch.__version__.split(".")[0])
    TORCH_MINOR = int(torch.__version__.split(".")[1])

    # Check, if ATen/CUDAGeneratorImpl.h is found, otherwise use ATen/cuda/CUDAGeneratorImpl.h
    # See https://github.com/pytorch/pytorch/pull/70650
    generator_flag = []
    torch_dir = torch.__path__[0]
    if os.path.exists(os.path.join(torch_dir, "include", "ATen", "CUDAGeneratorImpl.h")):
        generator_flag = ["-DOLD_GENERATOR_PATH"]

    check_if_cuda_home_none("flash_attn")
    # Check, if CUDA11 is installed for compute capability 8.0
    cc_flag = []
    if CUDA_HOME is not None:
        _, bare_metal_version = get_cuda_bare_metal_version(CUDA_HOME)
        if bare_metal_version < Version("11.6"):
            raise RuntimeError(
                "FlashAttention is only supported on CUDA 11.6 and above.  "
                "Note: make sure nvcc has a supported version by running nvcc -V."
            )
    # cc_flag.append("-gencode")
    # cc_flag.append("arch=compute_75,code=sm_75")
    cc_flag.append("-gencode")
    cc_flag.append("arch=compute_80,code=sm_80")
    if CUDA_HOME is not None:
        if bare_metal_version >= Version("11.8"):
            cc_flag.append("-gencode")
            cc_flag.append("arch=compute_90,code=sm_90")

    # HACK: The compiler flag -D_GLIBCXX_USE_CXX11_ABI is set to be the same as
    # torch._C._GLIBCXX_USE_CXX11_ABI
    # https://github.com/pytorch/pytorch/blob/8472c24e3b5b60150096486616d98b7bea01500b/torch/utils/cpp_extension.py#L920
    if FORCE_CXX11_ABI:
        torch._C._GLIBCXX_USE_CXX11_ABI = True
    ext_modules.append(
        CUDAExtension(
            name="flash_attn_2_cuda",
            sources=[
                "csrc/flash_attn/flash_api.cpp",
                "csrc/flash_attn/src/flash_fwd_hdim32_fp16_sm80.cu",
                "csrc/flash_attn/src/flash_fwd_hdim32_bf16_sm80.cu",
                "csrc/flash_attn/src/flash_fwd_hdim64_fp16_sm80.cu",
                "csrc/flash_attn/src/flash_fwd_hdim64_bf16_sm80.cu",
                "csrc/flash_attn/src/flash_fwd_hdim96_fp16_sm80.cu",
                "csrc/flash_attn/src/flash_fwd_hdim96_bf16_sm80.cu",
                "csrc/flash_attn/src/flash_fwd_hdim128_fp16_sm80.cu",
                "csrc/flash_attn/src/flash_fwd_hdim128_bf16_sm80.cu",
                "csrc/flash_attn/src/flash_fwd_hdim160_fp16_sm80.cu",
                "csrc/flash_attn/src/flash_fwd_hdim160_bf16_sm80.cu",
                "csrc/flash_attn/src/flash_fwd_hdim192_fp16_sm80.cu",
                "csrc/flash_attn/src/flash_fwd_hdim192_bf16_sm80.cu",
                "csrc/flash_attn/src/flash_fwd_hdim224_fp16_sm80.cu",
                "csrc/flash_attn/src/flash_fwd_hdim224_bf16_sm80.cu",
                "csrc/flash_attn/src/flash_fwd_hdim256_fp16_sm80.cu",
                "csrc/flash_attn/src/flash_fwd_hdim256_bf16_sm80.cu",
                "csrc/flash_attn/src/flash_fwd_hdim32_fp16_causal_sm80.cu",
                "csrc/flash_attn/src/flash_fwd_hdim32_bf16_causal_sm80.cu",
                "csrc/flash_attn/src/flash_fwd_hdim64_fp16_causal_sm80.cu",
                "csrc/flash_attn/src/flash_fwd_hdim64_bf16_causal_sm80.cu",
                "csrc/flash_attn/src/flash_fwd_hdim96_fp16_causal_sm80.cu",
                "csrc/flash_attn/src/flash_fwd_hdim96_bf16_causal_sm80.cu",
                "csrc/flash_attn/src/flash_fwd_hdim128_fp16_causal_sm80.cu",
                "csrc/flash_attn/src/flash_fwd_hdim128_bf16_causal_sm80.cu",
                "csrc/flash_attn/src/flash_fwd_hdim160_fp16_causal_sm80.cu",
                "csrc/flash_attn/src/flash_fwd_hdim160_bf16_causal_sm80.cu",
                "csrc/flash_attn/src/flash_fwd_hdim192_fp16_causal_sm80.cu",
                "csrc/flash_attn/src/flash_fwd_hdim192_bf16_causal_sm80.cu",
                "csrc/flash_attn/src/flash_fwd_hdim224_fp16_causal_sm80.cu",
                "csrc/flash_attn/src/flash_fwd_hdim224_bf16_causal_sm80.cu",
                "csrc/flash_attn/src/flash_fwd_hdim256_fp16_causal_sm80.cu",
                "csrc/flash_attn/src/flash_fwd_hdim256_bf16_causal_sm80.cu",
                "csrc/flash_attn/src/flash_bwd_hdim32_fp16_sm80.cu",
                "csrc/flash_attn/src/flash_bwd_hdim32_bf16_sm80.cu",
                "csrc/flash_attn/src/flash_bwd_hdim64_fp16_sm80.cu",
                "csrc/flash_attn/src/flash_bwd_hdim64_bf16_sm80.cu",
                "csrc/flash_attn/src/flash_bwd_hdim96_fp16_sm80.cu",
                "csrc/flash_attn/src/flash_bwd_hdim96_bf16_sm80.cu",
                "csrc/flash_attn/src/flash_bwd_hdim128_fp16_sm80.cu",
                "csrc/flash_attn/src/flash_bwd_hdim128_bf16_sm80.cu",
                "csrc/flash_attn/src/flash_bwd_hdim160_fp16_sm80.cu",
                "csrc/flash_attn/src/flash_bwd_hdim160_bf16_sm80.cu",
                "csrc/flash_attn/src/flash_bwd_hdim192_fp16_sm80.cu",
                "csrc/flash_attn/src/flash_bwd_hdim192_bf16_sm80.cu",
                "csrc/flash_attn/src/flash_bwd_hdim224_fp16_sm80.cu",
                "csrc/flash_attn/src/flash_bwd_hdim224_bf16_sm80.cu",
                "csrc/flash_attn/src/flash_bwd_hdim256_fp16_sm80.cu",
                "csrc/flash_attn/src/flash_bwd_hdim256_bf16_sm80.cu",
                "csrc/flash_attn/src/flash_fwd_split_hdim32_fp16_sm80.cu",
                "csrc/flash_attn/src/flash_fwd_split_hdim32_bf16_sm80.cu",
                "csrc/flash_attn/src/flash_fwd_split_hdim64_fp16_sm80.cu",
                "csrc/flash_attn/src/flash_fwd_split_hdim64_bf16_sm80.cu",
                "csrc/flash_attn/src/flash_fwd_split_hdim96_fp16_sm80.cu",
                "csrc/flash_attn/src/flash_fwd_split_hdim96_bf16_sm80.cu",
                "csrc/flash_attn/src/flash_fwd_split_hdim128_fp16_sm80.cu",
                "csrc/flash_attn/src/flash_fwd_split_hdim128_bf16_sm80.cu",
                "csrc/flash_attn/src/flash_fwd_split_hdim160_fp16_sm80.cu",
                "csrc/flash_attn/src/flash_fwd_split_hdim160_bf16_sm80.cu",
                "csrc/flash_attn/src/flash_fwd_split_hdim192_fp16_sm80.cu",
                "csrc/flash_attn/src/flash_fwd_split_hdim192_bf16_sm80.cu",
                "csrc/flash_attn/src/flash_fwd_split_hdim224_fp16_sm80.cu",
                "csrc/flash_attn/src/flash_fwd_split_hdim224_bf16_sm80.cu",
                "csrc/flash_attn/src/flash_fwd_split_hdim256_fp16_sm80.cu",
                "csrc/flash_attn/src/flash_fwd_split_hdim256_bf16_sm80.cu",
                "csrc/flash_attn/src/flash_fwd_split_hdim32_fp16_causal_sm80.cu",
                "csrc/flash_attn/src/flash_fwd_split_hdim32_bf16_causal_sm80.cu",
                "csrc/flash_attn/src/flash_fwd_split_hdim64_fp16_causal_sm80.cu",
                "csrc/flash_attn/src/flash_fwd_split_hdim64_bf16_causal_sm80.cu",
                "csrc/flash_attn/src/flash_fwd_split_hdim96_fp16_causal_sm80.cu",
                "csrc/flash_attn/src/flash_fwd_split_hdim96_bf16_causal_sm80.cu",
                "csrc/flash_attn/src/flash_fwd_split_hdim128_fp16_causal_sm80.cu",
                "csrc/flash_attn/src/flash_fwd_split_hdim128_bf16_causal_sm80.cu",
                "csrc/flash_attn/src/flash_fwd_split_hdim160_fp16_causal_sm80.cu",
                "csrc/flash_attn/src/flash_fwd_split_hdim160_bf16_causal_sm80.cu",
                "csrc/flash_attn/src/flash_fwd_split_hdim192_fp16_causal_sm80.cu",
                "csrc/flash_attn/src/flash_fwd_split_hdim192_bf16_causal_sm80.cu",
                "csrc/flash_attn/src/flash_fwd_split_hdim224_fp16_causal_sm80.cu",
                "csrc/flash_attn/src/flash_fwd_split_hdim224_bf16_causal_sm80.cu",
                "csrc/flash_attn/src/flash_fwd_split_hdim256_fp16_causal_sm80.cu",
                "csrc/flash_attn/src/flash_fwd_split_hdim256_bf16_causal_sm80.cu",
            ],
            extra_compile_args={
                "cxx": ["-O3", "-std=c++17"] + generator_flag,
                "nvcc": append_nvcc_threads(
                    [
                        "-O3",
                        "-std=c++17",
                        "-U__CUDA_NO_HALF_OPERATORS__",
                        "-U__CUDA_NO_HALF_CONVERSIONS__",
                        "-U__CUDA_NO_HALF2_OPERATORS__",
                        "-U__CUDA_NO_BFLOAT16_CONVERSIONS__",
                        "--expt-relaxed-constexpr",
                        "--expt-extended-lambda",
                        "--use_fast_math",
                        # "--ptxas-options=-v",
                        # "--ptxas-options=-O2",
                        # "-lineinfo",
                        # "-DFLASHATTENTION_DISABLE_BACKWARD",
                        # "-DFLASHATTENTION_DISABLE_DROPOUT",
                        # "-DFLASHATTENTION_DISABLE_ALIBI",
                        # "-DFLASHATTENTION_DISABLE_SOFTCAP",
                        # "-DFLASHATTENTION_DISABLE_UNEVEN_K",
                        # "-DFLASHATTENTION_DISABLE_LOCAL",
                    ]
                    + generator_flag
                    + cc_flag
                ),
            },
            include_dirs=[
                Path(this_dir) / "csrc" / "flash_attn",
                Path(this_dir) / "csrc" / "flash_attn" / "src",
                Path(this_dir) / "csrc" / "cutlass" / "include",
            ],
        )
    )
elif not SKIP_CUDA_BUILD and IS_ROCM:
    ck_dir = "csrc/composable_kernel"

    #use codegen get code dispatch
    if not os.path.exists("./build"):
        os.makedirs("build")

    os.system(f"{sys.executable} {ck_dir}/example/ck_tile/01_fmha/generate.py -d fwd --output_dir build --receipt 2")
    os.system(f"{sys.executable} {ck_dir}/example/ck_tile/01_fmha/generate.py -d bwd --output_dir build --receipt 2")

    print("\n\ntorch.__version__  = {}\n\n".format(torch.__version__))
    TORCH_MAJOR = int(torch.__version__.split(".")[0])
    TORCH_MINOR = int(torch.__version__.split(".")[1])

    # Check, if ATen/CUDAGeneratorImpl.h is found, otherwise use ATen/cuda/CUDAGeneratorImpl.h
    # See https://github.com/pytorch/pytorch/pull/70650
    generator_flag = []
    torch_dir = torch.__path__[0]
    if os.path.exists(os.path.join(torch_dir, "include", "ATen", "CUDAGeneratorImpl.h")):
        generator_flag = ["-DOLD_GENERATOR_PATH"]

    check_if_rocm_home_none("flash_attn")
    cc_flag = []

    archs = os.getenv("GPU_ARCHS", "native").split(";")
    validate_and_update_archs(archs)

    cc_flag = [f"--offload-arch={arch}" for arch in archs]

    # HACK: The compiler flag -D_GLIBCXX_USE_CXX11_ABI is set to be the same as
    # torch._C._GLIBCXX_USE_CXX11_ABI
    # https://github.com/pytorch/pytorch/blob/8472c24e3b5b60150096486616d98b7bea01500b/torch/utils/cpp_extension.py#L920
    if FORCE_CXX11_ABI:
        torch._C._GLIBCXX_USE_CXX11_ABI = True

    sources = ["csrc/flash_attn_ck/flash_api.cpp",
               "csrc/flash_attn_ck/mha_bwd.cpp",
               "csrc/flash_attn_ck/mha_fwd.cpp",
               "csrc/flash_attn_ck/mha_varlen_bwd.cpp",
               "csrc/flash_attn_ck/mha_varlen_fwd.cpp"] + glob.glob(
        f"build/fmha_*wd*.cpp"
    )

    rename_cpp_to_cu(sources)

    renamed_sources = ["csrc/flash_attn_ck/flash_api.cu",
                       "csrc/flash_attn_ck/mha_bwd.cu",
                       "csrc/flash_attn_ck/mha_fwd.cu",
                       "csrc/flash_attn_ck/mha_varlen_bwd.cu",
                       "csrc/flash_attn_ck/mha_varlen_fwd.cu"] + glob.glob(f"build/fmha_*wd*.cu")
    extra_compile_args = {
        "cxx": ["-O3", "-std=c++17"] + generator_flag,
        "nvcc":
            [
                "-O3","-std=c++17",
                "-mllvm", "-enable-post-misched=0",
                "-DCK_TILE_FMHA_FWD_FAST_EXP2=1",
                "-fgpu-flush-denormals-to-zero",
                "-DCK_ENABLE_BF16",
                "-DCK_ENABLE_BF8",
                "-DCK_ENABLE_FP16",
                "-DCK_ENABLE_FP32",
                "-DCK_ENABLE_FP64",
                "-DCK_ENABLE_FP8",
                "-DCK_ENABLE_INT8",
                "-DCK_USE_XDL",
                "-DUSE_PROF_API=1",
                "-D__HIP_PLATFORM_HCC__=1",
                # "-DFLASHATTENTION_DISABLE_BACKWARD",
            ]
            + generator_flag
            + cc_flag
        ,
    }

    include_dirs = [
        Path(this_dir) / "csrc" / "composable_kernel" / "include",
        Path(this_dir) / "csrc" / "composable_kernel" / "library" / "include",
        Path(this_dir) / "csrc" / "composable_kernel" / "example" / "ck_tile" / "01_fmha",
    ]

    ext_modules.append(
        CUDAExtension(
            name="flash_attn_2_cuda",
            sources=renamed_sources,
            extra_compile_args=extra_compile_args,
            include_dirs=include_dirs,
        )
    )


def get_package_version():
    with open(Path(this_dir) / "flash_attn" / "__init__.py", "r") as f:
        version_match = re.search(r"^__version__\s*=\s*(.*)$", f.read(), re.MULTILINE)
    public_version = ast.literal_eval(version_match.group(1))
    local_version = os.environ.get("FLASH_ATTN_LOCAL_VERSION")
    if local_version:
        return f"{public_version}+{local_version}"
    else:
        return str(public_version)


def get_wheel_url():
    torch_version_raw = parse(torch.__version__)
<<<<<<< HEAD
=======
    # For CUDA 11, we only compile for CUDA 11.8, and for CUDA 12 we only compile for CUDA 12.3
    # to save CI time. Minor versions should be compatible.
    torch_cuda_version = parse("11.8") if torch_cuda_version.major == 11 else parse("12.3")
>>>>>>> 5f1ae4a3
    python_version = f"cp{sys.version_info.major}{sys.version_info.minor}"
    platform_name = get_platform()
    flash_version = get_package_version()
    torch_version = f"{torch_version_raw.major}.{torch_version_raw.minor}"
    cxx11_abi = str(torch._C._GLIBCXX_USE_CXX11_ABI).upper()

    if IS_ROCM:
        torch_hip_version = parse(torch.version.hip.split()[-1].rstrip('-').replace('-', '+'))
        hip_version = f"{torch_hip_version.major}{torch_hip_version.minor}"
        wheel_filename = f"{PACKAGE_NAME}-{flash_version}+rocm{hip_version}torch{torch_version}cxx11abi{cxx11_abi}-{python_version}-{python_version}-{platform_name}.whl"
    else:
        # Determine the version numbers that will be used to determine the correct wheel
        # We're using the CUDA version used to build torch, not the one currently installed
        # _, cuda_version_raw = get_cuda_bare_metal_version(CUDA_HOME)
        torch_cuda_version = parse(torch.version.cuda)
        # For CUDA 11, we only compile for CUDA 11.8, and for CUDA 12 we only compile for CUDA 12.2
        # to save CI time. Minor versions should be compatible.
        torch_cuda_version = parse("11.8") if torch_cuda_version.major == 11 else parse("12.2")
        # cuda_version = f"{cuda_version_raw.major}{cuda_version_raw.minor}"
        cuda_version = f"{torch_cuda_version.major}{torch_cuda_version.minor}"

        # Determine wheel URL based on CUDA version, torch version, python version and OS
        wheel_filename = f"{PACKAGE_NAME}-{flash_version}+cu{cuda_version}torch{torch_version}cxx11abi{cxx11_abi}-{python_version}-{python_version}-{platform_name}.whl"

    wheel_url = BASE_WHEEL_URL.format(tag_name=f"v{flash_version}", wheel_name=wheel_filename)

    return wheel_url, wheel_filename


class CachedWheelsCommand(_bdist_wheel):
    """
    The CachedWheelsCommand plugs into the default bdist wheel, which is ran by pip when it cannot
    find an existing wheel (which is currently the case for all flash attention installs). We use
    the environment parameters to detect whether there is already a pre-built version of a compatible
    wheel available and short-circuits the standard full build pipeline.
    """

    def run(self):
        if FORCE_BUILD:
            return super().run()

        wheel_url, wheel_filename = get_wheel_url()
        print("Guessing wheel URL: ", wheel_url)
        try:
            urllib.request.urlretrieve(wheel_url, wheel_filename)

            # Make the archive
            # Lifted from the root wheel processing command
            # https://github.com/pypa/wheel/blob/cf71108ff9f6ffc36978069acb28824b44ae028e/src/wheel/bdist_wheel.py#LL381C9-L381C85
            if not os.path.exists(self.dist_dir):
                os.makedirs(self.dist_dir)

            impl_tag, abi_tag, plat_tag = self.get_tag()
            archive_basename = f"{self.wheel_dist_name}-{impl_tag}-{abi_tag}-{plat_tag}"

            wheel_path = os.path.join(self.dist_dir, archive_basename + ".whl")
            print("Raw wheel path", wheel_path)
            os.rename(wheel_filename, wheel_path)
        except (urllib.error.HTTPError, urllib.error.URLError):
            print("Precompiled wheel not found. Building from source...")
            # If the wheel could not be downloaded, build from source
            super().run()


class NinjaBuildExtension(BuildExtension):
    def __init__(self, *args, **kwargs) -> None:
        # do not override env MAX_JOBS if already exists
        if not os.environ.get("MAX_JOBS"):
            import psutil

            # calculate the maximum allowed NUM_JOBS based on cores
            max_num_jobs_cores = max(1, os.cpu_count() // 2)

            # calculate the maximum allowed NUM_JOBS based on free memory
            free_memory_gb = psutil.virtual_memory().available / (1024 ** 3)  # free memory in GB
            max_num_jobs_memory = int(free_memory_gb / 9)  # each JOB peak memory cost is ~8-9GB when threads = 4

            # pick lower value of jobs based on cores vs memory metric to minimize oom and swap usage during compilation
            max_jobs = max(1, min(max_num_jobs_cores, max_num_jobs_memory))
            os.environ["MAX_JOBS"] = str(max_jobs)

        super().__init__(*args, **kwargs)


setup(
    name=PACKAGE_NAME,
    version=get_package_version(),
    packages=find_packages(
        exclude=(
            "build",
            "csrc",
            "include",
            "tests",
            "dist",
            "docs",
            "benchmarks",
            "flash_attn.egg-info",
        )
    ),
    author="Tri Dao",
    author_email="tri@tridao.me",
    description="Flash Attention: Fast and Memory-Efficient Exact Attention",
    long_description=long_description,
    long_description_content_type="text/markdown",
    url="https://github.com/Dao-AILab/flash-attention",
    classifiers=[
        "Programming Language :: Python :: 3",
        "License :: OSI Approved :: BSD License",
        "Operating System :: Unix",
    ],
    ext_modules=ext_modules,
    cmdclass={"bdist_wheel": CachedWheelsCommand, "build_ext": NinjaBuildExtension}
    if ext_modules
    else {
        "bdist_wheel": CachedWheelsCommand,
    },
    python_requires=">=3.8",
    install_requires=[
        "torch",
        "einops",
    ],
    setup_requires=[
        "packaging",
        "psutil",
        "ninja",
    ],
)<|MERGE_RESOLUTION|>--- conflicted
+++ resolved
@@ -399,12 +399,6 @@
 
 def get_wheel_url():
     torch_version_raw = parse(torch.__version__)
-<<<<<<< HEAD
-=======
-    # For CUDA 11, we only compile for CUDA 11.8, and for CUDA 12 we only compile for CUDA 12.3
-    # to save CI time. Minor versions should be compatible.
-    torch_cuda_version = parse("11.8") if torch_cuda_version.major == 11 else parse("12.3")
->>>>>>> 5f1ae4a3
     python_version = f"cp{sys.version_info.major}{sys.version_info.minor}"
     platform_name = get_platform()
     flash_version = get_package_version()
@@ -420,9 +414,9 @@
         # We're using the CUDA version used to build torch, not the one currently installed
         # _, cuda_version_raw = get_cuda_bare_metal_version(CUDA_HOME)
         torch_cuda_version = parse(torch.version.cuda)
-        # For CUDA 11, we only compile for CUDA 11.8, and for CUDA 12 we only compile for CUDA 12.2
+        # For CUDA 11, we only compile for CUDA 11.8, and for CUDA 12 we only compile for CUDA 12.3
         # to save CI time. Minor versions should be compatible.
-        torch_cuda_version = parse("11.8") if torch_cuda_version.major == 11 else parse("12.2")
+        torch_cuda_version = parse("11.8") if torch_cuda_version.major == 11 else parse("12.3")
         # cuda_version = f"{cuda_version_raw.major}{cuda_version_raw.minor}"
         cuda_version = f"{torch_cuda_version.major}{torch_cuda_version.minor}"
 
