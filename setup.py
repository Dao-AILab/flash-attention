# Copyright (c) 2023, Tri Dao.

import sys
import functools
import warnings
import os
import re
import ast
import glob
import shutil
from pathlib import Path
from packaging.version import parse, Version
import platform

from setuptools import setup, find_packages
import subprocess

import urllib.request
import urllib.error
from wheel.bdist_wheel import bdist_wheel as _bdist_wheel

import torch
from torch.utils.cpp_extension import (
    BuildExtension,
    CppExtension,
    CUDAExtension,
    CUDA_HOME,
    ROCM_HOME,
    IS_HIP_EXTENSION,
)


with open("README.md", "r", encoding="utf-8") as fh:
    long_description = fh.read()


# ninja build does not work unless include_dirs are abs path
this_dir = os.path.dirname(os.path.abspath(__file__))

BUILD_TARGET = os.environ.get("BUILD_TARGET", "auto")

if BUILD_TARGET == "auto":
    if IS_HIP_EXTENSION:
        IS_ROCM = True
    else:
        IS_ROCM = False
else:
    if BUILD_TARGET == "cuda":
        IS_ROCM = False
    elif BUILD_TARGET == "rocm":
        IS_ROCM = True

PACKAGE_NAME = "flash_attn"

BASE_WHEEL_URL = (
    "https://github.com/Dao-AILab/flash-attention/releases/download/{tag_name}/{wheel_name}"
)

# FORCE_BUILD: Force a fresh build locally, instead of attempting to find prebuilt wheels
# SKIP_CUDA_BUILD: Intended to allow CI to use a simple `python setup.py sdist` run to copy over raw files, without any cuda compilation
FORCE_BUILD = os.getenv("FLASH_ATTENTION_FORCE_BUILD", "FALSE") == "TRUE"
SKIP_CUDA_BUILD = os.getenv("FLASH_ATTENTION_SKIP_CUDA_BUILD", "FALSE") == "TRUE"
# For CI, we want the option to build with C++11 ABI since the nvcr images use C++11 ABI
FORCE_CXX11_ABI = os.getenv("FLASH_ATTENTION_FORCE_CXX11_ABI", "FALSE") == "TRUE"
USE_TRITON_ROCM = os.getenv("FLASH_ATTENTION_TRITON_AMD_ENABLE", "FALSE") == "TRUE"
SKIP_CK_BUILD = os.getenv("FLASH_ATTENTION_SKIP_CK_BUILD", "TRUE") == "TRUE" if USE_TRITON_ROCM else False

@functools.lru_cache(maxsize=None)
def cuda_archs() -> str:
    return os.getenv("FLASH_ATTN_CUDA_ARCHS", "80;90;100;110;120").split(";")


def get_platform():
    """
    Returns the platform name as used in wheel filenames.
    """
    if sys.platform.startswith("linux"):
        return f'linux_{platform.uname().machine}'
    elif sys.platform == "darwin":
        mac_version = ".".join(platform.mac_ver()[0].split(".")[:2])
        return f"macosx_{mac_version}_x86_64"
    elif sys.platform == "win32":
        return "win_amd64"
    else:
        raise ValueError("Unsupported platform: {}".format(sys.platform))


def get_cuda_bare_metal_version(cuda_dir):
    raw_output = subprocess.check_output([cuda_dir + "/bin/nvcc", "-V"], universal_newlines=True)
    output = raw_output.split()
    release_idx = output.index("release") + 1
    bare_metal_version = parse(output[release_idx].split(",")[0])

    return raw_output, bare_metal_version


def add_cuda_gencodes(cc_flag, archs, bare_metal_version):
    """
    Adds -gencode flags based on nvcc capabilities:
      - sm_80/90 (regular)
      - sm_100/120 on CUDA >= 12.8
      - Use 100f on CUDA >= 12.9 (Blackwell family-specific)
      - Map requested 110 -> 101 if CUDA < 13.0 (Thor rename)
      - Embed PTX for newest arch for forward compatibility
    """
    # Always-regular 80
    if "80" in archs:
        cc_flag += ["-gencode", "arch=compute_80,code=sm_80"]

    # Hopper 9.0 needs >= 11.8
    if bare_metal_version >= Version("11.8") and "90" in archs:
        cc_flag += ["-gencode", "arch=compute_90,code=sm_90"]

    # Blackwell 10.x requires >= 12.8
    if bare_metal_version >= Version("12.8"):
        if "100" in archs:
            # CUDA 12.9 introduced "family-specific" for Blackwell (100f)
            if bare_metal_version >= Version("12.9"):
                cc_flag += ["-gencode", "arch=compute_100f,code=sm_100"]
            else:
                cc_flag += ["-gencode", "arch=compute_100,code=sm_100"]

        if "120" in archs:
            # sm_120 is supported in CUDA 12.8/12.9+ toolkits
            if bare_metal_version >= Version("12.9"):
                cc_flag += ["-gencode", "arch=compute_120f,code=sm_120"]
            else:
                cc_flag += ["-gencode", "arch=compute_120,code=sm_120"]


        # Thor rename: 12.9 uses sm_101; 13.0+ uses sm_110
        if "110" in archs:
            if bare_metal_version >= Version("13.0"):
                cc_flag += ["-gencode", "arch=compute_110f,code=sm_110"]
            else:
                # Provide Thor support for CUDA 12.9 via sm_101
                if bare_metal_version >= Version("12.8"):
                    cc_flag += ["-gencode", "arch=compute_101,code=sm_101"]
                # else: no Thor support in older toolkits

    # PTX for newest requested arch (forward-compat)
    numeric = [a for a in archs if a.isdigit()]
    if numeric:
        newest = max(numeric, key=int)
        cc_flag += ["-gencode", f"arch=compute_{newest},code=compute_{newest}"]

    return cc_flag
    

def get_hip_version():
    return parse(torch.version.hip.split()[-1].rstrip('-').replace('-', '+'))


def check_if_cuda_home_none(global_option: str) -> None:
    if CUDA_HOME is not None:
        return
    # warn instead of error because user could be downloading prebuilt wheels, so nvcc won't be necessary
    # in that case.
    warnings.warn(
        f"{global_option} was requested, but nvcc was not found.  Are you sure your environment has nvcc available?  "
        "If you're installing within a container from https://hub.docker.com/r/pytorch/pytorch, "
        "only images whose names contain 'devel' will provide nvcc."
    )


def check_if_rocm_home_none(global_option: str) -> None:
    if ROCM_HOME is not None:
        return
    # warn instead of error because user could be downloading prebuilt wheels, so hipcc won't be necessary
    # in that case.
    warnings.warn(
        f"{global_option} was requested, but hipcc was not found."
    )


def append_nvcc_threads(nvcc_extra_args):
    nvcc_threads = os.getenv("NVCC_THREADS") or "4"
    return nvcc_extra_args + ["--threads", nvcc_threads]


def rename_cpp_to_cu(cpp_files):
    for entry in cpp_files:
        shutil.copy(entry, os.path.splitext(entry)[0] + ".cu")


def validate_and_update_archs(archs):
    # List of allowed architectures
    allowed_archs = ["native", "gfx90a", "gfx950", "gfx942"]

    # Validate if each element in archs is in allowed_archs
    assert all(
        arch in allowed_archs for arch in archs
    ), f"One of GPU archs of {archs} is invalid or not supported by Flash-Attention"


cmdclass = {}
ext_modules = []

# We want this even if SKIP_CUDA_BUILD because when we run python setup.py sdist we want the .hpp
# files included in the source distribution, in case the user compiles from source.
if os.path.isdir(".git"):
    if not SKIP_CK_BUILD:
        subprocess.run(["git", "submodule", "update", "--init", "csrc/composable_kernel"], check=True)
        subprocess.run(["git", "submodule", "update", "--init", "csrc/cutlass"], check=True)
else:
    if IS_ROCM:
        if not SKIP_CK_BUILD:
            assert (
                os.path.exists("csrc/composable_kernel/example/ck_tile/01_fmha/generate.py")
            ), "csrc/composable_kernel is missing, please use source distribution or git clone"
    else:
        assert (
            os.path.exists("csrc/cutlass/include/cutlass/cutlass.h")
        ), "csrc/cutlass is missing, please use source distribution or git clone"

if not SKIP_CUDA_BUILD and not IS_ROCM:
    print("\n\ntorch.__version__  = {}\n\n".format(torch.__version__))
    TORCH_MAJOR = int(torch.__version__.split(".")[0])
    TORCH_MINOR = int(torch.__version__.split(".")[1])

    check_if_cuda_home_none("flash_attn")
    # Check, if CUDA11 is installed for compute capability 8.0
    cc_flag = []
    if CUDA_HOME is not None:
        _, bare_metal_version = get_cuda_bare_metal_version(CUDA_HOME)
        if bare_metal_version < Version("11.7"):
            raise RuntimeError(
                "FlashAttention is only supported on CUDA 11.7 and above.  "
                "Note: make sure nvcc has a supported version by running nvcc -V."
            )
        # Build -gencode (regular + PTX + family-specific 'f' when available)
        add_cuda_gencodes(cc_flag, set(cuda_archs()), bare_metal_version)
    else:
        # No nvcc present; warnings already emitted above
        pass

    # HACK: The compiler flag -D_GLIBCXX_USE_CXX11_ABI is set to be the same as
    # torch._C._GLIBCXX_USE_CXX11_ABI
    # https://github.com/pytorch/pytorch/blob/8472c24e3b5b60150096486616d98b7bea01500b/torch/utils/cpp_extension.py#L920
    if FORCE_CXX11_ABI:
        torch._C._GLIBCXX_USE_CXX11_ABI = True

    nvcc_flags = [
    "-O3",
    "-std=c++17",
    "-U__CUDA_NO_HALF_OPERATORS__",
    "-U__CUDA_NO_HALF_CONVERSIONS__",
    "-U__CUDA_NO_HALF2_OPERATORS__",
    "-U__CUDA_NO_BFLOAT16_CONVERSIONS__",
    "--expt-relaxed-constexpr",
    "--expt-extended-lambda",
    "--use_fast_math",
    # "--ptxas-options=-v",
    # "--ptxas-options=-O2",
    # "-lineinfo",
    # "-DFLASHATTENTION_DISABLE_BACKWARD",
    # "-DFLASHATTENTION_DISABLE_DROPOUT",
    # "-DFLASHATTENTION_DISABLE_ALIBI",
    # "-DFLASHATTENTION_DISABLE_SOFTCAP",
    # "-DFLASHATTENTION_DISABLE_UNEVEN_K",
    # "-DFLASHATTENTION_DISABLE_LOCAL",
    ]

    compiler_c17_flag=["-O3", "-std=c++17"]
    # Add Windows-specific flags
    if sys.platform == "win32" and os.getenv('DISTUTILS_USE_SDK') == '1':
        nvcc_flags.extend(["-Xcompiler", "/Zc:__cplusplus"])
        compiler_c17_flag=["-O2", "/std:c++17", "/Zc:__cplusplus"]

    ext_modules.append(
        CUDAExtension(
            name="flash_attn_2_cuda",
            sources=[
                "csrc/flash_attn/flash_api.cpp",
                "csrc/flash_attn/src/flash_fwd_hdim32_fp16_sm80.cu",
                "csrc/flash_attn/src/flash_fwd_hdim32_bf16_sm80.cu",
                "csrc/flash_attn/src/flash_fwd_hdim64_fp16_sm80.cu",
                "csrc/flash_attn/src/flash_fwd_hdim64_bf16_sm80.cu",
                "csrc/flash_attn/src/flash_fwd_hdim96_fp16_sm80.cu",
                "csrc/flash_attn/src/flash_fwd_hdim96_bf16_sm80.cu",
                "csrc/flash_attn/src/flash_fwd_hdim128_fp16_sm80.cu",
                "csrc/flash_attn/src/flash_fwd_hdim128_bf16_sm80.cu",
                "csrc/flash_attn/src/flash_fwd_hdim192_fp16_sm80.cu",
                "csrc/flash_attn/src/flash_fwd_hdim192_bf16_sm80.cu",
                "csrc/flash_attn/src/flash_fwd_hdim256_fp16_sm80.cu",
                "csrc/flash_attn/src/flash_fwd_hdim256_bf16_sm80.cu",
                "csrc/flash_attn/src/flash_fwd_hdim32_fp16_causal_sm80.cu",
                "csrc/flash_attn/src/flash_fwd_hdim32_bf16_causal_sm80.cu",
                "csrc/flash_attn/src/flash_fwd_hdim64_fp16_causal_sm80.cu",
                "csrc/flash_attn/src/flash_fwd_hdim64_bf16_causal_sm80.cu",
                "csrc/flash_attn/src/flash_fwd_hdim96_fp16_causal_sm80.cu",
                "csrc/flash_attn/src/flash_fwd_hdim96_bf16_causal_sm80.cu",
                "csrc/flash_attn/src/flash_fwd_hdim128_fp16_causal_sm80.cu",
                "csrc/flash_attn/src/flash_fwd_hdim128_bf16_causal_sm80.cu",
                "csrc/flash_attn/src/flash_fwd_hdim192_fp16_causal_sm80.cu",
                "csrc/flash_attn/src/flash_fwd_hdim192_bf16_causal_sm80.cu",
                "csrc/flash_attn/src/flash_fwd_hdim256_fp16_causal_sm80.cu",
                "csrc/flash_attn/src/flash_fwd_hdim256_bf16_causal_sm80.cu",
                "csrc/flash_attn/src/flash_bwd_hdim32_fp16_sm80.cu",
                "csrc/flash_attn/src/flash_bwd_hdim32_bf16_sm80.cu",
                "csrc/flash_attn/src/flash_bwd_hdim64_fp16_sm80.cu",
                "csrc/flash_attn/src/flash_bwd_hdim64_bf16_sm80.cu",
                "csrc/flash_attn/src/flash_bwd_hdim96_fp16_sm80.cu",
                "csrc/flash_attn/src/flash_bwd_hdim96_bf16_sm80.cu",
                "csrc/flash_attn/src/flash_bwd_hdim128_fp16_sm80.cu",
                "csrc/flash_attn/src/flash_bwd_hdim128_bf16_sm80.cu",
                "csrc/flash_attn/src/flash_bwd_hdim192_fp16_sm80.cu",
                "csrc/flash_attn/src/flash_bwd_hdim192_bf16_sm80.cu",
                "csrc/flash_attn/src/flash_bwd_hdim256_fp16_sm80.cu",
                "csrc/flash_attn/src/flash_bwd_hdim256_bf16_sm80.cu",
                "csrc/flash_attn/src/flash_bwd_hdim32_fp16_causal_sm80.cu",
                "csrc/flash_attn/src/flash_bwd_hdim32_bf16_causal_sm80.cu",
                "csrc/flash_attn/src/flash_bwd_hdim64_fp16_causal_sm80.cu",
                "csrc/flash_attn/src/flash_bwd_hdim64_bf16_causal_sm80.cu",
                "csrc/flash_attn/src/flash_bwd_hdim96_fp16_causal_sm80.cu",
                "csrc/flash_attn/src/flash_bwd_hdim96_bf16_causal_sm80.cu",
                "csrc/flash_attn/src/flash_bwd_hdim128_fp16_causal_sm80.cu",
                "csrc/flash_attn/src/flash_bwd_hdim128_bf16_causal_sm80.cu",
                "csrc/flash_attn/src/flash_bwd_hdim192_fp16_causal_sm80.cu",
                "csrc/flash_attn/src/flash_bwd_hdim192_bf16_causal_sm80.cu",
                "csrc/flash_attn/src/flash_bwd_hdim256_fp16_causal_sm80.cu",
                "csrc/flash_attn/src/flash_bwd_hdim256_bf16_causal_sm80.cu",
                "csrc/flash_attn/src/flash_fwd_split_hdim32_fp16_sm80.cu",
                "csrc/flash_attn/src/flash_fwd_split_hdim32_bf16_sm80.cu",
                "csrc/flash_attn/src/flash_fwd_split_hdim64_fp16_sm80.cu",
                "csrc/flash_attn/src/flash_fwd_split_hdim64_bf16_sm80.cu",
                "csrc/flash_attn/src/flash_fwd_split_hdim96_fp16_sm80.cu",
                "csrc/flash_attn/src/flash_fwd_split_hdim96_bf16_sm80.cu",
                "csrc/flash_attn/src/flash_fwd_split_hdim128_fp16_sm80.cu",
                "csrc/flash_attn/src/flash_fwd_split_hdim128_bf16_sm80.cu",
                "csrc/flash_attn/src/flash_fwd_split_hdim192_fp16_sm80.cu",
                "csrc/flash_attn/src/flash_fwd_split_hdim192_bf16_sm80.cu",
                "csrc/flash_attn/src/flash_fwd_split_hdim256_fp16_sm80.cu",
                "csrc/flash_attn/src/flash_fwd_split_hdim256_bf16_sm80.cu",
                "csrc/flash_attn/src/flash_fwd_split_hdim32_fp16_causal_sm80.cu",
                "csrc/flash_attn/src/flash_fwd_split_hdim32_bf16_causal_sm80.cu",
                "csrc/flash_attn/src/flash_fwd_split_hdim64_fp16_causal_sm80.cu",
                "csrc/flash_attn/src/flash_fwd_split_hdim64_bf16_causal_sm80.cu",
                "csrc/flash_attn/src/flash_fwd_split_hdim96_fp16_causal_sm80.cu",
                "csrc/flash_attn/src/flash_fwd_split_hdim96_bf16_causal_sm80.cu",
                "csrc/flash_attn/src/flash_fwd_split_hdim128_fp16_causal_sm80.cu",
                "csrc/flash_attn/src/flash_fwd_split_hdim128_bf16_causal_sm80.cu",
                "csrc/flash_attn/src/flash_fwd_split_hdim192_fp16_causal_sm80.cu",
                "csrc/flash_attn/src/flash_fwd_split_hdim192_bf16_causal_sm80.cu",
                "csrc/flash_attn/src/flash_fwd_split_hdim256_fp16_causal_sm80.cu",
                "csrc/flash_attn/src/flash_fwd_split_hdim256_bf16_causal_sm80.cu",
            ],
            extra_compile_args={
<<<<<<< HEAD
                "cxx": ["-O3", "-std=c++17"] + generator_flag,
                "nvcc": append_nvcc_threads(
                    [
                        "-O3",
                        "-std=c++17",
                        "-U__CUDA_NO_HALF_OPERATORS__",
                        "-U__CUDA_NO_HALF_CONVERSIONS__",
                        "-U__CUDA_NO_HALF2_OPERATORS__",
                        "-U__CUDA_NO_BFLOAT16_CONVERSIONS__",
                        "--expt-relaxed-constexpr",
                        "--expt-extended-lambda",
                        "--use_fast_math",
                        # "--ptxas-options=-v",
                        # "--ptxas-options=-O2",
                         "-lineinfo",
                        # "-DFLASHATTENTION_DISABLE_BACKWARD",
                         "-DFLASHATTENTION_DISABLE_DROPOUT",
                         "-DFLASHATTENTION_DISABLE_ALIBI",
                         "-DFLASHATTENTION_DISABLE_SOFTCAP",
                         "-DFLASHATTENTION_DISABLE_UNEVEN_K",
                         "-DFLASHATTENTION_DISABLE_LOCAL",
                    ]
                    + generator_flag
                    + cc_flag
                ),
=======
                "cxx": compiler_c17_flag,
                "nvcc": append_nvcc_threads(nvcc_flags + cc_flag),
>>>>>>> add17563
            },
            include_dirs=[
                Path(this_dir) / "csrc" / "flash_attn",
                Path(this_dir) / "csrc" / "flash_attn" / "src",
                Path(this_dir) / "csrc" / "cutlass" / "include",
            ],
        )
    )
elif not SKIP_CUDA_BUILD and IS_ROCM:
    print("\n\ntorch.__version__  = {}\n\n".format(torch.__version__))
    TORCH_MAJOR = int(torch.__version__.split(".")[0])
    TORCH_MINOR = int(torch.__version__.split(".")[1])

    # Skips CK C++ extension compilation if using Triton Backend
    if not SKIP_CK_BUILD:
        ck_dir = "csrc/composable_kernel"

        #use codegen get code dispatch
        if not os.path.exists("./build"):
            os.makedirs("build")

        optdim = os.getenv("OPT_DIM", "32,64,128,256")
        subprocess.run([sys.executable, f"{ck_dir}/example/ck_tile/01_fmha/generate.py", "-d", "fwd", "--output_dir", "build", "--receipt", "2", "--optdim", optdim], check=True)
        subprocess.run([sys.executable, f"{ck_dir}/example/ck_tile/01_fmha/generate.py", "-d", "fwd_appendkv", "--output_dir", "build", "--receipt", "2", "--optdim", optdim], check=True)
        subprocess.run([sys.executable, f"{ck_dir}/example/ck_tile/01_fmha/generate.py", "-d", "fwd_splitkv", "--output_dir", "build", "--receipt", "2", "--optdim", optdim], check=True)
        subprocess.run([sys.executable, f"{ck_dir}/example/ck_tile/01_fmha/generate.py", "-d", "bwd", "--output_dir", "build", "--receipt", "2", "--optdim", optdim], check=True)

        # Check, if ATen/CUDAGeneratorImpl.h is found, otherwise use ATen/cuda/CUDAGeneratorImpl.h
        # See https://github.com/pytorch/pytorch/pull/70650
        generator_flag = []
        torch_dir = torch.__path__[0]
        if os.path.exists(os.path.join(torch_dir, "include", "ATen", "CUDAGeneratorImpl.h")):
            generator_flag = ["-DOLD_GENERATOR_PATH"]

        check_if_rocm_home_none("flash_attn")
        archs = os.getenv("GPU_ARCHS", "native").split(";")
        validate_and_update_archs(archs)

        if archs != ['native']:
            cc_flag = [f"--offload-arch={arch}" for arch in archs]
        else:
            arch = torch.cuda.get_device_properties("cuda").gcnArchName.split(":")[0]
            cc_flag = [f"--offload-arch={arch}"]

        # HACK: The compiler flag -D_GLIBCXX_USE_CXX11_ABI is set to be the same as
        # torch._C._GLIBCXX_USE_CXX11_ABI
        # https://github.com/pytorch/pytorch/blob/8472c24e3b5b60150096486616d98b7bea01500b/torch/utils/cpp_extension.py#L920
        if FORCE_CXX11_ABI:
            torch._C._GLIBCXX_USE_CXX11_ABI = True

        sources = ["csrc/flash_attn_ck/flash_api.cpp",
                "csrc/flash_attn_ck/flash_common.cpp",
                "csrc/flash_attn_ck/mha_bwd.cpp",
                "csrc/flash_attn_ck/mha_fwd_kvcache.cpp",
                "csrc/flash_attn_ck/mha_fwd.cpp",
                "csrc/flash_attn_ck/mha_varlen_bwd.cpp",
                "csrc/flash_attn_ck/mha_varlen_fwd.cpp"] + glob.glob(
            f"build/fmha_*wd*.cpp"
        )

        rename_cpp_to_cu(sources)

        renamed_sources = ["csrc/flash_attn_ck/flash_api.cu",
                        "csrc/flash_attn_ck/flash_common.cu",
                        "csrc/flash_attn_ck/mha_bwd.cu",
                        "csrc/flash_attn_ck/mha_fwd_kvcache.cu",
                        "csrc/flash_attn_ck/mha_fwd.cu",
                        "csrc/flash_attn_ck/mha_varlen_bwd.cu",
                        "csrc/flash_attn_ck/mha_varlen_fwd.cu"] + glob.glob(f"build/fmha_*wd*.cu")

        cc_flag += ["-O3","-std=c++17",
                    "-DCK_TILE_FMHA_FWD_FAST_EXP2=1",
                    "-fgpu-flush-denormals-to-zero",
                    "-DCK_ENABLE_BF16",
                    "-DCK_ENABLE_BF8",
                    "-DCK_ENABLE_FP16",
                    "-DCK_ENABLE_FP32",
                    "-DCK_ENABLE_FP64",
                    "-DCK_ENABLE_FP8",
                    "-DCK_ENABLE_INT8",
                    "-DCK_USE_XDL",
                    "-DUSE_PROF_API=1",
                    # "-DFLASHATTENTION_DISABLE_BACKWARD",
                    "-D__HIP_PLATFORM_HCC__=1"]

        cc_flag += [f"-DCK_TILE_FLOAT_TO_BFLOAT16_DEFAULT={os.environ.get('CK_TILE_FLOAT_TO_BFLOAT16_DEFAULT', 3)}"]

        # Imitate https://github.com/ROCm/composable_kernel/blob/c8b6b64240e840a7decf76dfaa13c37da5294c4a/CMakeLists.txt#L190-L214
        hip_version = get_hip_version()
        if hip_version > Version('5.5.00000'):
            cc_flag += ["-mllvm", "--lsr-drop-solution=1"]
        if hip_version > Version('5.7.23302'):
            cc_flag += ["-fno-offload-uniform-block"]
        if hip_version > Version('6.1.40090'):
            cc_flag += ["-mllvm", "-enable-post-misched=0"]
        if hip_version > Version('6.2.41132'):
            cc_flag += ["-mllvm", "-amdgpu-early-inline-all=true",
                        "-mllvm", "-amdgpu-function-calls=false"]
        if hip_version > Version('6.2.41133') and hip_version < Version('6.3.00000'):
            cc_flag += ["-mllvm", "-amdgpu-coerce-illegal-types=1"]

        extra_compile_args = {
            "cxx": ["-O3", "-std=c++17"] + generator_flag,
            "nvcc": cc_flag + generator_flag,
        }

        include_dirs = [
            Path(this_dir) / "csrc" / "composable_kernel" / "include",
            Path(this_dir) / "csrc" / "composable_kernel" / "library" / "include",
            Path(this_dir) / "csrc" / "composable_kernel" / "example" / "ck_tile" / "01_fmha",
        ]

        ext_modules.append(
            CUDAExtension(
                name="flash_attn_2_cuda",
                sources=renamed_sources,
                extra_compile_args=extra_compile_args,
                include_dirs=include_dirs,
            )
        )


def get_package_version():
    with open(Path(this_dir) / "flash_attn" / "__init__.py", "r") as f:
        version_match = re.search(r"^__version__\s*=\s*(.*)$", f.read(), re.MULTILINE)
    public_version = ast.literal_eval(version_match.group(1))
    local_version = os.environ.get("FLASH_ATTN_LOCAL_VERSION")
    if local_version:
        return f"{public_version}+{local_version}"
    else:
        return str(public_version)


def get_wheel_url():
    torch_version_raw = parse(torch.__version__)
    python_version = f"cp{sys.version_info.major}{sys.version_info.minor}"
    platform_name = get_platform()
    flash_version = get_package_version()
    torch_version = f"{torch_version_raw.major}.{torch_version_raw.minor}"
    cxx11_abi = str(torch._C._GLIBCXX_USE_CXX11_ABI).upper()

    if IS_ROCM:
        torch_hip_version = get_hip_version()
        hip_version = f"{torch_hip_version.major}{torch_hip_version.minor}"
        wheel_filename = f"{PACKAGE_NAME}-{flash_version}+rocm{hip_version}torch{torch_version}cxx11abi{cxx11_abi}-{python_version}-{python_version}-{platform_name}.whl"
    else:
        # Determine the version numbers that will be used to determine the correct wheel
        # We're using the CUDA version used to build torch, not the one currently installed
        # _, cuda_version_raw = get_cuda_bare_metal_version(CUDA_HOME)
        torch_cuda_version = parse(torch.version.cuda)
        # For CUDA 11, we only compile for CUDA 11.8, and for CUDA 12 we only compile for CUDA 12.3
        # to save CI time. Minor versions should be compatible.
        torch_cuda_version = parse("11.8") if torch_cuda_version.major == 11 else parse("12.3")
        # cuda_version = f"{cuda_version_raw.major}{cuda_version_raw.minor}"
        cuda_version = f"{torch_cuda_version.major}"

        # Determine wheel URL based on CUDA version, torch version, python version and OS
        wheel_filename = f"{PACKAGE_NAME}-{flash_version}+cu{cuda_version}torch{torch_version}cxx11abi{cxx11_abi}-{python_version}-{python_version}-{platform_name}.whl"

    wheel_url = BASE_WHEEL_URL.format(tag_name=f"v{flash_version}", wheel_name=wheel_filename)

    return wheel_url, wheel_filename


class CachedWheelsCommand(_bdist_wheel):
    """
    The CachedWheelsCommand plugs into the default bdist wheel, which is ran by pip when it cannot
    find an existing wheel (which is currently the case for all flash attention installs). We use
    the environment parameters to detect whether there is already a pre-built version of a compatible
    wheel available and short-circuits the standard full build pipeline.
    """

    def run(self):
        if FORCE_BUILD:
            return super().run()

        wheel_url, wheel_filename = get_wheel_url()
        print("Guessing wheel URL: ", wheel_url)
        try:
            urllib.request.urlretrieve(wheel_url, wheel_filename)

            # Make the archive
            # Lifted from the root wheel processing command
            # https://github.com/pypa/wheel/blob/cf71108ff9f6ffc36978069acb28824b44ae028e/src/wheel/bdist_wheel.py#LL381C9-L381C85
            if not os.path.exists(self.dist_dir):
                os.makedirs(self.dist_dir)

            impl_tag, abi_tag, plat_tag = self.get_tag()
            archive_basename = f"{self.wheel_dist_name}-{impl_tag}-{abi_tag}-{plat_tag}"

            wheel_path = os.path.join(self.dist_dir, archive_basename + ".whl")
            print("Raw wheel path", wheel_path)
            os.rename(wheel_filename, wheel_path)
        except (urllib.error.HTTPError, urllib.error.URLError):
            print("Precompiled wheel not found. Building from source...")
            # If the wheel could not be downloaded, build from source
            super().run()


class NinjaBuildExtension(BuildExtension):
    def __init__(self, *args, **kwargs) -> None:
        # do not override env MAX_JOBS if already exists
        if not os.environ.get("MAX_JOBS"):
            import psutil

            # calculate the maximum allowed NUM_JOBS based on cores
            max_num_jobs_cores = max(1, os.cpu_count() // 2)

            # calculate the maximum allowed NUM_JOBS based on free memory
            free_memory_gb = psutil.virtual_memory().available / (1024 ** 3)  # free memory in GB
            max_num_jobs_memory = int(free_memory_gb / 9)  # each JOB peak memory cost is ~8-9GB when threads = 4

            # pick lower value of jobs based on cores vs memory metric to minimize oom and swap usage during compilation
            max_jobs = max(1, min(max_num_jobs_cores, max_num_jobs_memory))
            os.environ["MAX_JOBS"] = str(max_jobs)

        super().__init__(*args, **kwargs)


setup(
    name=PACKAGE_NAME,
    version=get_package_version(),
    packages=find_packages(
        exclude=(
            "build",
            "csrc",
            "include",
            "tests",
            "dist",
            "docs",
            "benchmarks",
            "flash_attn.egg-info",
        )
    ),
    author="Tri Dao",
    author_email="tri@tridao.me",
    description="Flash Attention: Fast and Memory-Efficient Exact Attention",
    long_description=long_description,
    long_description_content_type="text/markdown",
    url="https://github.com/Dao-AILab/flash-attention",
    classifiers=[
        "Programming Language :: Python :: 3",
        "License :: OSI Approved :: BSD License",
        "Operating System :: Unix",
    ],
    ext_modules=ext_modules,
    cmdclass={"bdist_wheel": CachedWheelsCommand, "build_ext": NinjaBuildExtension}
    if ext_modules
    else {
        "bdist_wheel": CachedWheelsCommand,
    },
    python_requires=">=3.9",
    install_requires=[
        "torch",
        "einops",
    ],
    setup_requires=[
        "packaging",
        "psutil",
        "ninja",
    ],
)<|MERGE_RESOLUTION|>--- conflicted
+++ resolved
@@ -346,36 +346,8 @@
                 "csrc/flash_attn/src/flash_fwd_split_hdim256_bf16_causal_sm80.cu",
             ],
             extra_compile_args={
-<<<<<<< HEAD
-                "cxx": ["-O3", "-std=c++17"] + generator_flag,
-                "nvcc": append_nvcc_threads(
-                    [
-                        "-O3",
-                        "-std=c++17",
-                        "-U__CUDA_NO_HALF_OPERATORS__",
-                        "-U__CUDA_NO_HALF_CONVERSIONS__",
-                        "-U__CUDA_NO_HALF2_OPERATORS__",
-                        "-U__CUDA_NO_BFLOAT16_CONVERSIONS__",
-                        "--expt-relaxed-constexpr",
-                        "--expt-extended-lambda",
-                        "--use_fast_math",
-                        # "--ptxas-options=-v",
-                        # "--ptxas-options=-O2",
-                         "-lineinfo",
-                        # "-DFLASHATTENTION_DISABLE_BACKWARD",
-                         "-DFLASHATTENTION_DISABLE_DROPOUT",
-                         "-DFLASHATTENTION_DISABLE_ALIBI",
-                         "-DFLASHATTENTION_DISABLE_SOFTCAP",
-                         "-DFLASHATTENTION_DISABLE_UNEVEN_K",
-                         "-DFLASHATTENTION_DISABLE_LOCAL",
-                    ]
-                    + generator_flag
-                    + cc_flag
-                ),
-=======
                 "cxx": compiler_c17_flag,
                 "nvcc": append_nvcc_threads(nvcc_flags + cc_flag),
->>>>>>> add17563
             },
             include_dirs=[
                 Path(this_dir) / "csrc" / "flash_attn",
