--- conflicted
+++ resolved
@@ -206,6 +206,18 @@
     "--expt-relaxed-constexpr",
     "--expt-extended-lambda",
     "--use_fast_math",
+    "-Xfatbin",
+    "-compress-all",
+    "-compress-mode=size",
+    # "--ptxas-options=-v",
+    # "--ptxas-options=-O2",
+    # "-lineinfo",
+    # "-DFLASHATTENTION_DISABLE_BACKWARD",
+    # "-DFLASHATTENTION_DISABLE_DROPOUT",
+    # "-DFLASHATTENTION_DISABLE_ALIBI",
+    # "-DFLASHATTENTION_DISABLE_SOFTCAP",
+    # "-DFLASHATTENTION_DISABLE_UNEVEN_K",
+    # "-DFLASHATTENTION_DISABLE_LOCAL",
     ]
 
     compiler_c17_flag=["-O3", "-std=c++17"]
@@ -293,38 +305,8 @@
                 "csrc/flash_attn/src/flash_fwd_split_hdim256_bf16_causal_sm80.cu",
             ],
             extra_compile_args={
-<<<<<<< HEAD
                 "cxx": compiler_c17_flag,
                 "nvcc": append_nvcc_threads(nvcc_flags + cc_flag),
-=======
-                "cxx": ["-O3", "-std=c++17"],
-                "nvcc": append_nvcc_threads(
-                    [
-                        "-O3",
-                        "-std=c++17",
-                        "-U__CUDA_NO_HALF_OPERATORS__",
-                        "-U__CUDA_NO_HALF_CONVERSIONS__",
-                        "-U__CUDA_NO_HALF2_OPERATORS__",
-                        "-U__CUDA_NO_BFLOAT16_CONVERSIONS__",
-                        "--expt-relaxed-constexpr",
-                        "--expt-extended-lambda",
-                        "--use_fast_math",
-                        "-Xfatbin",
-                        "-compress-all",
-                        "-compress-mode=size",
-                        # "--ptxas-options=-v",
-                        # "--ptxas-options=-O2",
-                        # "-lineinfo",
-                        # "-DFLASHATTENTION_DISABLE_BACKWARD",
-                        # "-DFLASHATTENTION_DISABLE_DROPOUT",
-                        # "-DFLASHATTENTION_DISABLE_ALIBI",
-                        # "-DFLASHATTENTION_DISABLE_SOFTCAP",
-                        # "-DFLASHATTENTION_DISABLE_UNEVEN_K",
-                        # "-DFLASHATTENTION_DISABLE_LOCAL",
-                    ]
-                    + cc_flag
-                ),
->>>>>>> 8ba246f6
             },
             include_dirs=[
                 Path(this_dir) / "csrc" / "flash_attn",
