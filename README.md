# FlashAttention
This repository provides the official implementation of FlashAttention and
FlashAttention-2 from the
following papers.

<<<<<<< HEAD
This repository provides Customized FlashAttention based on the official implementation.
we have supported:
- FlashAttention-2 with QKHeadDim=32, VHeadDim=64
- FlashAttention-2 with QKHeadDim=64, VHeadDim=128
- FlashAttention-2 with QKHeadDim=96, VHeadDim=192
- FlashAttention-2 with QKHeadDim=128, VHeadDim=256
- FlashAttention-2 with QKHeadDim=192, VHeadDim=128

For headdim not supported, you can use the autotuner to generate the implementation. Details are in `autotuner.md`.
=======
## Performance of Customized FlashAttention
>>>>>>> 6e88a4da

We test the performance speedup compare to padding qk&v hidden_dim on A100.

We display CustomFlashAttention speedup using these parameters:

- (qk dim, v_dim): (32,64), (64,128), (128,256); qk hidden dimension 2048 (i.e. 64, 32 or 16 heads).
- Sequence length 512, 1k, 2k, 4k, 8k, 16k.
- Batch size set to 16k / seqlen.

### Speedup
![Custom-flash-attn](assets/Customflash2_a100_fwd_bwd_benchmark.png)


## Usage

Users can modify `headdim.json` before compile from source, to select the (dim_qk, dim_v) they needed. 
Or you can just leave `headdim.json` untouched, and compile all the supported config.

## Performance of Customized FlashAttention

We test the performance speedup compare to padding qk&v hidden_dim on A100.

We display CustomFlashAttention speedup using these parameters:

- (qk dim, v_dim): (32,64), (64,128), (128,256); qk hidden dimension 2048 (i.e. 64, 32 or 16 heads).
- Sequence length 512, 1k, 2k, 4k, 8k, 16k.
- Batch size set to 16k / seqlen.

### Speedup
![Custom-flash-attn](assets/Customflash2_a100_fwd_bwd_benchmark.png)

# FlashAttention
This repository provides the official implementation of FlashAttention and
FlashAttention-2 from the
following papers.

**FlashAttention: Fast and Memory-Efficient Exact Attention with IO-Awareness**  
Tri Dao, Daniel Y. Fu, Stefano Ermon, Atri Rudra, Christopher Ré  
Paper: https://arxiv.org/abs/2205.14135  
IEEE Spectrum [article](https://spectrum.ieee.org/mlperf-rankings-2022) about our submission to the MLPerf 2.0 benchmark using FlashAttention.
![FlashAttention](assets/flashattn_banner.jpg)

**FlashAttention-2: Faster Attention with Better Parallelism and Work Partitioning**  
Tri Dao

Paper: https://tridao.me/publications/flash2/flash2.pdf

![FlashAttention-2](assets/flashattention_logo.png)


## Usage

We've been very happy to see FlashAttention being widely adopted in such a short
time after its release. This [page](https://github.com/Dao-AILab/flash-attention/blob/main/usage.md)
contains a partial list of places where FlashAttention is being used.

FlashAttention and FlashAttention-2 are free to use and modify (see LICENSE).
Please cite and credit FlashAttention if you use it.


## FlashAttention-3 beta release
FlashAttention-3 is optimized for Hopper GPUs (e.g. H100). 

Blogpost: https://tridao.me/blog/2024/flash3/

Paper: https://tridao.me/publications/flash3/flash3.pdf

![FlashAttention-3 speedup on H100 80GB SXM5 with FP16](assets/flash3_fp16_fwd.png)

This is a beta release for testing / benchmarking before we integrate that with
the rest of the repo.

Currently released:
- FP16 forward and backward

Coming soon in the next couple of days / next week:
- BF16
- Variable length (FP16, BF16)
- FP8 forward.

Requirements: H100 / H800 GPU, CUDA >= 12.3.

To install:
```sh
cd hopper
python setup.py install
```
To run the test:
```sh
export PYTHONPATH=$PWD
pytest -q -s test_flash_attn.py
```



## Installation and features
**Requirements:**
- CUDA toolkit or ROCm toolkit
- PyTorch 1.12 and above.
- `packaging` Python package (`pip install packaging`)
- `ninja` Python package (`pip install ninja`) *
- Linux. Might work for Windows starting v2.3.2 (we've seen a few positive [reports](https://github.com/Dao-AILab/flash-attention/issues/595)) but Windows compilation still requires more testing. If you have ideas on how to set up prebuilt CUDA wheels for Windows, please reach out via Github issue.

\* Make sure that `ninja` is installed and that it works correctly (e.g. `ninja
--version` then `echo $?` should return exit code 0). If not (sometimes `ninja
--version` then `echo $?` returns a nonzero exit code), uninstall then reinstall
`ninja` (`pip uninstall -y ninja && pip install ninja`). Without `ninja`,
compiling can take a very long time (2h) since it does not use multiple CPU
cores. With `ninja` compiling takes 3-5 minutes on a 64-core machine using CUDA toolkit.

**To install:**
```sh
pip install flash-attn --no-build-isolation
```
Alternatively you can compile from source:
```sh
python setup.py install
```

If your machine has less than 96GB of RAM and lots of CPU cores, `ninja` might
run too many parallel compilation jobs that could exhaust the amount of RAM. To
limit the number of parallel compilation jobs, you can set the environment
variable `MAX_JOBS`:
```sh
MAX_JOBS=4 pip install flash-attn --no-build-isolation
```

**Interface:** `src/flash_attention_interface.py`

### NVIDIA CUDA Support
**Requirements:**
- CUDA 11.6 and above.

We recommend the
[Pytorch](https://catalog.ngc.nvidia.com/orgs/nvidia/containers/pytorch)
container from Nvidia, which has all the required tools to install FlashAttention.

FlashAttention-2 with CUDA currently supports:
1. Ampere, Ada, or Hopper GPUs (e.g., A100, RTX 3090, RTX 4090, H100). Support for Turing
   GPUs (T4, RTX 2080) is coming soon, please use FlashAttention 1.x for Turing
   GPUs for now.
2. Datatype fp16 and bf16 (bf16 requires Ampere, Ada, or Hopper GPUs).
3. All head dimensions up to 256. ~~Head dim > 192 backward requires A100/A800 or H100/H800~~. Head dim 256 backward now works on consumer GPUs (if there's no dropout) as of flash-attn 2.5.5.

### AMD ROCm Support
ROCm version uses [composable_kernel](https://github.com/ROCm/composable_kernel) as the backend. It provides the implementation of FlashAttention-2.

**Requirements:**
- ROCm 6.0 and above.

We recommend the
[Pytorch](https://hub.docker.com/r/rocm/pytorch)
container from ROCm, which has all the required tools to install FlashAttention.

FlashAttention-2 with ROCm currently supports:
1. MI200 or MI300 GPUs.
2. Datatype fp16 and bf16
3. Forward's head dimensions up to 256. Backward head dimensions up to 128.


## How to use FlashAttention

The main functions implement scaled dot product attention (softmax(Q @ K^T *
softmax_scale) @ V):
```python
from flash_attn import flash_attn_qkvpacked_func, flash_attn_func
```

```python
flash_attn_qkvpacked_func(qkv, dropout_p=0.0, softmax_scale=None, causal=False,
                          window_size=(-1, -1), alibi_slopes=None, deterministic=False):
"""dropout_p should be set to 0.0 during evaluation
If Q, K, V are already stacked into 1 tensor, this function will be faster than
calling flash_attn_func on Q, K, V since the backward pass avoids explicit concatenation
of the gradients of Q, K, V.
If window_size != (-1, -1), implements sliding window local attention. Query at position i
will only attend to keys between [i - window_size[0], i + window_size[1]] inclusive.
Arguments:
    qkv: (batch_size, seqlen, 3, nheads, headdim)
    dropout_p: float. Dropout probability.
    softmax_scale: float. The scaling of QK^T before applying softmax.
        Default to 1 / sqrt(headdim).
    causal: bool. Whether to apply causal attention mask (e.g., for auto-regressive modeling).
    window_size: (left, right). If not (-1, -1), implements sliding window local attention.
    alibi_slopes: (nheads,) or (batch_size, nheads), fp32. A bias of (-alibi_slope * |i - j|) is added to
        the attention score of query i and key j.
    deterministic: bool. Whether to use the deterministic implementation of the backward pass,
        which is slightly slower and uses more memory. The forward pass is always deterministic.
Return:
    out: (batch_size, seqlen, nheads, headdim).
"""
```

```python
flash_attn_func(q, k, v, dropout_p=0.0, softmax_scale=None, causal=False,
                window_size=(-1, -1), alibi_slopes=None, deterministic=False):
"""dropout_p should be set to 0.0 during evaluation
Supports multi-query and grouped-query attention (MQA/GQA) by passing in KV with fewer heads
than Q. Note that the number of heads in Q must be divisible by the number of heads in KV.
For example, if Q has 6 heads and K, V have 2 heads, head 0, 1, 2 of Q will attention to head
0 of K, V, and head 3, 4, 5 of Q will attention to head 1 of K, V.
If window_size != (-1, -1), implements sliding window local attention. Query at position i
will only attend to keys between
[i + seqlen_k - seqlen_q - window_size[0], i + seqlen_k - seqlen_q + window_size[1]] inclusive.

Arguments:
    q: (batch_size, seqlen, nheads, headdim)
    k: (batch_size, seqlen, nheads_k, headdim)
    v: (batch_size, seqlen, nheads_k, headdim)
    dropout_p: float. Dropout probability.
    softmax_scale: float. The scaling of QK^T before applying softmax.
        Default to 1 / sqrt(headdim).
    causal: bool. Whether to apply causal attention mask (e.g., for auto-regressive modeling).
    window_size: (left, right). If not (-1, -1), implements sliding window local attention.
    alibi_slopes: (nheads,) or (batch_size, nheads), fp32. A bias of
        (-alibi_slope * |i + seqlen_k - seqlen_q - j|)
        is added to the attention score of query i and key j.
    deterministic: bool. Whether to use the deterministic implementation of the backward pass,
        which is slightly slower and uses more memory. The forward pass is always deterministic.
Return:
    out: (batch_size, seqlen, nheads, headdim).
"""
```

```python
def flash_attn_with_kvcache(
    q,
    k_cache,
    v_cache,
    k=None,
    v=None,
    rotary_cos=None,
    rotary_sin=None,
    cache_seqlens: Optional[Union[(int, torch.Tensor)]] = None,
    cache_batch_idx: Optional[torch.Tensor] = None,
    block_table: Optional[torch.Tensor] = None,
    softmax_scale=None,
    causal=False,
    window_size=(-1, -1),  # -1 means infinite context window
    rotary_interleaved=True,
    alibi_slopes=None,
):
    """
    If k and v are not None, k_cache and v_cache will be updated *inplace* with the new values from
    k and v. This is useful for incremental decoding: you can pass in the cached keys/values from
    the previous step, and update them with the new keys/values from the current step, and do
    attention with the updated cache, all in 1 kernel.

    If you pass in k / v, you must make sure that the cache is large enough to hold the new values.
    For example, the KV cache could be pre-allocated with the max sequence length, and you can use
    cache_seqlens to keep track of the current sequence lengths of each sequence in the batch.

    Also apply rotary embedding if rotary_cos and rotary_sin are passed in. The key @k will be
    rotated by rotary_cos and rotary_sin at indices cache_seqlens, cache_seqlens + 1, etc.
    If causal or local (i.e., window_size != (-1, -1)), the query @q will be rotated by rotary_cos
    and rotary_sin at indices cache_seqlens, cache_seqlens + 1, etc.
    If not causal and not local, the query @q will be rotated by rotary_cos and rotary_sin at
    indices cache_seqlens only (i.e. we consider all tokens in @q to be at position cache_seqlens).

    See tests/test_flash_attn.py::test_flash_attn_kvcache for examples of how to use this function.

    Supports multi-query and grouped-query attention (MQA/GQA) by passing in KV with fewer heads
    than Q. Note that the number of heads in Q must be divisible by the number of heads in KV.
    For example, if Q has 6 heads and K, V have 2 heads, head 0, 1, 2 of Q will attention to head
    0 of K, V, and head 3, 4, 5 of Q will attention to head 1 of K, V.

    If causal=True, the causal mask is aligned to the bottom right corner of the attention matrix.
    For example, if seqlen_q = 2 and seqlen_k = 5, the causal mask (1 = keep, 0 = masked out) is:
        1 1 1 1 0
        1 1 1 1 1
    If seqlen_q = 5 and seqlen_k = 2, the causal mask is:
        0 0
        0 0
        0 0
        1 0
        1 1
    If the row of the mask is all zero, the output will be zero.

    If window_size != (-1, -1), implements sliding window local attention. Query at position i
    will only attend to keys between
    [i + seqlen_k - seqlen_q - window_size[0], i + seqlen_k - seqlen_q + window_size[1]] inclusive.

    Note: Does not support backward pass.

    Arguments:
        q: (batch_size, seqlen, nheads, headdim)
        k_cache: (batch_size_cache, seqlen_cache, nheads_k, headdim) if there's no block_table,
            or (num_blocks, page_block_size, nheads_k, headdim) if there's a block_table (i.e. paged KV cache)
            page_block_size must be a multiple of 256.
        v_cache: (batch_size_cache, seqlen_cache, nheads_k, headdim) if there's no block_table,
            or (num_blocks, page_block_size, nheads_k, headdim) if there's a block_table (i.e. paged KV cache)
        k [optional]: (batch_size, seqlen_new, nheads_k, headdim). If not None, we concatenate
            k with k_cache, starting at the indices specified by cache_seqlens.
        v [optional]: (batch_size, seqlen_new, nheads_k, headdim). Similar to k.
        rotary_cos [optional]: (seqlen_ro, rotary_dim / 2). If not None, we apply rotary embedding
            to k and q. Only applicable if k and v are passed in. rotary_dim must be divisible by 16.
        rotary_sin [optional]: (seqlen_ro, rotary_dim / 2). Similar to rotary_cos.
        cache_seqlens: int, or (batch_size,), dtype torch.int32. The sequence lengths of the
            KV cache.
        block_table [optional]: (batch_size, max_num_blocks_per_seq), dtype torch.int32.
        cache_batch_idx: (batch_size,), dtype torch.int32. The indices used to index into the KV cache.
            If None, we assume that the batch indices are [0, 1, 2, ..., batch_size - 1].
            If the indices are not distinct, and k and v are provided, the values updated in the cache
                 might come from any of the duplicate indices.
        softmax_scale: float. The scaling of QK^T before applying softmax.
            Default to 1 / sqrt(headdim).
        causal: bool. Whether to apply causal attention mask (e.g., for auto-regressive modeling).
        window_size: (left, right). If not (-1, -1), implements sliding window local attention.
        rotary_interleaved: bool. Only applicable if rotary_cos and rotary_sin are passed in.
            If True, rotary embedding will combine dimensions 0 & 1, 2 & 3, etc. If False,
            rotary embedding will combine dimensions 0 & rotary_dim / 2, 1 & rotary_dim / 2 + 1
            (i.e. GPT-NeoX style).
        alibi_slopes: (nheads,) or (batch_size, nheads), fp32. A bias of
            (-alibi_slope * |i + seqlen_k - seqlen_q - j|)
            is added to the attention score of query i and key j.

    Return:
        out: (batch_size, seqlen, nheads, headdim).
    """
```

To see how these functions are used in a multi-head attention layer (which
includes QKV projection, output projection), see the MHA [implementation](https://github.com/Dao-AILab/flash-attention/blob/main/flash_attn/modules/mha.py).

## Changelog

### 2.0: Complete rewrite, 2x faster
Upgrading from FlashAttention (1.x) to FlashAttention-2

These functions have been renamed:
- `flash_attn_unpadded_func` -> `flash_attn_varlen_func`
- `flash_attn_unpadded_qkvpacked_func` -> `flash_attn_varlen_qkvpacked_func`
- `flash_attn_unpadded_kvpacked_func` -> `flash_attn_varlen_kvpacked_func`

If the inputs have the same sequence lengths in the same batch, it is simpler
and faster to use these functions:
```python
flash_attn_qkvpacked_func(qkv, dropout_p=0.0, softmax_scale=None, causal=False)
```
```python
flash_attn_func(q, k, v, dropout_p=0.0, softmax_scale=None, causal=False)
```
### 2.1: Change behavior of causal flag

If seqlen_q != seqlen_k and causal=True, the causal mask is aligned to the
bottom right corner of the attention matrix, instead of the top-left corner.

For example, if seqlen_q = 2 and seqlen_k = 5, the causal mask (1 = keep, 0 =
masked out) is:  
v2.0:  
    1 0 0 0 0  
    1 1 0 0 0  
v2.1:  
    1 1 1 1 0  
    1 1 1 1 1  

If seqlen_q = 5 and seqlen_k = 2, the causal mask is:  
v2.0:  
    1 0  
    1 1  
    1 1  
    1 1  
    1 1  
v2.1:  
    0 0  
    0 0  
    0 0  
    1 0  
    1 1  
If the row of the mask is all zero, the output will be zero.

### 2.2: Optimize for inference

Optimize for inference (iterative decoding) when query has very small sequence
length (e.g., query sequence length = 1). The bottleneck here is to load KV
cache as fast as possible, and we split the loading across different thread
blocks, with a separate kernel to combine results.

See the function `flash_attn_with_kvcache` with more features for inference
(perform rotary embedding, updating KV cache inplace).

Thanks to the xformers team, and in particular Daniel Haziza, for this
collaboration.

### 2.3: Local (i.e., sliding window) attention

Implement sliding window attention (i.e., local attention). Thanks to [Mistral
AI](https://mistral.ai/) and in particular Timothée Lacroix for this
contribution. Sliding window was used in the [Mistral 7B](https://mistral.ai/news/announcing-mistral-7b/) model.

### 2.4: ALiBi (attention with linear bias), deterministic backward pass.

Implement ALiBi (Press et al., 2021). Thanks to Sanghun Cho from Kakao Brain for this contribution.

Implement deterministic backward pass. Thanks to engineers from [Meituan](www.meituan.com) for this contribution.

### 2.5: Paged KV cache.

Support paged KV cache (i.e., [PagedAttention](https://arxiv.org/abs/2309.06180)).
Thanks to @beginlner for this contribution.

### 2.6: Softcapping.

Support attention with softcapping, as used in Gemma-2 and Grok models.
Thanks to @Narsil and @lucidrains for this contribution.

## Performance

We present expected speedup (combined forward + backward pass) and memory savings from using FlashAttention against PyTorch standard attention, depending on sequence length, on different GPUs (speedup depends on memory bandwidth - we see more speedup on slower GPU memory).

We currently have benchmarks for these GPUs:
* [A100](#a100)
* [H100](#h100)
<!-- * [RTX 3090](#rtx-3090) -->
<!-- * [T4](#t4) -->

### A100

We display FlashAttention speedup using these parameters:
* Head dimension 64 or 128, hidden dimension 2048 (i.e. either 32 or 16 heads).
* Sequence length 512, 1k, 2k, 4k, 8k, 16k.
* Batch size set to 16k / seqlen.

#### Speedup

![FlashAttention speedup on A100 80GB SXM5 with FP16/BF16](assets/flash2_a100_fwd_bwd_benchmark.png)

#### Memory

![FlashAttention memory](assets/flashattn_memory.jpg)

We show memory savings in this graph (note that memory footprint is the same no matter if you use dropout or masking).
Memory savings are proportional to sequence length -- since standard attention has memory quadratic in sequence length, whereas FlashAttention has memory linear in sequence length.
We see 10X memory savings at sequence length 2K, and 20X at 4K.
As a result, FlashAttention can scale to much longer sequence lengths.

### H100

![FlashAttention speedup on H100 SXM5 with FP16/BF16](assets/flash2_h100_fwd_bwd_benchmark.png)

## Full model code and training script

We have released the full GPT model
[implementation](https://github.com/Dao-AILab/flash-attention/blob/main/flash_attn/models/gpt.py).
We also provide optimized implementations of other layers (e.g., MLP, LayerNorm,
cross-entropy loss, rotary embedding). Overall this speeds up training by 3-5x
compared to the baseline implementation from Huggingface, reaching up to 225
TFLOPs/sec per A100, equivalent to 72% model FLOPs utilization (we don't need
any activation checkpointing).

We also include a training
[script](https://github.com/Dao-AILab/flash-attention/tree/main/training) to
train GPT2 on Openwebtext and GPT3 on The Pile.

## Triton implementation of FlashAttention

Phil Tillet (OpenAI) has an experimental implementation of FlashAttention in Triton:
https://github.com/openai/triton/blob/master/python/tutorials/06-fused-attention.py

As Triton is a higher-level language than CUDA, it might be easier to understand
and experiment with. The notations in the Triton implementation are also closer
to what's used in our paper.

We also have an experimental implementation in Triton that support attention
bias (e.g. ALiBi):
https://github.com/Dao-AILab/flash-attention/blob/main/flash_attn/flash_attn_triton.py


## Tests
We test that FlashAttention produces the same output and gradient as a reference
implementation, up to some numerical tolerance. In particular, we check that the
maximum numerical error of FlashAttention is at most twice the numerical error
of a baseline implementation in Pytorch (for different head dimensions, input
dtype, sequence length, causal / non-causal).

To run the tests:
```sh
pytest -q -s tests/test_flash_attn.py
```
## When you encounter issues

This new release of FlashAttention-2 has been tested on several GPT-style
models, mostly on A100 GPUs.

If you encounter bugs, please open a GitHub Issue!

## Tests
To run the tests:
```sh
pytest tests/test_flash_attn_ck.py
```

## Citation
If you use this codebase, or otherwise found our work valuable, please cite:
```
@inproceedings{dao2022flashattention,
  title={Flash{A}ttention: Fast and Memory-Efficient Exact Attention with {IO}-Awareness},
  author={Dao, Tri and Fu, Daniel Y. and Ermon, Stefano and Rudra, Atri and R{\'e}, Christopher},
  booktitle={Advances in Neural Information Processing Systems (NeurIPS)},
  year={2022}
}
@inproceedings{dao2023flashattention2,
  title={Flash{A}ttention-2: Faster Attention with Better Parallelism and Work Partitioning},
  author={Dao, Tri},
  booktitle={International Conference on Learning Representations (ICLR)},
  year={2024}
}
```<|MERGE_RESOLUTION|>--- conflicted
+++ resolved
@@ -1,52 +1,3 @@
-# FlashAttention
-This repository provides the official implementation of FlashAttention and
-FlashAttention-2 from the
-following papers.
-
-<<<<<<< HEAD
-This repository provides Customized FlashAttention based on the official implementation.
-we have supported:
-- FlashAttention-2 with QKHeadDim=32, VHeadDim=64
-- FlashAttention-2 with QKHeadDim=64, VHeadDim=128
-- FlashAttention-2 with QKHeadDim=96, VHeadDim=192
-- FlashAttention-2 with QKHeadDim=128, VHeadDim=256
-- FlashAttention-2 with QKHeadDim=192, VHeadDim=128
-
-For headdim not supported, you can use the autotuner to generate the implementation. Details are in `autotuner.md`.
-=======
-## Performance of Customized FlashAttention
->>>>>>> 6e88a4da
-
-We test the performance speedup compare to padding qk&v hidden_dim on A100.
-
-We display CustomFlashAttention speedup using these parameters:
-
-- (qk dim, v_dim): (32,64), (64,128), (128,256); qk hidden dimension 2048 (i.e. 64, 32 or 16 heads).
-- Sequence length 512, 1k, 2k, 4k, 8k, 16k.
-- Batch size set to 16k / seqlen.
-
-### Speedup
-![Custom-flash-attn](assets/Customflash2_a100_fwd_bwd_benchmark.png)
-
-
-## Usage
-
-Users can modify `headdim.json` before compile from source, to select the (dim_qk, dim_v) they needed. 
-Or you can just leave `headdim.json` untouched, and compile all the supported config.
-
-## Performance of Customized FlashAttention
-
-We test the performance speedup compare to padding qk&v hidden_dim on A100.
-
-We display CustomFlashAttention speedup using these parameters:
-
-- (qk dim, v_dim): (32,64), (64,128), (128,256); qk hidden dimension 2048 (i.e. 64, 32 or 16 heads).
-- Sequence length 512, 1k, 2k, 4k, 8k, 16k.
-- Batch size set to 16k / seqlen.
-
-### Speedup
-![Custom-flash-attn](assets/Customflash2_a100_fwd_bwd_benchmark.png)
-
 # FlashAttention
 This repository provides the official implementation of FlashAttention and
 FlashAttention-2 from the
