/******************************************************************************
 * Copyright (c) 2024, Tri Dao.
 ******************************************************************************/

#pragma once

#include <ATen/cuda/CUDAContext.h>

#include "static_switch.h"
#include "flash.h"
#include "flash_bwd_preprocess_kernel.h"
#include "flash_bwd_kernel.h"

// Determine if the architecture supports FLASH and define a macro to handle parameter modifiers
#if defined(__CUDA_ARCH__) && __CUDA_ARCH__ >= 800
#define ARCH_SUPPORTS_FLASH
#define KERNEL_PARAM_MODIFIER __grid_constant__
#else
#define KERNEL_PARAM_MODIFIER
#endif

// Define a macro for unsupported architecture handling to centralize the error message
#define FLASH_UNSUPPORTED_ARCH printf("FATAL: FlashAttention requires building with sm version sm80-sm90, but was built for < 8.0!");

// Use a macro to clean up kernel definitions
#define DEFINE_FLASH_BACKWARD_KERNEL(kernelName, ...) \
template<typename Kernel_traits, __VA_ARGS__> \
__global__ void kernelName(KERNEL_PARAM_MODIFIER const Flash_bwd_params params)

DEFINE_FLASH_BACKWARD_KERNEL(flash_bwd_dq_dk_dv_loop_kernel, bool Is_dropout, bool Is_causal, bool Has_alibi, bool Has_rpe_bias, bool Is_even_M, bool Is_even_K) {
    #if defined(ARCH_SUPPORTS_FLASH)
       flash::compute_dq_dk_dv<Kernel_traits, Is_dropout, Is_causal, Has_alibi, Has_rpe_bias, Is_even_M, Is_even_K>(params);
    #else
        FLASH_UNSUPPORTED_ARCH
    #endif
}

<<<<<<< HEAD
DEFINE_FLASH_BACKWARD_KERNEL(flash_bwd_dq_dk_dv_loop_seqk_parallel_kernel, bool Is_dropout, bool Is_causal, bool Is_local, bool Has_alibi, bool Has_rpe_bias, bool Is_even_MN, bool Is_even_K) {
    #if defined(ARCH_SUPPORTS_FLASH)
        static_assert(!(Is_causal && Is_local));  // If Is_local is true, Is_causal should be false
        flash::compute_dq_dk_dv_seqk_parallel<Kernel_traits, Is_dropout, Is_causal, Is_local, Has_alibi, Has_rpe_bias, Is_even_MN, Is_even_K>(params);
=======
DEFINE_FLASH_BACKWARD_KERNEL(flash_bwd_dq_dk_dv_loop_seqk_parallel_kernel, bool Is_dropout, bool Is_causal, bool Is_local, bool Has_alibi, bool Is_even_MN, bool Is_even_K, bool Is_softcap) {
    #if defined(ARCH_SUPPORTS_FLASH)
        static_assert(!(Is_causal && Is_local));  // If Is_local is true, Is_causal should be false
        flash::compute_dq_dk_dv_seqk_parallel<Kernel_traits, Is_dropout, Is_causal, Is_local, Has_alibi, Is_even_MN, Is_even_K, Is_softcap>(params);
>>>>>>> bdf733be
    #else
        FLASH_UNSUPPORTED_ARCH
    #endif
}


template<bool Clear_dQaccum=true, typename Kernel_traits>
__global__ void flash_bwd_dot_do_o_kernel(const Flash_bwd_params params) {
    flash::compute_dot_do_o<Clear_dQaccum, Kernel_traits>(params);
}

template<typename Kernel_traits>
__global__ void flash_bwd_clear_dkvaccum_kernel(const Flash_bwd_params params) {
    flash::clear_dKVaccum<Kernel_traits>(params);
}

template<typename Kernel_traits>
__global__ void flash_bwd_convert_dq_kernel(const Flash_bwd_params params, const int nsplits) {
    flash::convert_dQ<Kernel_traits>(params, nsplits);
}

template<typename Kernel_traits>
__global__ void flash_bwd_convert_dkv_kernel(const Flash_bwd_params params) {
    flash::convert_dKV<Kernel_traits>(params);
}

template<typename Kernel_traits, bool Is_dropout, bool Is_causal>
void run_flash_bwd_seqk_parallel(Flash_bwd_params &params, cudaStream_t stream) {
    const int num_m_block = (params.seqlen_q + Kernel_traits::kBlockM - 1) / Kernel_traits::kBlockM;
    dim3 grid_m(num_m_block, params.b, params.h);
    const int num_n_block = (params.seqlen_k + Kernel_traits::kBlockN - 1) / Kernel_traits::kBlockN;
    int gridDimx = num_n_block;
    if (params.deterministic) {
        auto dprops = at::cuda::getCurrentDeviceProperties();
        gridDimx = (dprops->multiProcessorCount + params.b * params.h - 1) / (params.b * params.h);
    }
    dim3 grid_n(gridDimx, params.b, params.h);

    if (!params.deterministic) {
        flash_bwd_dot_do_o_kernel<true, Kernel_traits><<<grid_m, Kernel_traits::kNThreads, 0, stream>>>(params);
    } else {
        flash_bwd_dot_do_o_kernel<false, Kernel_traits><<<grid_m, Kernel_traits::kNThreads, 0, stream>>>(params);
    }
    C10_CUDA_KERNEL_LAUNCH_CHECK();

    // We want to specialize to is_even_MN and not just is_even_M, since in the case where N is not
    // a multiple of kBlockN, we'll need to apply mask in the loop.
    const bool is_even_MN = params.cu_seqlens_q == nullptr && params.cu_seqlens_k == nullptr && params.seqlen_q % Kernel_traits::kBlockM == 0 && params.seqlen_k % Kernel_traits::kBlockN == 0;
    const bool is_even_K = params.d == Kernel_traits::kHeadDim;
    constexpr int smem_size_dq_dk_dv = Kernel_traits::kSmemSize1colblock;
    // printf("smem_size_dq_dk_dv = %d\n", smem_size_dq_dk_dv);
<<<<<<< HEAD
    BOOL_SWITCH(params.is_causal, Is_causal, [&] {
        BOOL_SWITCH(is_even_MN, IsEvenMNConst, [&] {
            EVENK_SWITCH(is_even_K, IsEvenKConst, [&] {
                LOCAL_SWITCH((params.window_size_left >= 0 || params.window_size_right >= 0) && !params.is_causal, Is_local, [&] {
                    ALIBI_SWITCH(params.alibi_slopes_ptr != nullptr, Has_alibi, [&] {
                        RPE_BIAS_SWITCH(params.rpe_weights_ptr != nullptr, Has_rpe_bias, [&] {
                            // If not IsEvenKConst, we also set IsEvenMNConst to false to reduce number of templates.
                            // If head dim > 128, set IsEvenMNConst to false to reduce number of templates
                            // If Is_local, set Is_causal to false
                            auto kernel = &flash_bwd_dq_dk_dv_loop_seqk_parallel_kernel<Kernel_traits, Is_dropout, Is_causal, Is_local && !Is_causal, Has_alibi, Has_rpe_bias, IsEvenMNConst && IsEvenKConst && !Is_local && Kernel_traits::kHeadDim <= 128, IsEvenKConst>;
                            // auto kernel = &flash_bwd_dq_dk_dv_loop_seqk_parallel_kernel<Kernel_traits, false, Is_causal, false, false, true, true>;
                            if (smem_size_dq_dk_dv >= 48 * 1024)  {
                                C10_CUDA_CHECK(cudaFuncSetAttribute(
                                    kernel, cudaFuncAttributeMaxDynamicSharedMemorySize, smem_size_dq_dk_dv));
                            }
                            kernel<<<grid_n, Kernel_traits::kNThreads, smem_size_dq_dk_dv, stream>>>(params);
                            C10_CUDA_KERNEL_LAUNCH_CHECK();
                        });
=======
    BOOL_SWITCH(is_even_MN, IsEvenMNConst, [&] {
        EVENK_SWITCH(is_even_K, IsEvenKConst, [&] {
            LOCAL_SWITCH((params.window_size_left >= 0 || params.window_size_right >= 0) && !params.is_causal, Is_local, [&] {
                ALIBI_SWITCH(params.alibi_slopes_ptr != nullptr, Has_alibi, [&] {
                    SOFTCAP_SWITCH(params.softcap > 0.0, Is_softcap, [&] {
                        // If not IsEvenKConst, we also set IsEvenMNConst to false to reduce number of templates.
                        // If head dim > 128, set IsEvenMNConst to false to reduce number of templates
                        // If Is_local, set Is_causal to false
                        auto kernel = &flash_bwd_dq_dk_dv_loop_seqk_parallel_kernel<Kernel_traits, Is_dropout && !Is_softcap, Is_causal, Is_local && !Is_causal, Has_alibi, IsEvenMNConst && IsEvenKConst && !Is_local && Kernel_traits::kHeadDim <= 128, IsEvenKConst, Is_softcap>;
                        // auto kernel = &flash_bwd_dq_dk_dv_loop_seqk_parallel_kernel<Kernel_traits, false, Is_causal, false, false, true, true>;
                        if (smem_size_dq_dk_dv >= 48 * 1024)  {
                            C10_CUDA_CHECK(cudaFuncSetAttribute(
                                kernel, cudaFuncAttributeMaxDynamicSharedMemorySize, smem_size_dq_dk_dv));
                        }
                        kernel<<<grid_n, Kernel_traits::kNThreads, smem_size_dq_dk_dv, stream>>>(params);
                        C10_CUDA_KERNEL_LAUNCH_CHECK();
>>>>>>> bdf733be
                    });
                });
            });
        });
    });

    auto kernel_dq = &flash_bwd_convert_dq_kernel<Kernel_traits>;
    if (Kernel_traits::kSmemdQSize >= 48 * 1024)  {
        C10_CUDA_CHECK(cudaFuncSetAttribute(
            kernel_dq, cudaFuncAttributeMaxDynamicSharedMemorySize, Kernel_traits::kSmemdQSize));
    }
    kernel_dq<<<grid_m, Kernel_traits::kNThreads, Kernel_traits::kSmemdQSize, stream>>>(params, !params.deterministic ? 1 : gridDimx);
    C10_CUDA_KERNEL_LAUNCH_CHECK();
}

template<typename Kernel_traits, bool Is_dropout, bool Is_causal>
void run_flash_bwd(Flash_bwd_params &params, cudaStream_t stream) {
#ifndef FLASHATTENTION_DISABLE_BACKWARD
    run_flash_bwd_seqk_parallel<Kernel_traits, Is_dropout, Is_causal>(params, stream);
#endif
}

template<typename T, bool Is_causal>
void run_mha_bwd_hdim32(Flash_bwd_params &params, cudaStream_t stream) {
    constexpr static int Headdim = 32;
    int device;
    cudaGetDevice(&device);
    int max_smem_per_block;
    cudaError status_ = cudaDeviceGetAttribute(
        &max_smem_per_block, cudaDevAttrMaxSharedMemoryPerBlockOptin, device);
    if (status_ != cudaSuccess) {
      C10_CUDA_CHECK(status_);
    }
    DROPOUT_SWITCH(params.p_dropout < 1.f, Is_dropout, [&] {
        if (max_smem_per_block >= 2 * ((3 * 128 + 2 * 128) * Headdim + 2 * 128 * 128)) { // 104 KB
            if constexpr(!Is_dropout) {  // We can afford more registers to keep V in registers
                run_flash_bwd<Flash_bwd_kernel_traits<Headdim, 128, 128, 8, 4, 4, 4, true, false, T>, Is_dropout, Is_causal>(params, stream);
            } else {
                run_flash_bwd<Flash_bwd_kernel_traits<Headdim, 128, 128, 8, 4, 4, 4, false, false, T>, Is_dropout, Is_causal>(params, stream);
            }
        } else {  // 96 KB
            run_flash_bwd<Flash_bwd_kernel_traits<Headdim, 128, 128, 8, 4, 4, 4, true, false, T>, Is_dropout, Is_causal>(params, stream);
        }
    });
}

template<typename T, bool Is_causal>
void run_mha_bwd_hdim64(Flash_bwd_params &params, cudaStream_t stream) {
    constexpr static int Headdim = 64;
    int device;
    cudaGetDevice(&device);
    int max_smem_per_block;
    cudaError status_ = cudaDeviceGetAttribute(
        &max_smem_per_block, cudaDevAttrMaxSharedMemoryPerBlockOptin, device);
    if (status_ != cudaSuccess) {
      C10_CUDA_CHECK(status_);
    }
    // printf("max_smem_per_block = %d\n", max_smem_per_block);
    DROPOUT_SWITCH(params.p_dropout < 1.f, Is_dropout, [&] {
        // Changing AtomLayoutMdQ from 2 to 4 takes the same time
        // run_flash_bwd<Flash_bwd_kernel_traits<Headdim, 64, 128, 8, 2, 4, 2, false, false, T>>(params, stream);
        // run_flash_bwd<Flash_bwd_kernel_traits<Headdim, 64, 128, 8, 2, 4, 2, true, false, T>>(params, stream);
        // run_flash_bwd<Flash_bwd_kernel_traits<Headdim, 128, 128, 8, 2, 4, 4, false, false, T>>(params, stream);
        // run_flash_bwd<Flash_bwd_kernel_traits<Headdim, 128, 64, 8, 4, 2, 4, false, false, T>, Is_dropout>(params, stream);
        // This is slightly faster. We want to split M more so we need fewer registers to store LSE.
        if (max_smem_per_block >= 144 * 1024) {
            run_flash_bwd<Flash_bwd_kernel_traits<Headdim, 128, 128, 8, 4, 4, 4, false, false, T>, Is_dropout, Is_causal>(params, stream);
            // This has a lot of register spilling
            // run_flash_bwd<Flash_bwd_kernel_traits<Headdim, 128, 128, 8, 4, 4, 4, true, false, T>, Is_dropout>(params, stream);
        } else {
            // if (params.h == params.h_k) {
                // run_flash_bwd<Flash_bwd_kernel_traits<Headdim, 64, 128, 8, 2, 4, 4, false, false, T>, Is_dropout>(params, stream);
            run_flash_bwd<Flash_bwd_kernel_traits<Headdim, 64, 128, 8, 2, 4, 4, true, false, T>, Is_dropout, Is_causal>(params, stream);
                // run_flash_bwd<Flash_bwd_kernel_traits<Headdim, 128, 64, 8, 4, 2, 4, false, false, T>, Is_dropout>(params, stream);
                // run_flash_bwd<Flash_bwd_kernel_traits<Headdim, 128, 64, 8, 4, 2, 4, true, false, T>, Is_dropout>(params, stream);
            // } else {
            // }
        }
    });
    // run_flash_bwd<Flash_bwd_kernel_traits<Headdim, 128, 64, 8, 4, 2, 4, true, false, T>>(params, stream);
    // run_flash_bwd<Flash_bwd_kernel_traits<Headdim, 64, 64, 4, 2, 2, 2, true, false, T>>(params, stream);
    // run_flash_bwd<Flash_bwd_kernel_traits<Headdim, 32, 128, 4, 1, 4, 1, false, false, T>>(params, stream);
    // run_flash_bwd<Flash_bwd_kernel_traits<Headdim, 16, 128, 4, 1, 4, 1, false, false, T>>(params, stream);
    // M=128, N=64 is quite slow, I think because we need to read/write dQaccum twice as many times
    // run_flash_bwd<Flash_bwd_kernel_traits<Headdim, 128, 64, 8, 2, 2, 2, false, T>>(params, stream);
    // run_flash_bwd<Flash_bwd_kernel_traits<Headdim, 128, 64, 8, false, T>>(params, stream);
    // run_flash_bwd<Flash_bwd_kernel_traits<Headdim, 64, 64, 4, false, T>>(params, stream);

    // run_flash_bwd<Flash_bwd_kernel_traits<Headdim, 128, 64, 4, 4, 2, 4, false, false, T>>(params, stream);
}

template<typename T, bool Is_causal>
void run_mha_bwd_hdim96(Flash_bwd_params &params, cudaStream_t stream) {
    constexpr static int Headdim = 96;
    int device;
    cudaGetDevice(&device);
    int max_smem_per_block;
    cudaError status_ = cudaDeviceGetAttribute(
        &max_smem_per_block, cudaDevAttrMaxSharedMemoryPerBlockOptin, device);
    if (status_ != cudaSuccess) {
      C10_CUDA_CHECK(status_);
    }
    // printf("max_smem_per_block = %d\n", max_smem_per_block);
    DROPOUT_SWITCH(params.p_dropout < 1.f, Is_dropout, [&] {
        if (max_smem_per_block >= 116 * 1024) {
            if constexpr(!Is_dropout) {  // 92KB
                run_flash_bwd<Flash_bwd_kernel_traits<Headdim, 64, 128, 8, 2, 4, 4, true, false, T>, Is_dropout, Is_causal>(params, stream);
            } else {  // 116 KB
                // This is faster for dropout since we don't have many registers to spare
                run_flash_bwd<Flash_bwd_kernel_traits<Headdim, 64, 128, 8, 2, 4, 4, false, false, T>, Is_dropout, Is_causal>(params, stream);
            }
        } else {
            run_flash_bwd<Flash_bwd_kernel_traits<Headdim, 64, 128, 8, 2, 4, 4, true, false, T>, Is_dropout, Is_causal>(params, stream);
        }
    });
}

template<typename T, bool Is_causal>
void run_mha_bwd_hdim128(Flash_bwd_params &params, cudaStream_t stream) {
    constexpr static int Headdim = 128;
    int device;
    cudaGetDevice(&device);
    int max_smem_per_block;
    cudaError status_ = cudaDeviceGetAttribute(
        &max_smem_per_block, cudaDevAttrMaxSharedMemoryPerBlockOptin, device);
    if (status_ != cudaSuccess) {
      C10_CUDA_CHECK(status_);
    }
    // printf("max_smem_per_block = %d\n", max_smem_per_block);
    DROPOUT_SWITCH(params.p_dropout < 1.f, Is_dropout, [&] {
        // run_flash_bwd<Flash_bwd_kernel_traits<Headdim, 32, 128, 8, 2, 2, 2, false, false, T>>(params, stream);
        // This is faster, in the case of sequence-parallel bwd (where we need fewer registers).
        // Out of these three, the 2nd one is slightly faster (2% faster than the first). Idk why.
        // run_flash_bwd<Flash_bwd_kernel_traits<Headdim, 64, 128, 8, 2, 2, 2, false, false, T>>(params, stream);
        if (max_smem_per_block >= 144 * 1024) {
            run_flash_bwd<Flash_bwd_kernel_traits<Headdim, 64, 128, 8, 2, 4, 2, false, false, T>, Is_dropout, Is_causal>(params, stream);
            // run_flash_bwd_seqk_parallel<Flash_bwd_kernel_traits<Headdim, 128, 128, 8, 4, 4, 4, false, false, T>, Is_dropout>(params, stream);
            // run_flash_bwd_seqk_parallel<Flash_bwd_kernel_traits<Headdim, 128, 128, 8, 4, 4, 4, false, true, T>, Is_dropout>(params, stream);
            // run_flash_bwd<Flash_bwd_kernel_traits<Headdim, 64, 128, 8, 2, 4, 2, true, false, T>, Is_dropout>(params, stream);
            // run_flash_bwd<Flash_bwd_kernel_traits<Headdim, 128, 64, 8, 4, 2, 2, false, false, T>, Is_dropout>(params, stream);
            // run_flash_bwd<Flash_bwd_kernel_traits<Headdim, 128, 64, 8, 4, 2, 2, true, false, T>, Is_dropout>(params, stream);
        } else {
            // run_flash_bwd<Flash_bwd_kernel_traits<Headdim, 64, 64, 8, 4, 2, 2, false, false, T>, Is_dropout>(params, stream);
            run_flash_bwd<Flash_bwd_kernel_traits<Headdim, 64, 64, 8, 4, 2, 2, true, false, T>, Is_dropout, Is_causal>(params, stream);
        }
        // run_flash_bwd<Flash_bwd_kernel_traits<Headdim, 64, 128, 8, 2, 4, 4, false, false, T>>(params, stream);

        // run_flash_bwd<Flash_bwd_kernel_traits<Headdim, 128, 64, 8, 4, 4, 4, false, false, T>>(params, stream);
    });
}

template<typename T, bool Is_causal>
void run_mha_bwd_hdim160(Flash_bwd_params &params, cudaStream_t stream) {
    constexpr static int Headdim = 160;
    int device;
    cudaGetDevice(&device);
    int max_smem_per_block;
    cudaError status_ = cudaDeviceGetAttribute(
        &max_smem_per_block, cudaDevAttrMaxSharedMemoryPerBlockOptin, device);
    if (status_ != cudaSuccess) {
      C10_CUDA_CHECK(status_);
    }
    DROPOUT_SWITCH(params.p_dropout < 1.f, Is_dropout, [&] {
        if (max_smem_per_block >= 116 * 1024) {
            run_flash_bwd<Flash_bwd_kernel_traits<Headdim, 64, 64, 8, 4, 4, 4, false, false, T>, Is_dropout, Is_causal>(params, stream);
        } else {
            run_flash_bwd<Flash_bwd_kernel_traits<Headdim, 64, 64, 8, 4, 4, 4, false, true, T>, Is_dropout, Is_causal>(params, stream);
        }
    });
}

template<typename T, bool Is_causal>
void run_mha_bwd_hdim192(Flash_bwd_params &params, cudaStream_t stream) {
    constexpr static int Headdim = 192;
    int device;
    cudaGetDevice(&device);
    int max_smem_per_block;
    cudaError status_ = cudaDeviceGetAttribute(
        &max_smem_per_block, cudaDevAttrMaxSharedMemoryPerBlockOptin, device);
    if (status_ != cudaSuccess) {
      C10_CUDA_CHECK(status_);
    }
    DROPOUT_SWITCH(params.p_dropout < 1.f, Is_dropout, [&] {
        if (max_smem_per_block >= 136 * 1024) {
            run_flash_bwd<Flash_bwd_kernel_traits<Headdim, 64, 64, 8, 4, 2, 2, false, false, T>, Is_dropout, Is_causal>(params, stream);
        } else {
            run_flash_bwd<Flash_bwd_kernel_traits<Headdim, 64, 64, 8, 4, 2, 2, true, true, T>, Is_dropout, Is_causal>(params, stream);
        }
    });
}

template<typename T, bool Is_causal>
void run_mha_bwd_hdim256(Flash_bwd_params &params, cudaStream_t stream) {
    constexpr static int Headdim = 256;
    int device;
    cudaGetDevice(&device);
    int max_smem_per_block;
    cudaError status_ = cudaDeviceGetAttribute(
        &max_smem_per_block, cudaDevAttrMaxSharedMemoryPerBlockOptin, device);
    if (status_ != cudaSuccess) {
      C10_CUDA_CHECK(status_);
    }
    DROPOUT_SWITCH(params.p_dropout < 1.f, Is_dropout, [&] {
        if (max_smem_per_block >= 176 * 1024) {  // H100
            run_flash_bwd<Flash_bwd_kernel_traits<Headdim, 64, 64, 8, 4, 2, 2, false, false, T>, Is_dropout, Is_causal>(params, stream);
        } else if (max_smem_per_block >= 144 * 1024) {  // A100, we don't do double buffering to save smem
            run_flash_bwd<Flash_bwd_kernel_traits<Headdim, 64, 64, 8, 4, 2, 2, false, true, T>, Is_dropout, Is_causal>(params, stream);
        } else { // sm86 and sm89, max smem is 99 KB. Only works without dropout. V in regs and no double buffering.
            if constexpr (!Is_dropout) {
                run_flash_bwd<Flash_bwd_kernel_traits<Headdim, 64, 32, 8, 4, 1, 2, true, true, T>, false, Is_causal>(params, stream);
            }
        }
    });
}<|MERGE_RESOLUTION|>--- conflicted
+++ resolved
@@ -35,17 +35,10 @@
     #endif
 }
 
-<<<<<<< HEAD
-DEFINE_FLASH_BACKWARD_KERNEL(flash_bwd_dq_dk_dv_loop_seqk_parallel_kernel, bool Is_dropout, bool Is_causal, bool Is_local, bool Has_alibi, bool Has_rpe_bias, bool Is_even_MN, bool Is_even_K) {
+DEFINE_FLASH_BACKWARD_KERNEL(flash_bwd_dq_dk_dv_loop_seqk_parallel_kernel, bool Is_dropout, bool Is_causal, bool Is_local, bool Has_alibi, bool Has_rpe_bias, bool Is_even_MN, bool Is_even_K, bool Is_softcap) {
     #if defined(ARCH_SUPPORTS_FLASH)
         static_assert(!(Is_causal && Is_local));  // If Is_local is true, Is_causal should be false
-        flash::compute_dq_dk_dv_seqk_parallel<Kernel_traits, Is_dropout, Is_causal, Is_local, Has_alibi, Has_rpe_bias, Is_even_MN, Is_even_K>(params);
-=======
-DEFINE_FLASH_BACKWARD_KERNEL(flash_bwd_dq_dk_dv_loop_seqk_parallel_kernel, bool Is_dropout, bool Is_causal, bool Is_local, bool Has_alibi, bool Is_even_MN, bool Is_even_K, bool Is_softcap) {
-    #if defined(ARCH_SUPPORTS_FLASH)
-        static_assert(!(Is_causal && Is_local));  // If Is_local is true, Is_causal should be false
-        flash::compute_dq_dk_dv_seqk_parallel<Kernel_traits, Is_dropout, Is_causal, Is_local, Has_alibi, Is_even_MN, Is_even_K, Is_softcap>(params);
->>>>>>> bdf733be
+        flash::compute_dq_dk_dv_seqk_parallel<Kernel_traits, Is_dropout, Is_causal, Is_local, Has_alibi, Has_rpe_bias, Is_even_MN, Is_even_K, Is_softcap>(params);
     #else
         FLASH_UNSUPPORTED_ARCH
     #endif
@@ -97,43 +90,26 @@
     const bool is_even_K = params.d == Kernel_traits::kHeadDim;
     constexpr int smem_size_dq_dk_dv = Kernel_traits::kSmemSize1colblock;
     // printf("smem_size_dq_dk_dv = %d\n", smem_size_dq_dk_dv);
-<<<<<<< HEAD
     BOOL_SWITCH(params.is_causal, Is_causal, [&] {
         BOOL_SWITCH(is_even_MN, IsEvenMNConst, [&] {
             EVENK_SWITCH(is_even_K, IsEvenKConst, [&] {
                 LOCAL_SWITCH((params.window_size_left >= 0 || params.window_size_right >= 0) && !params.is_causal, Is_local, [&] {
                     ALIBI_SWITCH(params.alibi_slopes_ptr != nullptr, Has_alibi, [&] {
-                        RPE_BIAS_SWITCH(params.rpe_weights_ptr != nullptr, Has_rpe_bias, [&] {
-                            // If not IsEvenKConst, we also set IsEvenMNConst to false to reduce number of templates.
-                            // If head dim > 128, set IsEvenMNConst to false to reduce number of templates
-                            // If Is_local, set Is_causal to false
-                            auto kernel = &flash_bwd_dq_dk_dv_loop_seqk_parallel_kernel<Kernel_traits, Is_dropout, Is_causal, Is_local && !Is_causal, Has_alibi, Has_rpe_bias, IsEvenMNConst && IsEvenKConst && !Is_local && Kernel_traits::kHeadDim <= 128, IsEvenKConst>;
-                            // auto kernel = &flash_bwd_dq_dk_dv_loop_seqk_parallel_kernel<Kernel_traits, false, Is_causal, false, false, true, true>;
-                            if (smem_size_dq_dk_dv >= 48 * 1024)  {
-                                C10_CUDA_CHECK(cudaFuncSetAttribute(
-                                    kernel, cudaFuncAttributeMaxDynamicSharedMemorySize, smem_size_dq_dk_dv));
-                            }
-                            kernel<<<grid_n, Kernel_traits::kNThreads, smem_size_dq_dk_dv, stream>>>(params);
-                            C10_CUDA_KERNEL_LAUNCH_CHECK();
+                        SOFTCAP_SWITCH(params.softcap > 0.0, Is_softcap, [&] {
+                            RPE_BIAS_SWITCH(params.rpe_weights_ptr != nullptr, Has_rpe_bias, [&] {
+                                // If not IsEvenKConst, we also set IsEvenMNConst to false to reduce number of templates.
+                                // If head dim > 128, set IsEvenMNConst to false to reduce number of templates
+                                // If Is_local, set Is_causal to false
+                                auto kernel = &flash_bwd_dq_dk_dv_loop_seqk_parallel_kernel<Kernel_traits, Is_dropout, Is_causal, Is_local && !Is_causal, Has_alibi, Has_rpe_bias, IsEvenMNConst && IsEvenKConst && !Is_local && Kernel_traits::kHeadDim <= 128, IsEvenKConst, Is_softcap>;
+                                // auto kernel = &flash_bwd_dq_dk_dv_loop_seqk_parallel_kernel<Kernel_traits, false, Is_causal, false, false, true, true>;
+                                if (smem_size_dq_dk_dv >= 48 * 1024)  {
+                                    C10_CUDA_CHECK(cudaFuncSetAttribute(
+                                        kernel, cudaFuncAttributeMaxDynamicSharedMemorySize, smem_size_dq_dk_dv));
+                                }
+                                kernel<<<grid_n, Kernel_traits::kNThreads, smem_size_dq_dk_dv, stream>>>(params);
+                                C10_CUDA_KERNEL_LAUNCH_CHECK();
+                            });
                         });
-=======
-    BOOL_SWITCH(is_even_MN, IsEvenMNConst, [&] {
-        EVENK_SWITCH(is_even_K, IsEvenKConst, [&] {
-            LOCAL_SWITCH((params.window_size_left >= 0 || params.window_size_right >= 0) && !params.is_causal, Is_local, [&] {
-                ALIBI_SWITCH(params.alibi_slopes_ptr != nullptr, Has_alibi, [&] {
-                    SOFTCAP_SWITCH(params.softcap > 0.0, Is_softcap, [&] {
-                        // If not IsEvenKConst, we also set IsEvenMNConst to false to reduce number of templates.
-                        // If head dim > 128, set IsEvenMNConst to false to reduce number of templates
-                        // If Is_local, set Is_causal to false
-                        auto kernel = &flash_bwd_dq_dk_dv_loop_seqk_parallel_kernel<Kernel_traits, Is_dropout && !Is_softcap, Is_causal, Is_local && !Is_causal, Has_alibi, IsEvenMNConst && IsEvenKConst && !Is_local && Kernel_traits::kHeadDim <= 128, IsEvenKConst, Is_softcap>;
-                        // auto kernel = &flash_bwd_dq_dk_dv_loop_seqk_parallel_kernel<Kernel_traits, false, Is_causal, false, false, true, true>;
-                        if (smem_size_dq_dk_dv >= 48 * 1024)  {
-                            C10_CUDA_CHECK(cudaFuncSetAttribute(
-                                kernel, cudaFuncAttributeMaxDynamicSharedMemorySize, smem_size_dq_dk_dv));
-                        }
-                        kernel<<<grid_n, Kernel_traits::kNThreads, smem_size_dq_dk_dv, stream>>>(params);
-                        C10_CUDA_KERNEL_LAUNCH_CHECK();
->>>>>>> bdf733be
                     });
                 });
             });
