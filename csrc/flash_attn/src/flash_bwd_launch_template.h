// Copyright (c) 2023, Tri Dao.

#pragma once

#include <ATen/cuda/CUDAContext.h>

#include "static_switch.h"
#include "flash.h"
#include "flash_bwd_kernel.h"

template<bool Clear_dQaccum=true, typename Kernel_traits>
__global__ void flash_bwd_dot_do_o_kernel(Flash_bwd_params params) {
    flash::compute_dot_do_o<Clear_dQaccum, Kernel_traits>(params);
}

template<typename Kernel_traits>
__global__ void flash_bwd_clear_dkvaccum_kernel(Flash_bwd_params params) {
    flash::clear_dKVaccum<Kernel_traits>(params);
}

template<typename Kernel_traits, bool Is_dropout, bool Is_causal, bool Has_attn_bias, bool Is_even_M, bool Is_even_K>
__global__ void flash_bwd_dq_dk_dv_loop_kernel(Flash_bwd_params params) {
    flash::compute_dq_dk_dv<Kernel_traits, Is_dropout, Is_causal, Has_attn_bias, Is_even_M, Is_even_K>(params);
}

template<typename Kernel_traits, bool Is_dropout, bool Is_causal, bool Is_local, bool Has_attn_bias, bool Is_even_MN, bool Is_even_K>
__global__ void flash_bwd_dq_dk_dv_loop_seqk_parallel_kernel(Flash_bwd_params params) {
    static_assert(!(Is_causal && Is_local));  // If Is_local is true, Is_causal should be false
    flash::compute_dq_dk_dv_seqk_parallel<Kernel_traits, Is_dropout, Is_causal, Is_local, Has_attn_bias, Is_even_MN, Is_even_K>(params);
}

template<typename Kernel_traits, bool Is_dropout, bool Is_causal, bool Has_attn_bias, bool Is_even_N, bool Is_even_K>
__global__ void flash_bwd_dq_dk_dv_loop_seqq_parallel_kernel(Flash_bwd_params params) {
    flash::compute_dq_dk_dv_seqq_parallel<Kernel_traits, Is_dropout, Is_causal, Has_attn_bias, Is_even_N, Is_even_K>(params);
}

template<typename Kernel_traits>
__global__ void flash_bwd_convert_dq_kernel(Flash_bwd_params params) {
    flash::convert_dQ<Kernel_traits>(params);
}

template<typename Kernel_traits>
__global__ void flash_bwd_convert_dkv_kernel(Flash_bwd_params params) {
    flash::convert_dKV<Kernel_traits>(params);
}

template<typename Kernel_traits, bool Is_dropout>
void run_flash_bwd_seqk_parallel(Flash_bwd_params &params, cudaStream_t stream, const bool configure) {
    const int num_m_block = (params.seqlen_q + Kernel_traits::kBlockM - 1) / Kernel_traits::kBlockM;
    dim3 grid_m(num_m_block, params.b, params.h);
    const int num_n_block = (params.seqlen_k + Kernel_traits::kBlockN - 1) / Kernel_traits::kBlockN;
    dim3 grid_n(num_n_block, params.b, params.h);

    flash_bwd_dot_do_o_kernel<true, Kernel_traits><<<grid_m, Kernel_traits::kNThreads, 0, stream>>>(params);
    C10_CUDA_KERNEL_LAUNCH_CHECK();

    // We want to specialize to is_even_MN and not just is_even_M, since in the case where N is not
    // a multiple of kBlockN, we'll need to apply mask in the loop.
    const bool is_even_MN = params.cu_seqlens_q == nullptr && params.cu_seqlens_k == nullptr && params.seqlen_q % Kernel_traits::kBlockM == 0 && params.seqlen_k % Kernel_traits::kBlockN == 0;
    const bool is_even_K = params.d == Kernel_traits::kHeadDim;
    constexpr int smem_size_dq_dk_dv = Kernel_traits::kSmemSize1colblock;
    const bool has_attn_bias = (params.attn_bias_ptr != nullptr);

    // printf("smem_size_dq_dk_dv = %d\n", smem_size_dq_dk_dv);
<<<<<<< HEAD
    BOOL_SWITCH(has_attn_bias, HasAttnBias, [&] {
        BOOL_SWITCH(params.is_causal, IsCausalConst, [&] {
            BOOL_SWITCH(is_even_MN, IsEvenMNConst, [&] {
                BOOL_SWITCH(is_even_K, IsEvenKConst, [&] {
                    BOOL_SWITCH(params.window_size_left >= 0 || params.window_size_right >= 0, Is_local, [&] {
                        // If not IsEvenKConst, we also set IsEvenMNConst to false to reduce number of templates.
                        // If head dim > 128, set IsEvenMNConst to false to reduce number of templates
                        // If Is_local, set Is_causal to false
                        auto kernel = &flash_bwd_dq_dk_dv_loop_seqk_parallel_kernel<Kernel_traits, Is_dropout, IsCausalConst && !Is_local, Is_local, HasAttnBias, IsEvenMNConst && IsEvenKConst && !Is_local && Kernel_traits::kHeadDim <= 128, IsEvenKConst>;
                        // auto kernel = &flash_bwd_dq_dk_dv_loop_seqk_parallel_kernel<Kernel_traits, Is_dropout, IsCausalConst, IsEvenMNConst, true>;
                        if (smem_size_dq_dk_dv >= 48 * 1024)  {
                            C10_CUDA_CHECK(cudaFuncSetAttribute(
                                kernel, cudaFuncAttributeMaxDynamicSharedMemorySize, smem_size_dq_dk_dv));
                        }
                        kernel<<<grid_n, Kernel_traits::kNThreads, smem_size_dq_dk_dv, stream>>>(params);
                        C10_CUDA_KERNEL_LAUNCH_CHECK();
                    });
=======
    BOOL_SWITCH(params.is_causal, Is_causal, [&] {
        BOOL_SWITCH(is_even_MN, IsEvenMNConst, [&] {
            BOOL_SWITCH(is_even_K, IsEvenKConst, [&] {
                BOOL_SWITCH((params.window_size_left >= 0 || params.window_size_right >= 0) && !params.is_causal, Is_local, [&] {
                    // If not IsEvenKConst, we also set IsEvenMNConst to false to reduce number of templates.
                    // If head dim > 128, set IsEvenMNConst to false to reduce number of templates
                    // If Is_local, set Is_causal to false
                    auto kernel = &flash_bwd_dq_dk_dv_loop_seqk_parallel_kernel<Kernel_traits, Is_dropout, Is_causal, Is_local && !Is_causal, IsEvenMNConst && IsEvenKConst && !Is_local && Kernel_traits::kHeadDim <= 128, IsEvenKConst>;
                    // auto kernel = &flash_bwd_dq_dk_dv_loop_seqk_parallel_kernel<Kernel_traits, Is_dropout, Is_causal, IsEvenMNConst, true>;
                    if (smem_size_dq_dk_dv >= 48 * 1024)  {
                        C10_CUDA_CHECK(cudaFuncSetAttribute(
                            kernel, cudaFuncAttributeMaxDynamicSharedMemorySize, smem_size_dq_dk_dv));
                    }
                    kernel<<<grid_n, Kernel_traits::kNThreads, smem_size_dq_dk_dv, stream>>>(params);
                    C10_CUDA_KERNEL_LAUNCH_CHECK();
>>>>>>> 9356a1c0
                });
            });
        });
    });

    auto kernel_dq = &flash_bwd_convert_dq_kernel<Kernel_traits>;
    if (Kernel_traits::kSmemdQSize >= 48 * 1024)  {
        C10_CUDA_CHECK(cudaFuncSetAttribute(
            kernel_dq, cudaFuncAttributeMaxDynamicSharedMemorySize, Kernel_traits::kSmemdQSize));
    }
    kernel_dq<<<grid_m, Kernel_traits::kNThreads, Kernel_traits::kSmemdQSize, stream>>>(params);
    C10_CUDA_KERNEL_LAUNCH_CHECK();
}

template<typename Kernel_traits, bool Is_dropout>
void run_flash_bwd_seqq_parallel(Flash_bwd_params &params, cudaStream_t stream, const bool configure) {
    const int num_n_block = (params.seqlen_k + Kernel_traits::kBlockN - 1) / Kernel_traits::kBlockN;
    dim3 grid_n(num_n_block, params.b, params.h_k);
    flash_bwd_clear_dkvaccum_kernel<Kernel_traits><<<grid_n, Kernel_traits::kNThreads, 0, stream>>>(params);
    C10_CUDA_KERNEL_LAUNCH_CHECK();

    const int num_m_block = (params.seqlen_q + Kernel_traits::kBlockM - 1) / Kernel_traits::kBlockM;
    dim3 grid_m(num_m_block, params.b, params.h);
    // We also use is_even_N to set Unpadded in the BlockInfo constructor, so we need to check
    // for cu_seqlens_k as well.
    const bool is_even_N = params.cu_seqlens_q == nullptr && params.cu_seqlens_k == nullptr && params.seqlen_k % Kernel_traits::kBlockN == 0;
    const bool is_even_K = params.d == Kernel_traits::kHeadDim;
    constexpr int smem_size_dq_dk_dv = Kernel_traits::kSmemSize1rowblock;
    const bool has_attn_bias = (params.attn_bias_ptr != nullptr);

    // printf("smem_size_dq_dk_dv = %d\n", smem_size_dq_dk_dv);
<<<<<<< HEAD
    BOOL_SWITCH(has_attn_bias, HasAttnBias, [&] {
        BOOL_SWITCH(params.is_causal, IsCausalConst, [&] {
            BOOL_SWITCH(is_even_N, IsEvenNConst, [&] {
                BOOL_SWITCH(is_even_K, IsEvenKConst, [&] {
                    // If not IsEvenKConst, we also set IsEvenMNConst to false to reduce number of templates.
                    auto kernel = &flash_bwd_dq_dk_dv_loop_seqq_parallel_kernel<Kernel_traits, Is_dropout, IsCausalConst, HasAttnBias, IsEvenNConst && IsEvenKConst, IsEvenKConst>;
                    // auto kernel = &flash_bwd_dq_dk_dv_loop_seqq_parallel_kernel<Kernel_traits, false, false, IsEvenNConst, IsEvenKConst>;
                    if (smem_size_dq_dk_dv >= 48 * 1024)  {
                        C10_CUDA_CHECK(cudaFuncSetAttribute(
                            kernel, cudaFuncAttributeMaxDynamicSharedMemorySize, smem_size_dq_dk_dv));
                    }
                    kernel<<<grid_m, Kernel_traits::kNThreads, smem_size_dq_dk_dv, stream>>>(params);
                    C10_CUDA_KERNEL_LAUNCH_CHECK();
                });
=======
    BOOL_SWITCH(params.is_causal, Is_causal, [&] {
        BOOL_SWITCH(is_even_N, IsEvenNConst, [&] {
            BOOL_SWITCH(is_even_K, IsEvenKConst, [&] {
                // If not IsEvenKConst, we also set IsEvenMNConst to false to reduce number of templates.
                auto kernel = &flash_bwd_dq_dk_dv_loop_seqq_parallel_kernel<Kernel_traits, Is_dropout, Is_causal, IsEvenNConst && IsEvenKConst, IsEvenKConst>;
                // auto kernel = &flash_bwd_dq_dk_dv_loop_seqq_parallel_kernel<Kernel_traits, false, false, IsEvenNConst, IsEvenKConst>;
                if (smem_size_dq_dk_dv >= 48 * 1024)  {
                    C10_CUDA_CHECK(cudaFuncSetAttribute(
                        kernel, cudaFuncAttributeMaxDynamicSharedMemorySize, smem_size_dq_dk_dv));
                }
                kernel<<<grid_m, Kernel_traits::kNThreads, smem_size_dq_dk_dv, stream>>>(params);
                C10_CUDA_KERNEL_LAUNCH_CHECK();
>>>>>>> 9356a1c0
            });
        });
    });

    auto kernel_dkv = &flash_bwd_convert_dkv_kernel<Kernel_traits>;
    if (Kernel_traits::kSmemKVSize >= 48 * 1024)  {
        C10_CUDA_CHECK(cudaFuncSetAttribute(
            kernel_dkv, cudaFuncAttributeMaxDynamicSharedMemorySize, Kernel_traits::kSmemKVSize));
    }
    kernel_dkv<<<grid_n, Kernel_traits::kNThreads, Kernel_traits::kSmemKVSize, stream>>>(params);
    C10_CUDA_KERNEL_LAUNCH_CHECK();
}

template<typename Kernel_traits, bool Is_dropout>
void run_flash_bwd(Flash_bwd_params &params, cudaStream_t stream, const bool configure) {
    if (configure) return;
    run_flash_bwd_seqk_parallel<Kernel_traits, Is_dropout>(params, stream, configure);
}

template<typename T>
void run_mha_bwd_hdim32(Flash_bwd_params &params, cudaStream_t stream, const bool configure) {
    constexpr static int Headdim = 32;
    int device;
    cudaGetDevice(&device);
    int max_smem_per_block;
    cudaError status_ = cudaDeviceGetAttribute(
        &max_smem_per_block, cudaDevAttrMaxSharedMemoryPerBlockOptin, device);
    if (status_ != cudaSuccess) {
      C10_CUDA_CHECK(status_);
    }
    BOOL_SWITCH(params.p_dropout < 1.f, Is_dropout, [&] {
        if (max_smem_per_block >= 2 * ((3 * 128 + 2 * 128) * Headdim + 3 * 128 * 128)) { // 104 KB
            if constexpr(!Is_dropout) {  // We can afford more registers to keep V in registers
                run_flash_bwd<Flash_bwd_kernel_traits<Headdim, 128, 128, 8, 4, 4, 4, true, false, T>, Is_dropout>(params, stream, configure);
            } else {
                run_flash_bwd<Flash_bwd_kernel_traits<Headdim, 128, 128, 8, 4, 4, 4, false, false, T>, Is_dropout>(params, stream, configure);
            }
        } else {  // 96 KB
            run_flash_bwd<Flash_bwd_kernel_traits<Headdim, 128, 128, 8, 4, 4, 4, true, false, T>, Is_dropout>(params, stream, configure);
        }
    });
}

template<typename T>
void run_mha_bwd_hdim64(Flash_bwd_params &params, cudaStream_t stream, const bool configure) {
    constexpr static int Headdim = 64;
    int device;
    cudaGetDevice(&device);
    int max_smem_per_block;
    cudaError status_ = cudaDeviceGetAttribute(
        &max_smem_per_block, cudaDevAttrMaxSharedMemoryPerBlockOptin, device);
    if (status_ != cudaSuccess) {
      C10_CUDA_CHECK(status_);
    }
    // printf("max_smem_per_block = %d\n", max_smem_per_block);
    BOOL_SWITCH(params.p_dropout < 1.f, Is_dropout, [&] {
        // Changing AtomLayoutMdQ from 2 to 4 takes the same time
        // run_flash_bwd<Flash_bwd_kernel_traits<Headdim, 64, 128, 8, 2, 4, 2, false, false, T>>(params, stream, configure);
        // run_flash_bwd<Flash_bwd_kernel_traits<Headdim, 64, 128, 8, 2, 4, 2, true, false, T>>(params, stream, configure);
        // run_flash_bwd<Flash_bwd_kernel_traits<Headdim, 128, 128, 8, 2, 4, 4, false, false, T>>(params, stream, configure);
        // run_flash_bwd<Flash_bwd_kernel_traits<Headdim, 128, 64, 8, 4, 2, 4, false, false, T>, Is_dropout>(params, stream, configure);
        // This is slightly faster. We want to split M more so we need fewer registers to store LSE.
        if (max_smem_per_block >= 144 * 1024) {
            run_flash_bwd<Flash_bwd_kernel_traits<Headdim, 64, 128, 8, 4, 4, 4, false, false, T>, Is_dropout>(params, stream, configure);
            // This has a lot of register spilling
            // run_flash_bwd<Flash_bwd_kernel_traits<Headdim, 128, 128, 8, 4, 4, 4, true, false, T>, Is_dropout>(params, stream, configure);
        } else {
            // if (params.h == params.h_k) {
                // run_flash_bwd<Flash_bwd_kernel_traits<Headdim, 64, 128, 8, 2, 4, 4, false, false, T>, Is_dropout>(params, stream, configure);
                run_flash_bwd<Flash_bwd_kernel_traits<Headdim, 64, 128, 8, 2, 4, 4, true, false, T>, Is_dropout>(params, stream, configure);
                // run_flash_bwd<Flash_bwd_kernel_traits<Headdim, 128, 64, 8, 4, 2, 4, false, false, T>, Is_dropout>(params, stream, configure);
                // run_flash_bwd<Flash_bwd_kernel_traits<Headdim, 128, 64, 8, 4, 2, 4, true, false, T>, Is_dropout>(params, stream, configure);
            // } else {
            //     run_flash_bwd_seqq_parallel<Flash_bwd_kernel_traits<Headdim, 128, 64, 8, 4, 2, 4, false, false, T>, Is_dropout>(params, stream, configure);
            // }
        }
    });
    // run_flash_bwd<Flash_bwd_kernel_traits<Headdim, 128, 64, 8, 4, 2, 4, true, false, T>>(params, stream, configure);
    // run_flash_bwd<Flash_bwd_kernel_traits<Headdim, 64, 64, 4, 2, 2, 2, true, false, T>>(params, stream, configure);
    // run_flash_bwd<Flash_bwd_kernel_traits<Headdim, 32, 128, 4, 1, 4, 1, false, false, T>>(params, stream, configure);
    // run_flash_bwd<Flash_bwd_kernel_traits<Headdim, 16, 128, 4, 1, 4, 1, false, false, T>>(params, stream, configure);
    // M=128, N=64 is quite slow, I think because we need to read/write dQaccum twice as many times
    // run_flash_bwd<Flash_bwd_kernel_traits<Headdim, 128, 64, 8, 2, 2, 2, false, T>>(params, stream, configure);
    // run_flash_bwd<Flash_bwd_kernel_traits<Headdim, 128, 64, 8, false, T>>(params, stream, configure);
    // run_flash_bwd<Flash_bwd_kernel_traits<Headdim, 64, 64, 4, false, T>>(params, stream, configure);

    // run_flash_bwd<Flash_bwd_kernel_traits<Headdim, 128, 64, 4, 4, 2, 4, false, false, T>>(params, stream, configure);
}

template<typename T>
void run_mha_bwd_hdim96(Flash_bwd_params &params, cudaStream_t stream, const bool configure) {
    constexpr static int Headdim = 96;
    int device;
    cudaGetDevice(&device);
    int max_smem_per_block;
    cudaError status_ = cudaDeviceGetAttribute(
        &max_smem_per_block, cudaDevAttrMaxSharedMemoryPerBlockOptin, device);
    if (status_ != cudaSuccess) {
      C10_CUDA_CHECK(status_);
    }
    // printf("max_smem_per_block = %d\n", max_smem_per_block);
    BOOL_SWITCH(params.p_dropout < 1.f, Is_dropout, [&] {
        // if (params.h == params.h_k) {
            if (max_smem_per_block >= 116 * 1024) {
                if constexpr(!Is_dropout) {  // 92KB
                    run_flash_bwd<Flash_bwd_kernel_traits<Headdim, 64, 128, 8, 2, 4, 4, true, false, T>, Is_dropout>(params, stream, configure);
                } else {  // 116 KB
                    // This is faster for dropout since we don't have many registers to spare
                    run_flash_bwd<Flash_bwd_kernel_traits<Headdim, 64, 128, 8, 2, 4, 4, false, false, T>, Is_dropout>(params, stream, configure);
                }
            } else {
                run_flash_bwd<Flash_bwd_kernel_traits<Headdim, 64, 128, 8, 2, 4, 4, true, false, T>, Is_dropout>(params, stream, configure);
            }
        // } else {
            // run_flash_bwd_seqq_parallel<Flash_bwd_kernel_traits<Headdim, 128, 64, 8, 4, 4, 4, false, false, T>>(params, stream, configure);
        // }
    });
}

template<typename T>
void run_mha_bwd_hdim128(Flash_bwd_params &params, cudaStream_t stream, const bool configure) {
    constexpr static int Headdim = 128;
    int device;
    cudaGetDevice(&device);
    int max_smem_per_block;
    cudaError status_ = cudaDeviceGetAttribute(
        &max_smem_per_block, cudaDevAttrMaxSharedMemoryPerBlockOptin, device);
    if (status_ != cudaSuccess) {
      C10_CUDA_CHECK(status_);
    }
    // printf("max_smem_per_block = %d\n", max_smem_per_block);
    BOOL_SWITCH(params.p_dropout < 1.f, Is_dropout, [&] {
        // if (params.h == params.h_k) {
            // run_flash_bwd<Flash_bwd_kernel_traits<Headdim, 32, 128, 8, 2, 2, 2, false, false, T>>(params, stream, configure);
            // This is faster, in the case of sequence-parallel bwd (where we need fewer registers).
            // Out of these three, the 2nd one is slightly faster (2% faster than the first). Idk why.
            // run_flash_bwd<Flash_bwd_kernel_traits<Headdim, 64, 128, 8, 2, 2, 2, false, false, T>>(params, stream, configure);
            if (max_smem_per_block >= 144 * 1024) {
                run_flash_bwd<Flash_bwd_kernel_traits<Headdim, 64, 64, 8, 4, 2, 2, false, false, T>, Is_dropout>(params, stream, configure);
                // run_flash_bwd_seqk_parallel<Flash_bwd_kernel_traits<Headdim, 128, 128, 8, 4, 4, 4, false, false, T>, Is_dropout>(params, stream, configure);
                // run_flash_bwd_seqk_parallel<Flash_bwd_kernel_traits<Headdim, 128, 128, 8, 4, 4, 4, false, true, T>, Is_dropout>(params, stream, configure);
                // run_flash_bwd_seqq_parallel<Flash_bwd_kernel_traits<Headdim, 128, 128, 8, 4, 4, 4, false, false, T>, Is_dropout>(params, stream, configure);
                // run_flash_bwd<Flash_bwd_kernel_traits<Headdim, 64, 128, 8, 2, 4, 2, true, false, T>, Is_dropout>(params, stream, configure);
                // run_flash_bwd<Flash_bwd_kernel_traits<Headdim, 128, 64, 8, 4, 2, 2, false, false, T>, Is_dropout>(params, stream, configure);
                // run_flash_bwd<Flash_bwd_kernel_traits<Headdim, 128, 64, 8, 4, 2, 2, true, false, T>, Is_dropout>(params, stream, configure);
            } else {
                // run_flash_bwd<Flash_bwd_kernel_traits<Headdim, 64, 64, 8, 4, 2, 2, false, false, T>, Is_dropout>(params, stream, configure);
                run_flash_bwd<Flash_bwd_kernel_traits<Headdim, 64, 64, 8, 4, 2, 2, true, false, T>, Is_dropout>(params, stream, configure);
            }
            // run_flash_bwd<Flash_bwd_kernel_traits<Headdim, 64, 128, 8, 2, 4, 4, false, false, T>>(params, stream, configure);

            // run_flash_bwd<Flash_bwd_kernel_traits<Headdim, 128, 64, 8, 4, 4, 4, false, false, T>>(params, stream, configure);
        // } else {
            // run_flash_bwd_seqq_parallel<Flash_bwd_kernel_traits<Headdim, 128, 64, 8, 4, 4, 4, false, false, T>>(params, stream, configure);
        // }
    });
}

template<typename T>
void run_mha_bwd_hdim160(Flash_bwd_params &params, cudaStream_t stream, const bool configure) {
    constexpr static int Headdim = 160;
    int device;
    cudaGetDevice(&device);
    int max_smem_per_block;
    cudaError status_ = cudaDeviceGetAttribute(
        &max_smem_per_block, cudaDevAttrMaxSharedMemoryPerBlockOptin, device);
    if (status_ != cudaSuccess) {
      C10_CUDA_CHECK(status_);
    }
    BOOL_SWITCH(params.p_dropout < 1.f, Is_dropout, [&] {
        if (max_smem_per_block >= 116 * 1024) {
            run_flash_bwd<Flash_bwd_kernel_traits<Headdim, 64, 64, 8, 4, 4, 4, false, false, T>, Is_dropout>(params, stream, configure);
        } else {
            run_flash_bwd<Flash_bwd_kernel_traits<Headdim, 64, 64, 8, 4, 4, 4, false, true, T>, Is_dropout>(params, stream, configure);
        }
    });
}

template<typename T>
void run_mha_bwd_hdim192(Flash_bwd_params &params, cudaStream_t stream, const bool configure) {
    constexpr static int Headdim = 192;
    int device;
    cudaGetDevice(&device);
    int max_smem_per_block;
    cudaError status_ = cudaDeviceGetAttribute(
        &max_smem_per_block, cudaDevAttrMaxSharedMemoryPerBlockOptin, device);
    if (status_ != cudaSuccess) {
      C10_CUDA_CHECK(status_);
    }
    BOOL_SWITCH(params.p_dropout < 1.f, Is_dropout, [&] {
        if (max_smem_per_block >= 136 * 1024) {
            run_flash_bwd<Flash_bwd_kernel_traits<Headdim, 64, 64, 8, 4, 2, 2, false, false, T>, Is_dropout>(params, stream, configure);
        } else {
            run_flash_bwd<Flash_bwd_kernel_traits<Headdim, 64, 64, 8, 4, 2, 2, true, true, T>, Is_dropout>(params, stream, configure);
        }
    });
}

template<typename T>
void run_mha_bwd_hdim224(Flash_bwd_params &params, cudaStream_t stream, const bool configure) {
    constexpr static int Headdim = 224;
    BOOL_SWITCH(params.p_dropout < 1.f, Is_dropout, [&] {
        run_flash_bwd<Flash_bwd_kernel_traits<Headdim, 64, 64, 8, 4, 4, 4, false, true, T>, Is_dropout>(params, stream, configure);
    });
}

template<typename T>
void run_mha_bwd_hdim256(Flash_bwd_params &params, cudaStream_t stream, const bool configure) {
    constexpr static int Headdim = 256;
    int device;
    cudaGetDevice(&device);
    int max_smem_per_block;
    cudaError status_ = cudaDeviceGetAttribute(
        &max_smem_per_block, cudaDevAttrMaxSharedMemoryPerBlockOptin, device);
    if (status_ != cudaSuccess) {
      C10_CUDA_CHECK(status_);
    }
    BOOL_SWITCH(params.p_dropout < 1.f, Is_dropout, [&] {
        if (max_smem_per_block >= 176 * 1024) {  // H100
            run_flash_bwd<Flash_bwd_kernel_traits<Headdim, 64, 64, 8, 4, 2, 2, false, false, T>, Is_dropout>(params, stream, configure);
        } else {  // A100, we don't do double buffering to save smem
            run_flash_bwd<Flash_bwd_kernel_traits<Headdim, 64, 64, 8, 4, 2, 2, false, true, T>, Is_dropout>(params, stream, configure);
        }
    });
}<|MERGE_RESOLUTION|>--- conflicted
+++ resolved
@@ -62,17 +62,16 @@
     const bool has_attn_bias = (params.attn_bias_ptr != nullptr);
 
     // printf("smem_size_dq_dk_dv = %d\n", smem_size_dq_dk_dv);
-<<<<<<< HEAD
     BOOL_SWITCH(has_attn_bias, HasAttnBias, [&] {
-        BOOL_SWITCH(params.is_causal, IsCausalConst, [&] {
+        BOOL_SWITCH(params.is_causal, Is_causal, [&] {
             BOOL_SWITCH(is_even_MN, IsEvenMNConst, [&] {
                 BOOL_SWITCH(is_even_K, IsEvenKConst, [&] {
-                    BOOL_SWITCH(params.window_size_left >= 0 || params.window_size_right >= 0, Is_local, [&] {
+                    BOOL_SWITCH((params.window_size_left >= 0 || params.window_size_right >= 0) && !params.is_causal, Is_local, [&] {
                         // If not IsEvenKConst, we also set IsEvenMNConst to false to reduce number of templates.
                         // If head dim > 128, set IsEvenMNConst to false to reduce number of templates
                         // If Is_local, set Is_causal to false
-                        auto kernel = &flash_bwd_dq_dk_dv_loop_seqk_parallel_kernel<Kernel_traits, Is_dropout, IsCausalConst && !Is_local, Is_local, HasAttnBias, IsEvenMNConst && IsEvenKConst && !Is_local && Kernel_traits::kHeadDim <= 128, IsEvenKConst>;
-                        // auto kernel = &flash_bwd_dq_dk_dv_loop_seqk_parallel_kernel<Kernel_traits, Is_dropout, IsCausalConst, IsEvenMNConst, true>;
+                        auto kernel = &flash_bwd_dq_dk_dv_loop_seqk_parallel_kernel<Kernel_traits, Is_dropout, Is_causal, Is_local && !Is_causal, IsEvenMNConst && IsEvenKConst && !Is_local && Kernel_traits::kHeadDim <= 128, IsEvenKConst>;
+                        // auto kernel = &flash_bwd_dq_dk_dv_loop_seqk_parallel_kernel<Kernel_traits, Is_dropout, Is_causal, IsEvenMNConst, true>;
                         if (smem_size_dq_dk_dv >= 48 * 1024)  {
                             C10_CUDA_CHECK(cudaFuncSetAttribute(
                                 kernel, cudaFuncAttributeMaxDynamicSharedMemorySize, smem_size_dq_dk_dv));
@@ -80,23 +79,6 @@
                         kernel<<<grid_n, Kernel_traits::kNThreads, smem_size_dq_dk_dv, stream>>>(params);
                         C10_CUDA_KERNEL_LAUNCH_CHECK();
                     });
-=======
-    BOOL_SWITCH(params.is_causal, Is_causal, [&] {
-        BOOL_SWITCH(is_even_MN, IsEvenMNConst, [&] {
-            BOOL_SWITCH(is_even_K, IsEvenKConst, [&] {
-                BOOL_SWITCH((params.window_size_left >= 0 || params.window_size_right >= 0) && !params.is_causal, Is_local, [&] {
-                    // If not IsEvenKConst, we also set IsEvenMNConst to false to reduce number of templates.
-                    // If head dim > 128, set IsEvenMNConst to false to reduce number of templates
-                    // If Is_local, set Is_causal to false
-                    auto kernel = &flash_bwd_dq_dk_dv_loop_seqk_parallel_kernel<Kernel_traits, Is_dropout, Is_causal, Is_local && !Is_causal, IsEvenMNConst && IsEvenKConst && !Is_local && Kernel_traits::kHeadDim <= 128, IsEvenKConst>;
-                    // auto kernel = &flash_bwd_dq_dk_dv_loop_seqk_parallel_kernel<Kernel_traits, Is_dropout, Is_causal, IsEvenMNConst, true>;
-                    if (smem_size_dq_dk_dv >= 48 * 1024)  {
-                        C10_CUDA_CHECK(cudaFuncSetAttribute(
-                            kernel, cudaFuncAttributeMaxDynamicSharedMemorySize, smem_size_dq_dk_dv));
-                    }
-                    kernel<<<grid_n, Kernel_traits::kNThreads, smem_size_dq_dk_dv, stream>>>(params);
-                    C10_CUDA_KERNEL_LAUNCH_CHECK();
->>>>>>> 9356a1c0
                 });
             });
         });
@@ -128,13 +110,12 @@
     const bool has_attn_bias = (params.attn_bias_ptr != nullptr);
 
     // printf("smem_size_dq_dk_dv = %d\n", smem_size_dq_dk_dv);
-<<<<<<< HEAD
     BOOL_SWITCH(has_attn_bias, HasAttnBias, [&] {
-        BOOL_SWITCH(params.is_causal, IsCausalConst, [&] {
+        BOOL_SWITCH(params.is_causal, Is_causal, [&] {
             BOOL_SWITCH(is_even_N, IsEvenNConst, [&] {
                 BOOL_SWITCH(is_even_K, IsEvenKConst, [&] {
                     // If not IsEvenKConst, we also set IsEvenMNConst to false to reduce number of templates.
-                    auto kernel = &flash_bwd_dq_dk_dv_loop_seqq_parallel_kernel<Kernel_traits, Is_dropout, IsCausalConst, HasAttnBias, IsEvenNConst && IsEvenKConst, IsEvenKConst>;
+                    auto kernel = &flash_bwd_dq_dk_dv_loop_seqq_parallel_kernel<Kernel_traits, Is_dropout, Is_causal, IsEvenNConst && IsEvenKConst, IsEvenKConst>;
                     // auto kernel = &flash_bwd_dq_dk_dv_loop_seqq_parallel_kernel<Kernel_traits, false, false, IsEvenNConst, IsEvenKConst>;
                     if (smem_size_dq_dk_dv >= 48 * 1024)  {
                         C10_CUDA_CHECK(cudaFuncSetAttribute(
@@ -143,20 +124,6 @@
                     kernel<<<grid_m, Kernel_traits::kNThreads, smem_size_dq_dk_dv, stream>>>(params);
                     C10_CUDA_KERNEL_LAUNCH_CHECK();
                 });
-=======
-    BOOL_SWITCH(params.is_causal, Is_causal, [&] {
-        BOOL_SWITCH(is_even_N, IsEvenNConst, [&] {
-            BOOL_SWITCH(is_even_K, IsEvenKConst, [&] {
-                // If not IsEvenKConst, we also set IsEvenMNConst to false to reduce number of templates.
-                auto kernel = &flash_bwd_dq_dk_dv_loop_seqq_parallel_kernel<Kernel_traits, Is_dropout, Is_causal, IsEvenNConst && IsEvenKConst, IsEvenKConst>;
-                // auto kernel = &flash_bwd_dq_dk_dv_loop_seqq_parallel_kernel<Kernel_traits, false, false, IsEvenNConst, IsEvenKConst>;
-                if (smem_size_dq_dk_dv >= 48 * 1024)  {
-                    C10_CUDA_CHECK(cudaFuncSetAttribute(
-                        kernel, cudaFuncAttributeMaxDynamicSharedMemorySize, smem_size_dq_dk_dv));
-                }
-                kernel<<<grid_m, Kernel_traits::kNThreads, smem_size_dq_dk_dv, stream>>>(params);
-                C10_CUDA_KERNEL_LAUNCH_CHECK();
->>>>>>> 9356a1c0
             });
         });
     });
