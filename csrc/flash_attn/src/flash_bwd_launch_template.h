// Copyright (c) 2023, Tri Dao.

#pragma once

#include <ATen/cuda/CUDAContext.h>

#include "static_switch.h"
#include "flash.h"
#include "flash_bwd_kernel.h"

template<bool Clear_dQaccum=true, typename Kernel_traits>
__global__ void flash_bwd_dot_do_o_kernel(Flash_bwd_params params) {
    flash::compute_dot_do_o<Clear_dQaccum, Kernel_traits>(params);
}

template<typename Kernel_traits>
__global__ void flash_bwd_clear_dkvaccum_kernel(Flash_bwd_params params) {
    flash::clear_dKVaccum<Kernel_traits>(params);
}

template<typename Kernel_traits, bool Is_dropout, bool Is_causal, bool Is_alibi, bool Is_even_M, bool Is_even_K>
__global__ void flash_bwd_dq_dk_dv_loop_kernel(Flash_bwd_params params) {
    flash::compute_dq_dk_dv<Kernel_traits, Is_dropout, Is_causal, Is_alibi, Is_even_M, Is_even_K>(params);
}

<<<<<<< HEAD
template<typename Kernel_traits, bool Is_dropout, bool Is_causal, bool Is_alibi, bool Is_even_MN, bool Is_even_K>
__global__ void flash_bwd_dq_dk_dv_loop_seqk_parallel_kernel(Flash_bwd_params params) {
    flash::compute_dq_dk_dv_seqk_parallel<Kernel_traits, Is_dropout, Is_causal, Is_alibi, Is_even_MN, Is_even_K>(params);
=======
template<typename Kernel_traits, bool Is_dropout, bool Is_causal, bool Is_local, bool Is_even_MN, bool Is_even_K>
__global__ void flash_bwd_dq_dk_dv_loop_seqk_parallel_kernel(Flash_bwd_params params) {
    static_assert(!(Is_causal && Is_local));  // If Is_local is true, Is_causal should be false
    flash::compute_dq_dk_dv_seqk_parallel<Kernel_traits, Is_dropout, Is_causal, Is_local, Is_even_MN, Is_even_K>(params);
>>>>>>> 02ac572f
}

template<typename Kernel_traits, bool Is_dropout, bool Is_causal, bool Is_alibi, bool Is_even_N, bool Is_even_K>
__global__ void flash_bwd_dq_dk_dv_loop_seqq_parallel_kernel(Flash_bwd_params params) {
    flash::compute_dq_dk_dv_seqq_parallel<Kernel_traits, Is_dropout, Is_causal, Is_alibi, Is_even_N, Is_even_K>(params);
}

template<typename Kernel_traits>
__global__ void flash_bwd_convert_dq_kernel(Flash_bwd_params params) {
    flash::convert_dQ<Kernel_traits>(params);
}

template<typename Kernel_traits>
__global__ void flash_bwd_convert_dkv_kernel(Flash_bwd_params params) {
    flash::convert_dKV<Kernel_traits>(params);
}

template<typename Kernel_traits, bool Is_dropout>
void run_flash_bwd_seqk_parallel(Flash_bwd_params &params, cudaStream_t stream, const bool configure) {
    const int num_m_block = (params.seqlen_q + Kernel_traits::kBlockM - 1) / Kernel_traits::kBlockM;
    dim3 grid_m(num_m_block, params.b, params.h);
    const int num_n_block = (params.seqlen_k + Kernel_traits::kBlockN - 1) / Kernel_traits::kBlockN;
    dim3 grid_n(num_n_block, params.b, params.h);

    flash_bwd_dot_do_o_kernel<true, Kernel_traits><<<grid_m, Kernel_traits::kNThreads, 0, stream>>>(params);
    C10_CUDA_KERNEL_LAUNCH_CHECK();

    // We want to specialize to is_even_MN and not just is_even_M, since in the case where N is not
    // a multiple of kBlockN, we'll need to apply mask in the loop.
    const bool is_even_MN = params.cu_seqlens_q == nullptr && params.cu_seqlens_k == nullptr && params.seqlen_q % Kernel_traits::kBlockM == 0 && params.seqlen_k % Kernel_traits::kBlockN == 0;
    const bool is_even_K = params.d == Kernel_traits::kHeadDim;
    constexpr int smem_size_dq_dk_dv = Kernel_traits::kSmemSize1colblock;
    // printf("smem_size_dq_dk_dv = %d\n", smem_size_dq_dk_dv);
    BOOL_SWITCH(params.is_causal, IsCausalConst, [&] {
<<<<<<< HEAD
        BOOL_SWITCH(params.is_alibi, IsAlibiConst, [&] {
            BOOL_SWITCH(is_even_MN, IsEvenMNConst, [&] {
                BOOL_SWITCH(is_even_K, IsEvenKConst, [&] {
                    // If not IsEvenKConst, we also set IsEvenMNConst to false to reduce number of templates.
                    auto kernel = &flash_bwd_dq_dk_dv_loop_seqk_parallel_kernel<Kernel_traits, Is_dropout, IsCausalConst, IsAlibiConst, IsEvenMNConst && IsEvenKConst, IsEvenKConst>;
=======
        BOOL_SWITCH(is_even_MN, IsEvenMNConst, [&] {
            BOOL_SWITCH(is_even_K, IsEvenKConst, [&] {
                BOOL_SWITCH(params.window_size_left >= 0 || params.window_size_right >= 0, Is_local, [&] {
                    // If not IsEvenKConst, we also set IsEvenMNConst to false to reduce number of templates.
                    // If head dim > 128, set IsEvenMNConst to false to reduce number of templates
                    // If Is_local, set Is_causal to false
                    auto kernel = &flash_bwd_dq_dk_dv_loop_seqk_parallel_kernel<Kernel_traits, Is_dropout, IsCausalConst && !Is_local, Is_local, IsEvenMNConst && IsEvenKConst && !Is_local && Kernel_traits::kHeadDim <= 128, IsEvenKConst>;
>>>>>>> 02ac572f
                    // auto kernel = &flash_bwd_dq_dk_dv_loop_seqk_parallel_kernel<Kernel_traits, Is_dropout, IsCausalConst, IsEvenMNConst, true>;
                    if (smem_size_dq_dk_dv >= 48 * 1024)  {
                        C10_CUDA_CHECK(cudaFuncSetAttribute(
                            kernel, cudaFuncAttributeMaxDynamicSharedMemorySize, smem_size_dq_dk_dv));
                    }
                    kernel<<<grid_n, Kernel_traits::kNThreads, smem_size_dq_dk_dv, stream>>>(params);
                    C10_CUDA_KERNEL_LAUNCH_CHECK();
                });
            });
        });
    });

    auto kernel_dq = &flash_bwd_convert_dq_kernel<Kernel_traits>;
    if (Kernel_traits::kSmemdQSize >= 48 * 1024)  {
        C10_CUDA_CHECK(cudaFuncSetAttribute(
            kernel_dq, cudaFuncAttributeMaxDynamicSharedMemorySize, Kernel_traits::kSmemdQSize));
    }
    kernel_dq<<<grid_m, Kernel_traits::kNThreads, Kernel_traits::kSmemdQSize, stream>>>(params);
    C10_CUDA_KERNEL_LAUNCH_CHECK();
}

template<typename Kernel_traits, bool Is_dropout>
void run_flash_bwd_seqq_parallel(Flash_bwd_params &params, cudaStream_t stream, const bool configure) {
    const int num_n_block = (params.seqlen_k + Kernel_traits::kBlockN - 1) / Kernel_traits::kBlockN;
    dim3 grid_n(num_n_block, params.b, params.h_k);
    flash_bwd_clear_dkvaccum_kernel<Kernel_traits><<<grid_n, Kernel_traits::kNThreads, 0, stream>>>(params);
    C10_CUDA_KERNEL_LAUNCH_CHECK();

    const int num_m_block = (params.seqlen_q + Kernel_traits::kBlockM - 1) / Kernel_traits::kBlockM;
    dim3 grid_m(num_m_block, params.b, params.h);
    // We also use is_even_N to set Unpadded in the BlockInfo constructor, so we need to check
    // for cu_seqlens_k as well.
    const bool is_even_N = params.cu_seqlens_q == nullptr && params.cu_seqlens_k == nullptr && params.seqlen_k % Kernel_traits::kBlockN == 0;
    const bool is_even_K = params.d == Kernel_traits::kHeadDim;
    constexpr int smem_size_dq_dk_dv = Kernel_traits::kSmemSize1rowblock;
    // printf("smem_size_dq_dk_dv = %d\n", smem_size_dq_dk_dv);
    BOOL_SWITCH(params.is_causal, IsCausalConst, [&] {
        BOOL_SWITCH(params.is_alibi, IsAlibiConst, [&] {
            BOOL_SWITCH(is_even_N, IsEvenNConst, [&] {
                BOOL_SWITCH(is_even_K, IsEvenKConst, [&] {
                    // If not IsEvenKConst, we also set IsEvenMNConst to false to reduce number of templates.
                    auto kernel = &flash_bwd_dq_dk_dv_loop_seqq_parallel_kernel<Kernel_traits, Is_dropout, IsCausalConst, IsAlibiConst, IsEvenNConst && IsEvenKConst, IsEvenKConst>;
                    // auto kernel = &flash_bwd_dq_dk_dv_loop_seqq_parallel_kernel<Kernel_traits, false, false, IsEvenNConst, IsEvenKConst>;
                    if (smem_size_dq_dk_dv >= 48 * 1024)  {
                        C10_CUDA_CHECK(cudaFuncSetAttribute(
                            kernel, cudaFuncAttributeMaxDynamicSharedMemorySize, smem_size_dq_dk_dv));
                    }
                    kernel<<<grid_m, Kernel_traits::kNThreads, smem_size_dq_dk_dv, stream>>>(params);
                    C10_CUDA_KERNEL_LAUNCH_CHECK();
                });
            });
        });
    });

    auto kernel_dkv = &flash_bwd_convert_dkv_kernel<Kernel_traits>;
    if (Kernel_traits::kSmemKVSize >= 48 * 1024)  {
        C10_CUDA_CHECK(cudaFuncSetAttribute(
            kernel_dkv, cudaFuncAttributeMaxDynamicSharedMemorySize, Kernel_traits::kSmemKVSize));
    }
    kernel_dkv<<<grid_n, Kernel_traits::kNThreads, Kernel_traits::kSmemKVSize, stream>>>(params);
    C10_CUDA_KERNEL_LAUNCH_CHECK();
}

template<typename Kernel_traits, bool Is_dropout>
void run_flash_bwd(Flash_bwd_params &params, cudaStream_t stream, const bool configure) {
    if (configure) return;
    run_flash_bwd_seqk_parallel<Kernel_traits, Is_dropout>(params, stream, configure);
}

template<typename T>
void run_mha_bwd_hdim32(Flash_bwd_params &params, cudaStream_t stream, const bool configure) {
    constexpr static int Headdim = 32;
    int device;
    cudaGetDevice(&device);
    int max_smem_per_block;
    cudaError status_ = cudaDeviceGetAttribute(
        &max_smem_per_block, cudaDevAttrMaxSharedMemoryPerBlockOptin, device);
    BOOL_SWITCH(params.p_dropout < 1.f, Is_dropout, [&] {
        if (max_smem_per_block >= 2 * ((3 * 128 + 2 * 128) * Headdim + 2 * 128 * 128)) { // 104 KB
            if constexpr(!Is_dropout) {  // We can afford more registers to keep V in registers
                run_flash_bwd<Flash_bwd_kernel_traits<Headdim, 128, 128, 8, 4, 4, 4, true, false, T>, Is_dropout>(params, stream, configure);
            } else {
                run_flash_bwd<Flash_bwd_kernel_traits<Headdim, 128, 128, 8, 4, 4, 4, false, false, T>, Is_dropout>(params, stream, configure);
            }
        } else {  // 96 KB
            run_flash_bwd<Flash_bwd_kernel_traits<Headdim, 128, 128, 8, 4, 4, 4, true, false, T>, Is_dropout>(params, stream, configure);
        }
    });
}

template<typename T>
void run_mha_bwd_hdim64(Flash_bwd_params &params, cudaStream_t stream, const bool configure) {
    constexpr static int Headdim = 64;
    int device;
    cudaGetDevice(&device);
    int max_smem_per_block;
    cudaError status_ = cudaDeviceGetAttribute(
        &max_smem_per_block, cudaDevAttrMaxSharedMemoryPerBlockOptin, device);
    // printf("max_smem_per_block = %d\n", max_smem_per_block);
    BOOL_SWITCH(params.p_dropout < 1.f, Is_dropout, [&] {
        // Changing AtomLayoutMdQ from 2 to 4 takes the same time
        // run_flash_bwd<Flash_bwd_kernel_traits<Headdim, 64, 128, 8, 2, 4, 2, false, false, T>>(params, stream, configure);
        // run_flash_bwd<Flash_bwd_kernel_traits<Headdim, 64, 128, 8, 2, 4, 2, true, false, T>>(params, stream, configure);
        // run_flash_bwd<Flash_bwd_kernel_traits<Headdim, 128, 128, 8, 2, 4, 4, false, false, T>>(params, stream, configure);
        // run_flash_bwd<Flash_bwd_kernel_traits<Headdim, 128, 64, 8, 4, 2, 4, false, false, T>, Is_dropout>(params, stream, configure);
        // This is slightly faster. We want to split M more so we need fewer registers to store LSE.
        if (max_smem_per_block >= 144 * 1024) {
            run_flash_bwd<Flash_bwd_kernel_traits<Headdim, 128, 128, 8, 4, 4, 4, false, false, T>, Is_dropout>(params, stream, configure);
            // This has a lot of register spilling
            // run_flash_bwd<Flash_bwd_kernel_traits<Headdim, 128, 128, 8, 4, 4, 4, true, false, T>, Is_dropout>(params, stream, configure);
        } else {
            // if (params.h == params.h_k) {
                // run_flash_bwd<Flash_bwd_kernel_traits<Headdim, 64, 128, 8, 2, 4, 4, false, false, T>, Is_dropout>(params, stream, configure);
                run_flash_bwd<Flash_bwd_kernel_traits<Headdim, 64, 128, 8, 2, 4, 4, true, false, T>, Is_dropout>(params, stream, configure);
                // run_flash_bwd<Flash_bwd_kernel_traits<Headdim, 128, 64, 8, 4, 2, 4, false, false, T>, Is_dropout>(params, stream, configure);
                // run_flash_bwd<Flash_bwd_kernel_traits<Headdim, 128, 64, 8, 4, 2, 4, true, false, T>, Is_dropout>(params, stream, configure);
            // } else {
            //     run_flash_bwd_seqq_parallel<Flash_bwd_kernel_traits<Headdim, 128, 64, 8, 4, 2, 4, false, false, T>, Is_dropout>(params, stream, configure);
            // }
        }
    });
    // run_flash_bwd<Flash_bwd_kernel_traits<Headdim, 128, 64, 8, 4, 2, 4, true, false, T>>(params, stream, configure);
    // run_flash_bwd<Flash_bwd_kernel_traits<Headdim, 64, 64, 4, 2, 2, 2, true, false, T>>(params, stream, configure);
    // run_flash_bwd<Flash_bwd_kernel_traits<Headdim, 32, 128, 4, 1, 4, 1, false, false, T>>(params, stream, configure);
    // run_flash_bwd<Flash_bwd_kernel_traits<Headdim, 16, 128, 4, 1, 4, 1, false, false, T>>(params, stream, configure);
    // M=128, N=64 is quite slow, I think because we need to read/write dQaccum twice as many times
    // run_flash_bwd<Flash_bwd_kernel_traits<Headdim, 128, 64, 8, 2, 2, 2, false, T>>(params, stream, configure);
    // run_flash_bwd<Flash_bwd_kernel_traits<Headdim, 128, 64, 8, false, T>>(params, stream, configure);
    // run_flash_bwd<Flash_bwd_kernel_traits<Headdim, 64, 64, 4, false, T>>(params, stream, configure);

    // run_flash_bwd<Flash_bwd_kernel_traits<Headdim, 128, 64, 4, 4, 2, 4, false, false, T>>(params, stream, configure);
}

template<typename T>
void run_mha_bwd_hdim96(Flash_bwd_params &params, cudaStream_t stream, const bool configure) {
    constexpr static int Headdim = 96;
    int device;
    cudaGetDevice(&device);
    int max_smem_per_block;
    cudaError status_ = cudaDeviceGetAttribute(
        &max_smem_per_block, cudaDevAttrMaxSharedMemoryPerBlockOptin, device);
    // printf("max_smem_per_block = %d\n", max_smem_per_block);
    BOOL_SWITCH(params.p_dropout < 1.f, Is_dropout, [&] {
        // if (params.h == params.h_k) {
            if (max_smem_per_block >= 116 * 1024) {
                if constexpr(!Is_dropout) {  // 92KB
                    run_flash_bwd<Flash_bwd_kernel_traits<Headdim, 64, 128, 8, 2, 4, 4, true, false, T>, Is_dropout>(params, stream, configure);
                } else {  // 116 KB
                    // This is faster for dropout since we don't have many registers to spare
                    run_flash_bwd<Flash_bwd_kernel_traits<Headdim, 64, 128, 8, 2, 4, 4, false, false, T>, Is_dropout>(params, stream, configure);
                }
            } else {
                run_flash_bwd<Flash_bwd_kernel_traits<Headdim, 64, 128, 8, 2, 4, 4, true, false, T>, Is_dropout>(params, stream, configure);
            }
        // } else {
            // run_flash_bwd_seqq_parallel<Flash_bwd_kernel_traits<Headdim, 128, 64, 8, 4, 4, 4, false, false, T>>(params, stream, configure);
        // }
    });
}

template<typename T>
void run_mha_bwd_hdim128(Flash_bwd_params &params, cudaStream_t stream, const bool configure) {
    constexpr static int Headdim = 128;
    int device;
    cudaGetDevice(&device);
    int max_smem_per_block;
    cudaError status_ = cudaDeviceGetAttribute(
        &max_smem_per_block, cudaDevAttrMaxSharedMemoryPerBlockOptin, device);
    // printf("max_smem_per_block = %d\n", max_smem_per_block);
    BOOL_SWITCH(params.p_dropout < 1.f, Is_dropout, [&] {
        // if (params.h == params.h_k) {
            // run_flash_bwd<Flash_bwd_kernel_traits<Headdim, 32, 128, 8, 2, 2, 2, false, false, T>>(params, stream, configure);
            // This is faster, in the case of sequence-parallel bwd (where we need fewer registers).
            // Out of these three, the 2nd one is slightly faster (2% faster than the first). Idk why.
            // run_flash_bwd<Flash_bwd_kernel_traits<Headdim, 64, 128, 8, 2, 2, 2, false, false, T>>(params, stream, configure);
            if (max_smem_per_block >= 144 * 1024) {
                run_flash_bwd<Flash_bwd_kernel_traits<Headdim, 64, 128, 8, 2, 4, 2, false, false, T>, Is_dropout>(params, stream, configure);
                // run_flash_bwd_seqk_parallel<Flash_bwd_kernel_traits<Headdim, 128, 128, 8, 4, 4, 4, false, false, T>, Is_dropout>(params, stream, configure);
                // run_flash_bwd_seqk_parallel<Flash_bwd_kernel_traits<Headdim, 128, 128, 8, 4, 4, 4, false, true, T>, Is_dropout>(params, stream, configure);
                // run_flash_bwd_seqq_parallel<Flash_bwd_kernel_traits<Headdim, 128, 128, 8, 4, 4, 4, false, false, T>, Is_dropout>(params, stream, configure);
                // run_flash_bwd<Flash_bwd_kernel_traits<Headdim, 64, 128, 8, 2, 4, 2, true, false, T>, Is_dropout>(params, stream, configure);
                // run_flash_bwd<Flash_bwd_kernel_traits<Headdim, 128, 64, 8, 4, 2, 2, false, false, T>, Is_dropout>(params, stream, configure);
                // run_flash_bwd<Flash_bwd_kernel_traits<Headdim, 128, 64, 8, 4, 2, 2, true, false, T>, Is_dropout>(params, stream, configure);
            } else {
                // run_flash_bwd<Flash_bwd_kernel_traits<Headdim, 64, 64, 8, 4, 2, 2, false, false, T>, Is_dropout>(params, stream, configure);
                run_flash_bwd<Flash_bwd_kernel_traits<Headdim, 64, 64, 8, 4, 2, 2, true, false, T>, Is_dropout>(params, stream, configure);
            }
            // run_flash_bwd<Flash_bwd_kernel_traits<Headdim, 64, 128, 8, 2, 4, 4, false, false, T>>(params, stream, configure);

            // run_flash_bwd<Flash_bwd_kernel_traits<Headdim, 128, 64, 8, 4, 4, 4, false, false, T>>(params, stream, configure);
        // } else {
            // run_flash_bwd_seqq_parallel<Flash_bwd_kernel_traits<Headdim, 128, 64, 8, 4, 4, 4, false, false, T>>(params, stream, configure);
        // }
    });
}

template<typename T>
void run_mha_bwd_hdim160(Flash_bwd_params &params, cudaStream_t stream, const bool configure) {
    constexpr static int Headdim = 160;
    int device;
    cudaGetDevice(&device);
    int max_smem_per_block;
    cudaError status_ = cudaDeviceGetAttribute(
        &max_smem_per_block, cudaDevAttrMaxSharedMemoryPerBlockOptin, device);
    BOOL_SWITCH(params.p_dropout < 1.f, Is_dropout, [&] {
        if (max_smem_per_block >= 116 * 1024) {
            run_flash_bwd<Flash_bwd_kernel_traits<Headdim, 64, 64, 8, 4, 4, 4, false, false, T>, Is_dropout>(params, stream, configure);
        } else {
            run_flash_bwd<Flash_bwd_kernel_traits<Headdim, 64, 64, 8, 4, 4, 4, false, true, T>, Is_dropout>(params, stream, configure);
        }
    });
}

template<typename T>
void run_mha_bwd_hdim192(Flash_bwd_params &params, cudaStream_t stream, const bool configure) {
    constexpr static int Headdim = 192;
    int device;
    cudaGetDevice(&device);
    int max_smem_per_block;
    cudaError status_ = cudaDeviceGetAttribute(
        &max_smem_per_block, cudaDevAttrMaxSharedMemoryPerBlockOptin, device);
    BOOL_SWITCH(params.p_dropout < 1.f, Is_dropout, [&] {
        if (max_smem_per_block >= 136 * 1024) {
            run_flash_bwd<Flash_bwd_kernel_traits<Headdim, 64, 64, 8, 4, 2, 2, false, false, T>, Is_dropout>(params, stream, configure);
        } else {
            run_flash_bwd<Flash_bwd_kernel_traits<Headdim, 64, 64, 8, 4, 2, 2, true, true, T>, Is_dropout>(params, stream, configure);
        }
    });
}

template<typename T>
void run_mha_bwd_hdim224(Flash_bwd_params &params, cudaStream_t stream, const bool configure) {
    constexpr static int Headdim = 224;
    BOOL_SWITCH(params.p_dropout < 1.f, Is_dropout, [&] {
        run_flash_bwd<Flash_bwd_kernel_traits<Headdim, 64, 64, 8, 4, 4, 4, false, false, T>, Is_dropout>(params, stream, configure);
    });
}

template<typename T>
void run_mha_bwd_hdim256(Flash_bwd_params &params, cudaStream_t stream, const bool configure) {
    constexpr static int Headdim = 256;
    int device;
    cudaGetDevice(&device);
    int max_smem_per_block;
    cudaError status_ = cudaDeviceGetAttribute(
        &max_smem_per_block, cudaDevAttrMaxSharedMemoryPerBlockOptin, device);
    BOOL_SWITCH(params.p_dropout < 1.f, Is_dropout, [&] {
        if (max_smem_per_block >= 176 * 1024) {  // H100
            run_flash_bwd<Flash_bwd_kernel_traits<Headdim, 64, 64, 8, 4, 2, 2, false, false, T>, Is_dropout>(params, stream, configure);
        } else {  // A100, we don't do double buffering to save smem
            run_flash_bwd<Flash_bwd_kernel_traits<Headdim, 64, 64, 8, 4, 2, 2, false, true, T>, Is_dropout>(params, stream, configure);
        }
    });
}<|MERGE_RESOLUTION|>--- conflicted
+++ resolved
@@ -23,16 +23,10 @@
     flash::compute_dq_dk_dv<Kernel_traits, Is_dropout, Is_causal, Is_alibi, Is_even_M, Is_even_K>(params);
 }
 
-<<<<<<< HEAD
-template<typename Kernel_traits, bool Is_dropout, bool Is_causal, bool Is_alibi, bool Is_even_MN, bool Is_even_K>
-__global__ void flash_bwd_dq_dk_dv_loop_seqk_parallel_kernel(Flash_bwd_params params) {
-    flash::compute_dq_dk_dv_seqk_parallel<Kernel_traits, Is_dropout, Is_causal, Is_alibi, Is_even_MN, Is_even_K>(params);
-=======
-template<typename Kernel_traits, bool Is_dropout, bool Is_causal, bool Is_local, bool Is_even_MN, bool Is_even_K>
+template<typename Kernel_traits, bool Is_dropout, bool Is_causal, bool Is_local, bool Is_alibi, bool Is_even_MN, bool Is_even_K>
 __global__ void flash_bwd_dq_dk_dv_loop_seqk_parallel_kernel(Flash_bwd_params params) {
     static_assert(!(Is_causal && Is_local));  // If Is_local is true, Is_causal should be false
-    flash::compute_dq_dk_dv_seqk_parallel<Kernel_traits, Is_dropout, Is_causal, Is_local, Is_even_MN, Is_even_K>(params);
->>>>>>> 02ac572f
+    flash::compute_dq_dk_dv_seqk_parallel<Kernel_traits, Is_dropout, Is_causal, Is_local, Is_alibi, Is_even_MN, Is_even_K>(params);
 }
 
 template<typename Kernel_traits, bool Is_dropout, bool Is_causal, bool Is_alibi, bool Is_even_N, bool Is_even_K>
@@ -67,28 +61,22 @@
     constexpr int smem_size_dq_dk_dv = Kernel_traits::kSmemSize1colblock;
     // printf("smem_size_dq_dk_dv = %d\n", smem_size_dq_dk_dv);
     BOOL_SWITCH(params.is_causal, IsCausalConst, [&] {
-<<<<<<< HEAD
-        BOOL_SWITCH(params.is_alibi, IsAlibiConst, [&] {
-            BOOL_SWITCH(is_even_MN, IsEvenMNConst, [&] {
-                BOOL_SWITCH(is_even_K, IsEvenKConst, [&] {
-                    // If not IsEvenKConst, we also set IsEvenMNConst to false to reduce number of templates.
-                    auto kernel = &flash_bwd_dq_dk_dv_loop_seqk_parallel_kernel<Kernel_traits, Is_dropout, IsCausalConst, IsAlibiConst, IsEvenMNConst && IsEvenKConst, IsEvenKConst>;
-=======
         BOOL_SWITCH(is_even_MN, IsEvenMNConst, [&] {
             BOOL_SWITCH(is_even_K, IsEvenKConst, [&] {
                 BOOL_SWITCH(params.window_size_left >= 0 || params.window_size_right >= 0, Is_local, [&] {
-                    // If not IsEvenKConst, we also set IsEvenMNConst to false to reduce number of templates.
-                    // If head dim > 128, set IsEvenMNConst to false to reduce number of templates
-                    // If Is_local, set Is_causal to false
-                    auto kernel = &flash_bwd_dq_dk_dv_loop_seqk_parallel_kernel<Kernel_traits, Is_dropout, IsCausalConst && !Is_local, Is_local, IsEvenMNConst && IsEvenKConst && !Is_local && Kernel_traits::kHeadDim <= 128, IsEvenKConst>;
->>>>>>> 02ac572f
-                    // auto kernel = &flash_bwd_dq_dk_dv_loop_seqk_parallel_kernel<Kernel_traits, Is_dropout, IsCausalConst, IsEvenMNConst, true>;
-                    if (smem_size_dq_dk_dv >= 48 * 1024)  {
-                        C10_CUDA_CHECK(cudaFuncSetAttribute(
-                            kernel, cudaFuncAttributeMaxDynamicSharedMemorySize, smem_size_dq_dk_dv));
-                    }
-                    kernel<<<grid_n, Kernel_traits::kNThreads, smem_size_dq_dk_dv, stream>>>(params);
-                    C10_CUDA_KERNEL_LAUNCH_CHECK();
+                    BOOL_SWITCH(params.is_alibi, IsAlibiConst, [&] {
+                        // If not IsEvenKConst, we also set IsEvenMNConst to false to reduce number of templates.
+                        // If head dim > 128, set IsEvenMNConst to false to reduce number of templates
+                        // If Is_local, set Is_causal to false
+                        auto kernel = &flash_bwd_dq_dk_dv_loop_seqk_parallel_kernel<Kernel_traits, Is_dropout, IsCausalConst && !Is_local, Is_local, IsAlibiConst, IsEvenMNConst && IsEvenKConst && !Is_local && Kernel_traits::kHeadDim <= 128, IsEvenKConst>;
+                        // auto kernel = &flash_bwd_dq_dk_dv_loop_seqk_parallel_kernel<Kernel_traits, Is_dropout, IsCausalConst, IsEvenMNConst, true>;
+                        if (smem_size_dq_dk_dv >= 48 * 1024)  {
+                            C10_CUDA_CHECK(cudaFuncSetAttribute(
+                                kernel, cudaFuncAttributeMaxDynamicSharedMemorySize, smem_size_dq_dk_dv));
+                        }
+                        kernel<<<grid_n, Kernel_traits::kNThreads, smem_size_dq_dk_dv, stream>>>(params);
+                        C10_CUDA_KERNEL_LAUNCH_CHECK();
+                    });
                 });
             });
         });
