--- conflicted
+++ resolved
@@ -60,11 +60,11 @@
     constexpr int smem_size_dq_dk_dv = Kernel_traits::kSmemSize1colblock;
     // printf("smem_size_dq_dk_dv = %d\n", smem_size_dq_dk_dv);
     BOOL_SWITCH(params.is_causal, IsCausalConst, [&] {
-<<<<<<< HEAD
         BOOL_SWITCH(params.is_alibi, IsAlibiConst, [&] {
             BOOL_SWITCH(is_even_MN, IsEvenMNConst, [&] {
                 BOOL_SWITCH(is_even_K, IsEvenKConst, [&] {
-                    auto kernel = &flash_bwd_dq_dk_dv_loop_seqk_parallel_kernel<Kernel_traits, Is_dropout, IsCausalConst, IsAlibiConst, IsEvenMNConst, IsEvenKConst>;
+                    // If not IsEvenKConst, we also set IsEvenMNConst to false to reduce number of templates.
+                    auto kernel = &flash_bwd_dq_dk_dv_loop_seqk_parallel_kernel<Kernel_traits, Is_dropout, IsCausalConst, IsAlibiConst, IsEvenMNConst && IsEvenKConst, IsEvenKConst>;
                     // auto kernel = &flash_bwd_dq_dk_dv_loop_seqk_parallel_kernel<Kernel_traits, Is_dropout, IsCausalConst, IsEvenMNConst, true>;
                     if (smem_size_dq_dk_dv >= 48 * 1024)  {
                         C10_CUDA_CHECK(cudaFuncSetAttribute(
@@ -73,19 +73,6 @@
                     kernel<<<grid_n, Kernel_traits::kNThreads, smem_size_dq_dk_dv, stream>>>(params);
                     C10_CUDA_KERNEL_LAUNCH_CHECK();
                 });
-=======
-        BOOL_SWITCH(is_even_MN, IsEvenMNConst, [&] {
-            BOOL_SWITCH(is_even_K, IsEvenKConst, [&] {
-                // If not IsEvenKConst, we also set IsEvenMNConst to false to reduce number of templates.
-                auto kernel = &flash_bwd_dq_dk_dv_loop_seqk_parallel_kernel<Kernel_traits, Is_dropout, IsCausalConst, IsEvenMNConst && IsEvenKConst, IsEvenKConst>;
-                // auto kernel = &flash_bwd_dq_dk_dv_loop_seqk_parallel_kernel<Kernel_traits, Is_dropout, IsCausalConst, IsEvenMNConst, true>;
-                if (smem_size_dq_dk_dv >= 48 * 1024)  {
-                    C10_CUDA_CHECK(cudaFuncSetAttribute(
-                        kernel, cudaFuncAttributeMaxDynamicSharedMemorySize, smem_size_dq_dk_dv));
-                }
-                kernel<<<grid_n, Kernel_traits::kNThreads, smem_size_dq_dk_dv, stream>>>(params);
-                C10_CUDA_KERNEL_LAUNCH_CHECK();
->>>>>>> 42832575
             });
         });
     });
@@ -115,11 +102,11 @@
     constexpr int smem_size_dq_dk_dv = Kernel_traits::kSmemSize1rowblock;
     // printf("smem_size_dq_dk_dv = %d\n", smem_size_dq_dk_dv);
     BOOL_SWITCH(params.is_causal, IsCausalConst, [&] {
-<<<<<<< HEAD
         BOOL_SWITCH(params.is_alibi, IsAlibiConst, [&] {
             BOOL_SWITCH(is_even_N, IsEvenNConst, [&] {
                 BOOL_SWITCH(is_even_K, IsEvenKConst, [&] {
-                    auto kernel = &flash_bwd_dq_dk_dv_loop_seqq_parallel_kernel<Kernel_traits, Is_dropout, IsCausalConst, IsAlibiConst, IsEvenNConst, IsEvenKConst>;
+                    // If not IsEvenKConst, we also set IsEvenMNConst to false to reduce number of templates.
+                    auto kernel = &flash_bwd_dq_dk_dv_loop_seqq_parallel_kernel<Kernel_traits, Is_dropout, IsCausalConst, IsAlibiConst, IsEvenNConst && IsEvenKConst, IsEvenKConst>;
                     // auto kernel = &flash_bwd_dq_dk_dv_loop_seqq_parallel_kernel<Kernel_traits, false, false, IsEvenNConst, IsEvenKConst>;
                     if (smem_size_dq_dk_dv >= 48 * 1024)  {
                         C10_CUDA_CHECK(cudaFuncSetAttribute(
@@ -128,19 +115,6 @@
                     kernel<<<grid_m, Kernel_traits::kNThreads, smem_size_dq_dk_dv, stream>>>(params);
                     C10_CUDA_KERNEL_LAUNCH_CHECK();
                 });
-=======
-        BOOL_SWITCH(is_even_N, IsEvenNConst, [&] {
-            BOOL_SWITCH(is_even_K, IsEvenKConst, [&] {
-                // If not IsEvenKConst, we also set IsEvenMNConst to false to reduce number of templates.
-                auto kernel = &flash_bwd_dq_dk_dv_loop_seqq_parallel_kernel<Kernel_traits, Is_dropout, IsCausalConst, IsEvenNConst && IsEvenKConst, IsEvenKConst>;
-                // auto kernel = &flash_bwd_dq_dk_dv_loop_seqq_parallel_kernel<Kernel_traits, false, false, IsEvenNConst, IsEvenKConst>;
-                if (smem_size_dq_dk_dv >= 48 * 1024)  {
-                    C10_CUDA_CHECK(cudaFuncSetAttribute(
-                        kernel, cudaFuncAttributeMaxDynamicSharedMemorySize, smem_size_dq_dk_dv));
-                }
-                kernel<<<grid_m, Kernel_traits::kNThreads, smem_size_dq_dk_dv, stream>>>(params);
-                C10_CUDA_KERNEL_LAUNCH_CHECK();
->>>>>>> 42832575
             });
         });
     });
