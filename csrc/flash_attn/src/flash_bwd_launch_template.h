--- conflicted
+++ resolved
@@ -99,12 +99,11 @@
             LOCAL_SWITCH((params.window_size_left >= 0 || params.window_size_right >= 0) && !params.is_causal, Is_local, [&] {
                 ALIBI_SWITCH(params.alibi_slopes_ptr != nullptr, Has_alibi, [&] {
                     SOFTCAP_SWITCH(params.softcap > 0.0, Is_softcap, [&] {
-<<<<<<< HEAD
                         TREE_ATTENTION_SWITCH(params.is_tree_attention, Is_tree_attention, [&] {
                             // If not IsEvenKConst, we also set IsEvenMNConst to false to reduce number of templates.
                             // If head dim > 128, set IsEvenMNConst to false to reduce number of templates
                             // If Is_local, set Is_causal to false
-                            auto kernel = &flash_bwd_dq_dk_dv_loop_seqk_parallel_kernel<Kernel_traits, Is_dropout && !Is_softcap, Is_causal, Is_local && !Is_causal, Has_alibi, IsEvenMNConst && IsEvenKConst && !Is_local && Kernel_traits::kHeadDim <= 128, IsEvenKConst, Is_softcap, Is_tree_attention>;
+                            auto kernel = &flash_bwd_dq_dk_dv_loop_seqk_parallel_kernel<Kernel_traits, Is_dropout && !Is_softcap, Is_causal, Is_local && !Is_causal, Has_alibi, IsEvenMNConst && IsEvenKConst && !Is_local && !Has_alibi && Kernel_traits::kHeadDim <= 128, IsEvenKConst && !Has_alibi, Is_softcap, Is_tree_attention>;
                             // auto kernel = &flash_bwd_dq_dk_dv_loop_seqk_parallel_kernel<Kernel_traits, false, Is_causal, false, false, true, true>;
                             if (smem_size_dq_dk_dv >= 48 * 1024)  {
                                 C10_CUDA_CHECK(cudaFuncSetAttribute(
@@ -113,19 +112,6 @@
                             kernel<<<grid_n, Kernel_traits::kNThreads, smem_size_dq_dk_dv, stream>>>(params);
                             C10_CUDA_KERNEL_LAUNCH_CHECK();
                         });
-=======
-                        // If not IsEvenKConst, we also set IsEvenMNConst to false to reduce number of templates.
-                        // If head dim > 128, set IsEvenMNConst to false to reduce number of templates
-                        // If Is_local, set Is_causal to false
-                        auto kernel = &flash_bwd_dq_dk_dv_loop_seqk_parallel_kernel<Kernel_traits, Is_dropout && !Is_softcap, Is_causal, Is_local && !Is_causal, Has_alibi, IsEvenMNConst && IsEvenKConst && !Is_local && !Has_alibi && Kernel_traits::kHeadDim <= 128, IsEvenKConst && !Has_alibi, Is_softcap>;
-                        // auto kernel = &flash_bwd_dq_dk_dv_loop_seqk_parallel_kernel<Kernel_traits, false, Is_causal, false, false, true, true>;
-                        if (smem_size_dq_dk_dv >= 48 * 1024)  {
-                            C10_CUDA_CHECK(cudaFuncSetAttribute(
-                                kernel, cudaFuncAttributeMaxDynamicSharedMemorySize, smem_size_dq_dk_dv));
-                        }
-                        kernel<<<grid_n, Kernel_traits::kNThreads, smem_size_dq_dk_dv, stream>>>(params);
-                        C10_CUDA_KERNEL_LAUNCH_CHECK();
->>>>>>> 0e79d711
                     });
                 });
             });
