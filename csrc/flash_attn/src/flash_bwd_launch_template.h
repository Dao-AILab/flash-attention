--- conflicted
+++ resolved
@@ -21,32 +21,15 @@
     flash::clear_dKVaccum<Kernel_traits>(params);
 }
 
-<<<<<<< HEAD
-template<typename Kernel_traits, bool Is_dropout, bool Is_causal, bool Has_attn_bias, bool Is_even_M, bool Is_even_K>
-__global__ void flash_bwd_dq_dk_dv_loop_kernel(Flash_bwd_params params) {
-    flash::compute_dq_dk_dv<Kernel_traits, Is_dropout, Is_causal, Has_attn_bias, Is_even_M, Is_even_K>(params);
-}
-
-template<typename Kernel_traits, bool Is_dropout, bool Is_causal, bool Is_local, bool Has_attn_bias, bool Is_even_MN, bool Is_even_K>
-__global__ void flash_bwd_dq_dk_dv_loop_seqk_parallel_kernel(Flash_bwd_params params) {
-    static_assert(!(Is_causal && Is_local));  // If Is_local is true, Is_causal should be false
-    flash::compute_dq_dk_dv_seqk_parallel<Kernel_traits, Is_dropout, Is_causal, Is_local, Has_attn_bias, Is_even_MN, Is_even_K>(params);
-}
-
-template<typename Kernel_traits, bool Is_dropout, bool Is_causal, bool Has_attn_bias, bool Is_even_N, bool Is_even_K>
-__global__ void flash_bwd_dq_dk_dv_loop_seqq_parallel_kernel(Flash_bwd_params params) {
-    flash::compute_dq_dk_dv_seqq_parallel<Kernel_traits, Is_dropout, Is_causal, Has_attn_bias, Is_even_N, Is_even_K>(params);
-=======
-template<typename Kernel_traits, bool Is_dropout, bool Is_causal, bool Has_alibi, bool Is_even_M, bool Is_even_K>
+template<typename Kernel_traits, bool Is_dropout, bool Is_causal, bool Has_alibi, bool Has_attn_bias,bool Is_even_M, bool Is_even_K>
 __global__ void flash_bwd_dq_dk_dv_loop_kernel(__grid_constant__ const Flash_bwd_params params) {
-    flash::compute_dq_dk_dv<Kernel_traits, Is_dropout, Is_causal, Has_alibi, Is_even_M, Is_even_K>(params);
-}
-
-template<typename Kernel_traits, bool Is_dropout, bool Is_causal, bool Is_local, bool Has_alibi, bool Is_even_MN, bool Is_even_K>
+    flash::compute_dq_dk_dv<Kernel_traits, Is_dropout, Is_causal, Has_alibi, Has_attn_bias, Is_even_M, Is_even_K>(params);
+}
+
+template<typename Kernel_traits, bool Is_dropout, bool Is_causal, bool Is_local, bool Has_alibi, bool Has_attn_bias, bool Is_even_MN, bool Is_even_K>
 __global__ void flash_bwd_dq_dk_dv_loop_seqk_parallel_kernel(__grid_constant__ const Flash_bwd_params params) {
     static_assert(!(Is_causal && Is_local));  // If Is_local is true, Is_causal should be false
-    flash::compute_dq_dk_dv_seqk_parallel<Kernel_traits, Is_dropout, Is_causal, Is_local, Has_alibi, Is_even_MN, Is_even_K>(params);
->>>>>>> 000b67f5
+    flash::compute_dq_dk_dv_seqk_parallel<Kernel_traits, Is_dropout, Is_causal, Is_local, Has_alibi, Has_attn_bias, Is_even_MN, Is_even_K>(params);
 }
 
 template<typename Kernel_traits>
@@ -83,38 +66,26 @@
     const bool is_even_MN = params.cu_seqlens_q == nullptr && params.cu_seqlens_k == nullptr && params.seqlen_q % Kernel_traits::kBlockM == 0 && params.seqlen_k % Kernel_traits::kBlockN == 0;
     const bool is_even_K = params.d == Kernel_traits::kHeadDim;
     constexpr int smem_size_dq_dk_dv = Kernel_traits::kSmemSize1colblock;
-    const bool has_attn_bias = (params.attn_bias_ptr != nullptr);
 
     // printf("smem_size_dq_dk_dv = %d\n", smem_size_dq_dk_dv);
-<<<<<<< HEAD
-    BOOL_SWITCH(has_attn_bias, HasAttnBias, [&] {
-        BOOL_SWITCH(params.is_causal, Is_causal, [&] {
-            BOOL_SWITCH(is_even_MN, IsEvenMNConst, [&] {
-                BOOL_SWITCH(is_even_K, IsEvenKConst, [&] {
-                    BOOL_SWITCH((params.window_size_left >= 0 || params.window_size_right >= 0) && !params.is_causal, Is_local, [&] {
-                        // If not IsEvenKConst, we also set IsEvenMNConst to false to reduce number of templates.
-                        // If head dim > 128, set IsEvenMNConst to false to reduce number of templates
-                        // If Is_local, set Is_causal to false
-                        auto kernel = &flash_bwd_dq_dk_dv_loop_seqk_parallel_kernel<Kernel_traits, Is_dropout, Is_causal, Is_local && !Is_causal, HasAttnBias, IsEvenMNConst && IsEvenKConst && !Is_local && Kernel_traits::kHeadDim <= 128, IsEvenKConst>;
-                        // auto kernel = &flash_bwd_dq_dk_dv_loop_seqk_parallel_kernel<Kernel_traits, Is_dropout, Is_causal, IsEvenMNConst, true>;
-=======
     BOOL_SWITCH(params.is_causal, Is_causal, [&] {
         BOOL_SWITCH(is_even_MN, IsEvenMNConst, [&] {
             BOOL_SWITCH(is_even_K, IsEvenKConst, [&] {
                 BOOL_SWITCH((params.window_size_left >= 0 || params.window_size_right >= 0) && !params.is_causal, Is_local, [&] {
                     BOOL_SWITCH(params.alibi_slopes_ptr != nullptr, Has_alibi, [&] {
-                        // If not IsEvenKConst, we also set IsEvenMNConst to false to reduce number of templates.
-                        // If head dim > 128, set IsEvenMNConst to false to reduce number of templates
-                        // If Is_local, set Is_causal to false
-                        auto kernel = &flash_bwd_dq_dk_dv_loop_seqk_parallel_kernel<Kernel_traits, Is_dropout, Is_causal, Is_local && !Is_causal, Has_alibi, IsEvenMNConst && IsEvenKConst && !Is_local && Kernel_traits::kHeadDim <= 128, IsEvenKConst>;
-                        // auto kernel = &flash_bwd_dq_dk_dv_loop_seqk_parallel_kernel<Kernel_traits, false, Is_causal, false, false, true, true>;
->>>>>>> 000b67f5
-                        if (smem_size_dq_dk_dv >= 48 * 1024)  {
-                            C10_CUDA_CHECK(cudaFuncSetAttribute(
-                                kernel, cudaFuncAttributeMaxDynamicSharedMemorySize, smem_size_dq_dk_dv));
-                        }
-                        kernel<<<grid_n, Kernel_traits::kNThreads, smem_size_dq_dk_dv, stream>>>(params);
-                        C10_CUDA_KERNEL_LAUNCH_CHECK();
+                        BOOL_SWITCH(params.attn_bias_ptr != nullptr, Has_attn_bias, [&] {
+                            // If not IsEvenKConst, we also set IsEvenMNConst to false to reduce number of templates.
+                            // If head dim > 128, set IsEvenMNConst to false to reduce number of templates
+                            // If Is_local, set Is_causal to false
+                            auto kernel = &flash_bwd_dq_dk_dv_loop_seqk_parallel_kernel<Kernel_traits, Is_dropout, Is_causal, Is_local && !Is_causal, Has_alibi, Has_attn_bias, IsEvenMNConst && IsEvenKConst && !Is_local && Kernel_traits::kHeadDim <= 128, IsEvenKConst>;
+                            // auto kernel = &flash_bwd_dq_dk_dv_loop_seqk_parallel_kernel<Kernel_traits, false, Is_causal, false, false, true, true>;
+                            if (smem_size_dq_dk_dv >= 48 * 1024)  {
+                                C10_CUDA_CHECK(cudaFuncSetAttribute(
+                                    kernel, cudaFuncAttributeMaxDynamicSharedMemorySize, smem_size_dq_dk_dv));
+                            }
+                            kernel<<<grid_n, Kernel_traits::kNThreads, smem_size_dq_dk_dv, stream>>>(params);
+                            C10_CUDA_KERNEL_LAUNCH_CHECK();
+                        });
                     });
                 });
             });
@@ -126,55 +97,7 @@
         C10_CUDA_CHECK(cudaFuncSetAttribute(
             kernel_dq, cudaFuncAttributeMaxDynamicSharedMemorySize, Kernel_traits::kSmemdQSize));
     }
-<<<<<<< HEAD
-    kernel_dq<<<grid_m, Kernel_traits::kNThreads, Kernel_traits::kSmemdQSize, stream>>>(params);
-    C10_CUDA_KERNEL_LAUNCH_CHECK();
-}
-
-template<typename Kernel_traits, bool Is_dropout>
-void run_flash_bwd_seqq_parallel(Flash_bwd_params &params, cudaStream_t stream, const bool configure) {
-    const int num_n_block = (params.seqlen_k + Kernel_traits::kBlockN - 1) / Kernel_traits::kBlockN;
-    dim3 grid_n(num_n_block, params.b, params.h_k);
-    flash_bwd_clear_dkvaccum_kernel<Kernel_traits><<<grid_n, Kernel_traits::kNThreads, 0, stream>>>(params);
-    C10_CUDA_KERNEL_LAUNCH_CHECK();
-
-    const int num_m_block = (params.seqlen_q + Kernel_traits::kBlockM - 1) / Kernel_traits::kBlockM;
-    dim3 grid_m(num_m_block, params.b, params.h);
-    // We also use is_even_N to set Unpadded in the BlockInfo constructor, so we need to check
-    // for cu_seqlens_k as well.
-    const bool is_even_N = params.cu_seqlens_q == nullptr && params.cu_seqlens_k == nullptr && params.seqlen_k % Kernel_traits::kBlockN == 0;
-    const bool is_even_K = params.d == Kernel_traits::kHeadDim;
-    constexpr int smem_size_dq_dk_dv = Kernel_traits::kSmemSize1rowblock;
-    const bool has_attn_bias = (params.attn_bias_ptr != nullptr);
-
-    // printf("smem_size_dq_dk_dv = %d\n", smem_size_dq_dk_dv);
-    BOOL_SWITCH(has_attn_bias, HasAttnBias, [&] {
-        BOOL_SWITCH(params.is_causal, Is_causal, [&] {
-            BOOL_SWITCH(is_even_N, IsEvenNConst, [&] {
-                BOOL_SWITCH(is_even_K, IsEvenKConst, [&] {
-                    // If not IsEvenKConst, we also set IsEvenMNConst to false to reduce number of templates.
-                    auto kernel = &flash_bwd_dq_dk_dv_loop_seqq_parallel_kernel<Kernel_traits, Is_dropout, Is_causal, IsEvenNConst && IsEvenKConst, IsEvenKConst>;
-                    // auto kernel = &flash_bwd_dq_dk_dv_loop_seqq_parallel_kernel<Kernel_traits, false, false, IsEvenNConst, IsEvenKConst>;
-                    if (smem_size_dq_dk_dv >= 48 * 1024)  {
-                        C10_CUDA_CHECK(cudaFuncSetAttribute(
-                            kernel, cudaFuncAttributeMaxDynamicSharedMemorySize, smem_size_dq_dk_dv));
-                    }
-                    kernel<<<grid_m, Kernel_traits::kNThreads, smem_size_dq_dk_dv, stream>>>(params);
-                    C10_CUDA_KERNEL_LAUNCH_CHECK();
-                });
-            });
-        });
-    });
-
-    auto kernel_dkv = &flash_bwd_convert_dkv_kernel<Kernel_traits>;
-    if (Kernel_traits::kSmemKVSize >= 48 * 1024)  {
-        C10_CUDA_CHECK(cudaFuncSetAttribute(
-            kernel_dkv, cudaFuncAttributeMaxDynamicSharedMemorySize, Kernel_traits::kSmemKVSize));
-    }
-    kernel_dkv<<<grid_n, Kernel_traits::kNThreads, Kernel_traits::kSmemKVSize, stream>>>(params);
-=======
     kernel_dq<<<grid_m, Kernel_traits::kNThreads, Kernel_traits::kSmemdQSize, stream>>>(params, !params.deterministic ? 1 : gridDimx);
->>>>>>> 000b67f5
     C10_CUDA_KERNEL_LAUNCH_CHECK();
 }
 
@@ -227,11 +150,7 @@
         // run_flash_bwd<Flash_bwd_kernel_traits<Headdim, 128, 64, 8, 4, 2, 4, false, false, T>, Is_dropout>(params, stream);
         // This is slightly faster. We want to split M more so we need fewer registers to store LSE.
         if (max_smem_per_block >= 144 * 1024) {
-<<<<<<< HEAD
-            run_flash_bwd<Flash_bwd_kernel_traits<Headdim, 64, 128, 8, 4, 4, 4, false, false, T>, Is_dropout>(params, stream, configure);
-=======
             run_flash_bwd<Flash_bwd_kernel_traits<Headdim, 128, 128, 8, 4, 4, 4, false, false, T>, Is_dropout>(params, stream);
->>>>>>> 000b67f5
             // This has a lot of register spilling
             // run_flash_bwd<Flash_bwd_kernel_traits<Headdim, 128, 128, 8, 4, 4, 4, true, false, T>, Is_dropout>(params, stream);
         } else {
@@ -295,32 +214,16 @@
     }
     // printf("max_smem_per_block = %d\n", max_smem_per_block);
     BOOL_SWITCH(params.p_dropout < 1.f, Is_dropout, [&] {
-<<<<<<< HEAD
-        // if (params.h == params.h_k) {
-            // run_flash_bwd<Flash_bwd_kernel_traits<Headdim, 32, 128, 8, 2, 2, 2, false, false, T>>(params, stream, configure);
-            // This is faster, in the case of sequence-parallel bwd (where we need fewer registers).
-            // Out of these three, the 2nd one is slightly faster (2% faster than the first). Idk why.
-            // run_flash_bwd<Flash_bwd_kernel_traits<Headdim, 64, 128, 8, 2, 2, 2, false, false, T>>(params, stream, configure);
-            if (max_smem_per_block >= 144 * 1024) {
-                run_flash_bwd<Flash_bwd_kernel_traits<Headdim, 64, 64, 8, 4, 2, 2, false, false, T>, Is_dropout>(params, stream, configure);
-                // run_flash_bwd_seqk_parallel<Flash_bwd_kernel_traits<Headdim, 128, 128, 8, 4, 4, 4, false, false, T>, Is_dropout>(params, stream, configure);
-                // run_flash_bwd_seqk_parallel<Flash_bwd_kernel_traits<Headdim, 128, 128, 8, 4, 4, 4, false, true, T>, Is_dropout>(params, stream, configure);
-                // run_flash_bwd_seqq_parallel<Flash_bwd_kernel_traits<Headdim, 128, 128, 8, 4, 4, 4, false, false, T>, Is_dropout>(params, stream, configure);
-                // run_flash_bwd<Flash_bwd_kernel_traits<Headdim, 64, 128, 8, 2, 4, 2, true, false, T>, Is_dropout>(params, stream, configure);
-                // run_flash_bwd<Flash_bwd_kernel_traits<Headdim, 128, 64, 8, 4, 2, 2, false, false, T>, Is_dropout>(params, stream, configure);
-                // run_flash_bwd<Flash_bwd_kernel_traits<Headdim, 128, 64, 8, 4, 2, 2, true, false, T>, Is_dropout>(params, stream, configure);
-            } else {
-                // run_flash_bwd<Flash_bwd_kernel_traits<Headdim, 64, 64, 8, 4, 2, 2, false, false, T>, Is_dropout>(params, stream, configure);
-                run_flash_bwd<Flash_bwd_kernel_traits<Headdim, 64, 64, 8, 4, 2, 2, true, false, T>, Is_dropout>(params, stream, configure);
-            }
-            // run_flash_bwd<Flash_bwd_kernel_traits<Headdim, 64, 128, 8, 2, 4, 4, false, false, T>>(params, stream, configure);
-=======
         // run_flash_bwd<Flash_bwd_kernel_traits<Headdim, 32, 128, 8, 2, 2, 2, false, false, T>>(params, stream);
         // This is faster, in the case of sequence-parallel bwd (where we need fewer registers).
         // Out of these three, the 2nd one is slightly faster (2% faster than the first). Idk why.
         // run_flash_bwd<Flash_bwd_kernel_traits<Headdim, 64, 128, 8, 2, 2, 2, false, false, T>>(params, stream);
         if (max_smem_per_block >= 144 * 1024) {
-            run_flash_bwd<Flash_bwd_kernel_traits<Headdim, 64, 128, 8, 2, 4, 2, false, false, T>, Is_dropout>(params, stream);
+            if (params.attn_bias_ptr != nullptr) {
+                run_flash_bwd<Flash_bwd_kernel_traits<Headdim, 64, 64, 8, 4, 2, 2, false, false, T>, Is_dropout>(params, stream);
+            } else {
+                run_flash_bwd<Flash_bwd_kernel_traits<Headdim, 64, 128, 8, 2, 4, 2, false, false, T>, Is_dropout>(params, stream);
+            }
             // run_flash_bwd_seqk_parallel<Flash_bwd_kernel_traits<Headdim, 128, 128, 8, 4, 4, 4, false, false, T>, Is_dropout>(params, stream);
             // run_flash_bwd_seqk_parallel<Flash_bwd_kernel_traits<Headdim, 128, 128, 8, 4, 4, 4, false, true, T>, Is_dropout>(params, stream);
             // run_flash_bwd<Flash_bwd_kernel_traits<Headdim, 64, 128, 8, 2, 4, 2, true, false, T>, Is_dropout>(params, stream);
@@ -331,7 +234,6 @@
             run_flash_bwd<Flash_bwd_kernel_traits<Headdim, 64, 64, 8, 4, 2, 2, true, false, T>, Is_dropout>(params, stream);
         }
         // run_flash_bwd<Flash_bwd_kernel_traits<Headdim, 64, 128, 8, 2, 4, 4, false, false, T>>(params, stream);
->>>>>>> 000b67f5
 
         // run_flash_bwd<Flash_bwd_kernel_traits<Headdim, 128, 64, 8, 4, 4, 4, false, false, T>>(params, stream);
     });
@@ -381,11 +283,7 @@
 void run_mha_bwd_hdim224(Flash_bwd_params &params, cudaStream_t stream) {
     constexpr static int Headdim = 224;
     BOOL_SWITCH(params.p_dropout < 1.f, Is_dropout, [&] {
-<<<<<<< HEAD
-        run_flash_bwd<Flash_bwd_kernel_traits<Headdim, 64, 64, 8, 4, 4, 4, false, true, T>, Is_dropout>(params, stream, configure);
-=======
         run_flash_bwd<Flash_bwd_kernel_traits<Headdim, 64, 64, 8, 4, 4, 4, false, false, T>, Is_dropout>(params, stream);
->>>>>>> 000b67f5
     });
 }
 
