/***************************************************************************************************
 * Copyright (c) 2024, Tri Dao.
 ******************************************************************************/

#pragma once

#include <cute/tensor.hpp>

#include <cutlass/cutlass.h>
#include <cutlass/array.h>
#include <cutlass/numeric_types.h>

#include "block_info.h"
#include "kernel_traits.h"
#include "utils.h"
#include "softmax.h"
#include "mask.h"
#include "dropout.h"

#include "alibi.h"
#include "rpe.h"

namespace flash {

using namespace cute;

////////////////////////////////////////////////////////////////////////////////////////////////////

template <int MMA_N,
          class... Args,
          class TiledMMA>
CUTE_HOST_DEVICE
auto
make_tiled_copy_B_warpcontiguousN(Copy_Atom<Args...> const& copy_atom,
                                  TiledMMA           const& tiled_mma) {
    constexpr int TileShape_N = decltype(tiled_mma.template tile_size_mnk<1>())::value;
    constexpr int TileShape_K = decltype(tiled_mma.template tile_size_mnk<2>())::value;
    using AtomShape_MNK = typename TiledMMA::AtomShape_MNK;
    constexpr int AtomShape_N = decltype(size<1>(AtomShape_MNK{}))::value;
    // Divide by 2 because right now we always use 2 for the ValLayout
    constexpr int kNWarpsN = TileShape_N / AtomShape_N / 2;
    constexpr int MMAStride_N = MMA_N * AtomShape_N * 2;
    // This gives the correct layout, idk why.
    // auto t = make_tile(Layout<Shape<Shape<_8, _2>, _2>,
    //                           Stride<Stride<_1, _64>, _8> >{},
    // auto t = make_tile(Layout<Shape<_8, _2, _2>,
    //                           Stride<_1, _64, _8> >{},
    auto t = make_tile(Layout<Shape<Int<AtomShape_N>, Int<kNWarpsN>, _2>,   // (8, 2, 2) or (8, 4, 2)
                              Stride<_1, Int<MMAStride_N>, _8> >{},       // (1, 64, 8) or (1, 32, 8)
                       make_layout(Int<TileShape_K>{}));
    // if (cute::thread0()) {printf("make_tiled_copy_B_warpcontiguousN "); print(t); printf("\n");  }
    return make_tiled_copy_impl(copy_atom, tiled_mma.get_layoutB_TV(), t);
}

////////////////////////////////////////////////////////////////////////////////////////////////////

template <int MMA_N,
          class... Args,
          class TiledMMA>
CUTE_HOST_DEVICE
auto
make_tiled_copy_C_warpcontiguousN(Copy_Atom<Args...> const& copy_atom,
                                  TiledMMA           const& tiled_mma) {
    constexpr int TileShape_M = decltype(tiled_mma.template tile_size_mnk<0>())::value;
    constexpr int TileShape_N = decltype(tiled_mma.template tile_size_mnk<1>())::value;
    using AtomShape_MNK = typename TiledMMA::AtomShape_MNK;
    constexpr int AtomShape_N = decltype(size<1>(AtomShape_MNK{}))::value;
    // Divide by 2 because right now we always use 2 for the ValLayout
    constexpr int kNWarpsN = TileShape_N / AtomShape_N / 2;
    constexpr int MMAStride_N = MMA_N * AtomShape_N * 2;
    auto t = make_tile(make_layout(Int<TileShape_M>{}),
                       Layout<Shape<Int<AtomShape_N>, Int<kNWarpsN>, _2>,   // (8, 2, 2) or (8, 4, 2)
                              Stride<_1, Int<MMAStride_N>, _8> >{});       // (1, 64, 8) or (1, 32, 8)
    // if (cute::thread0()) {printf("make_tiled_copy_C_warpcontiguousN "); print(t); printf("\n");  }
    return make_tiled_copy_impl(copy_atom, tiled_mma.get_layoutC_TV(), t);
}

////////////////////////////////////////////////////////////////////////////////////////////////////

<<<<<<< HEAD
template<typename Kernel_traits, bool Is_dropout, bool Is_causal, bool Is_local, bool Has_alibi, bool Has_rpe_bias, bool Is_even_MN, bool Is_even_K, bool Is_first, bool Is_last, bool Seq_parallel=false, typename Params>
=======
template<typename Kernel_traits, bool Is_dropout, bool Is_causal, bool Is_local, bool Has_alibi, bool Is_even_MN, bool Is_even_K, bool Is_softcap, bool Is_first, bool Is_last, bool Seq_parallel=false, typename Params>
>>>>>>> bdf733be
inline __device__ void compute_dq_dk_dv_1colblock(const Params &params, const int bidb, const int bidh, const int n_block) {

    using Element = typename Kernel_traits::Element;
    using ElementAccum = typename Kernel_traits::ElementAccum;
    using index_t = typename Kernel_traits::index_t;

    // Shared memory.
    extern __shared__ char smem_[];

    // The thread index.
    const int tidx = threadIdx.x;

    constexpr int kBlockM = Kernel_traits::kBlockM;
    constexpr int kBlockN = Kernel_traits::kBlockN;
    constexpr int kHeadDim = Kernel_traits::kHeadDim;
    constexpr int MMA_N_SdP = kBlockN / decltype(typename Kernel_traits::TiledMmaSdP{}.template tile_size_mnk<1>())::value;
    constexpr int AtomLayoutMS = Kernel_traits::AtomLayoutMSdP;
    constexpr bool Double_buffer = !Kernel_traits::No_double_buffer;

    const BlockInfo</*Varlen=*/!Is_even_MN> binfo(params, bidb);
    if (n_block * kBlockN >= binfo.actual_seqlen_k) return;

    int m_block_max = cute::ceil_div(binfo.actual_seqlen_q, kBlockM);
    if (Is_local) {
        m_block_max = std::min(m_block_max, cute::ceil_div((n_block + 1) * kBlockN + binfo.actual_seqlen_q - binfo.actual_seqlen_k + params.window_size_left, kBlockM));
    }

    const index_t row_offset_q = binfo.q_offset(params.q_batch_stride, params.q_row_stride, bidb)
        + (m_block_max - 1) * kBlockM * params.q_row_stride + bidh * params.q_head_stride;
    const index_t row_offset_k = binfo.k_offset(params.k_batch_stride, params.k_row_stride, bidb)
        + n_block * kBlockN * params.k_row_stride + (bidh / params.h_h_k_ratio) * params.k_head_stride;
    const index_t row_offset_v = binfo.k_offset(params.v_batch_stride, params.v_row_stride, bidb)
        + n_block * kBlockN * params.v_row_stride + (bidh / params.h_h_k_ratio) * params.v_head_stride;
    const index_t row_offset_do = binfo.q_offset(params.do_batch_stride, params.do_row_stride, bidb)
        + (m_block_max - 1) * kBlockM * params.do_row_stride + bidh * params.do_head_stride;
    const index_t row_offset_o = binfo.q_offset(params.o_batch_stride, params.o_row_stride, bidb)
        + (m_block_max - 1) * kBlockM * params.o_row_stride + bidh * params.o_head_stride;
    const index_t row_offset_dq = binfo.q_offset(params.dq_batch_stride, params.dq_row_stride, bidb)
        + (m_block_max - 1) * kBlockM * params.dq_row_stride + bidh * params.dq_head_stride;
    const index_t row_offset_dq_accum = binfo.q_offset(params.seqlen_q_rounded * params.h * params.d_rounded, params.h * params.d_rounded, bidb)
        + ((m_block_max - 1) * kBlockM + (params.cu_seqlens_q == nullptr ? 0 : 128 * bidb)) * params.h * params.d_rounded + bidh * params.d_rounded
        // If deterministic, each thread block will do atomicAdd to a different dQ_accum buffer.
        + (!params.deterministic ? 0 : blockIdx.x * params.dq_accum_split_stride);
    const index_t row_offset_lse = (params.unpadded_lse? bidh * params.total_q + binfo.q_offset(params.seqlen_q, 1, bidb): (bidb * params.h + bidh) * params.seqlen_q) + (m_block_max - 1) * kBlockM;
    // Regarding 128 * params.b see a comment in mha_varlen_bwd about padding of dq_accum and softmax_d
    const index_t row_offset_dpsum = (params.unpadded_lse? bidh * (params.total_q + 128 * params.b) + binfo.q_offset(params.seqlen_q_rounded, 1, bidb) + 128 * bidb: (bidb * params.h + bidh) * params.seqlen_q_rounded) + (m_block_max - 1) * kBlockM;

    Tensor gQ = make_tensor(make_gmem_ptr(reinterpret_cast<Element *>(params.q_ptr) + row_offset_q),
                            Shape<Int<kBlockM>, Int<kHeadDim>>{},
                            make_stride(params.q_row_stride, _1{}));
    Tensor gK = make_tensor(make_gmem_ptr(reinterpret_cast<Element *>(params.k_ptr) + row_offset_k),
                            Shape<Int<kBlockN>, Int<kHeadDim>>{},
                            make_stride(params.k_row_stride, _1{}));
    Tensor gV = make_tensor(make_gmem_ptr(reinterpret_cast<Element *>(params.v_ptr) + row_offset_v),
                            Shape<Int<kBlockN>, Int<kHeadDim>>{},
                            make_stride(params.v_row_stride, _1{}));
    Tensor gdO = make_tensor(make_gmem_ptr(reinterpret_cast<Element *>(params.do_ptr) + row_offset_do),
                             Shape<Int<kBlockM>, Int<kHeadDim>>{},
                             make_stride(params.do_row_stride, _1{}));
    Tensor gO = make_tensor(make_gmem_ptr(reinterpret_cast<Element *>(params.o_ptr) + row_offset_o),
                            Shape<Int<kBlockM>, Int<kHeadDim>>{},
                            make_stride(params.o_row_stride, _1{}));
    Tensor gdQ = make_tensor(make_gmem_ptr(reinterpret_cast<Element *>(params.dq_ptr) + row_offset_dq),
                             Shape<Int<kBlockM>, Int<kHeadDim>>{},
                             make_stride(params.dq_row_stride, _1{}));
    Tensor gdQaccum = make_tensor(make_gmem_ptr(reinterpret_cast<ElementAccum *>(params.dq_accum_ptr) + row_offset_dq_accum),
                                  Shape<Int<kBlockM>, Int<kHeadDim>>{},
                                  make_stride(params.h * params.d_rounded, _1{}));
    Tensor gLSE = make_tensor(make_gmem_ptr(reinterpret_cast<ElementAccum *>(params.softmax_lse_ptr) + row_offset_lse),
                              Shape<Int<kBlockM>>{}, Stride<_1>{});
    Tensor gdPsum = make_tensor(make_gmem_ptr(reinterpret_cast<ElementAccum *>(params.dsoftmax_sum) + row_offset_dpsum),
                                Shape<Int<kBlockM>>{}, Stride<_1>{});

    Tensor sQ = make_tensor(make_smem_ptr(reinterpret_cast<Element *>(smem_)),
                            typename Kernel_traits::SmemLayoutQdO{});
    Tensor sQt = make_tensor(sQ.data(), typename Kernel_traits::SmemLayoutQdOtransposed{});
    Tensor sQtNoSwizzle = make_tensor(sQ.data(), typename Kernel_traits::SmemLayoutQdOtransposedNoSwizzle{});
    // Double buffer for sQ
    Tensor sdO = make_tensor(sQ.data() + (Double_buffer ? 2 : 1) * size(sQ), typename Kernel_traits::SmemLayoutQdO{});
    Tensor sdOt = make_tensor(sdO.data(), typename Kernel_traits::SmemLayoutQdOtransposed{});
    Tensor sdOtransposedNoSwizzle = make_tensor(sdO.data(),
                                                typename Kernel_traits::SmemLayoutQdOtransposedNoSwizzle{});
    Tensor sK = make_tensor(sdO.data() + size(sdO), typename Kernel_traits::SmemLayoutKV{});
    Tensor sV = make_tensor(sK.data() + size(sK), typename Kernel_traits::SmemLayoutKV{});
    Tensor sKt = make_tensor(sK.data(), typename Kernel_traits::SmemLayoutKtransposed{});
    Tensor sKtNoSwizzle = make_tensor(sK.data(), typename Kernel_traits::SmemLayoutKtransposedNoSwizzle{});
    Tensor sdS = make_tensor(!Kernel_traits::Is_V_in_regs ? sV.data() + size(sV) : sK.data() + size(sK),
                             typename Kernel_traits::SmemLayoutPdS{});
    Tensor sdSt = make_tensor(sdS.data(), typename Kernel_traits::SmemLayoutPdStransposed{});
    Tensor sdStNoSwizzle = make_tensor(sdS.data(), typename Kernel_traits::SmemLayoutPdStransposedNoSwizzle{});
    Tensor sP = make_tensor(sdS.data() + size(sdS), typename Kernel_traits::SmemLayoutPdS{});
    Tensor sPt = make_tensor(sP.data(), typename Kernel_traits::SmemLayoutPdStransposed{});
    Tensor sPtNoSwizzle = make_tensor(sP.data(), typename Kernel_traits::SmemLayoutPdStransposedNoSwizzle{});
    // sP and sdQ share the same memory so be careful
    Tensor sdQ = make_tensor(sP.data(), typename Kernel_traits::SmemLayoutdQ{});

    typename Kernel_traits::GmemTiledCopyQKV gmem_tiled_copy_QKV;
    auto gmem_thr_copy_QKV = gmem_tiled_copy_QKV.get_thread_slice(tidx);
    using GmemTiledCopydO = std::conditional_t<
        Is_first,
        typename Kernel_traits::GmemTiledCopydO,
        typename Kernel_traits::GmemTiledCopyQKV
    >;
    GmemTiledCopydO gmem_tiled_copy_dO;
    auto gmem_thr_copy_dO = gmem_tiled_copy_dO.get_thread_slice(tidx);
    typename Kernel_traits::GmemTiledCopydQ gmem_tiled_copy_dQ;
    auto gmem_thr_copy_dQ = gmem_tiled_copy_dQ.get_thread_slice(tidx);
    using GmemLayoutAtomdQaccum = std::conditional_t<
        !Seq_parallel,
        typename Kernel_traits::GmemTiledCopydQaccum,
        typename Kernel_traits::GmemTiledCopydQaccumAtomicAdd
    >;
    GmemLayoutAtomdQaccum gmem_tiled_copy_dQaccum;
    auto gmem_thr_copy_dQaccum = gmem_tiled_copy_dQaccum.get_thread_slice(tidx);

    Tensor tQgQ = gmem_thr_copy_QKV.partition_S(gQ);
    Tensor tQsQ = gmem_thr_copy_QKV.partition_D(sQ);
    Tensor tdOgdO = gmem_thr_copy_dO.partition_S(gdO);
    Tensor tdOsdO = gmem_thr_copy_dO.partition_D(sdO);
    Tensor tdOgO = gmem_thr_copy_dO.partition_S(gO);
    Tensor tKgK = gmem_thr_copy_QKV.partition_S(gK);  // (KCPY, KCPY_N, KCPY_K)
    Tensor tKsK = gmem_thr_copy_QKV.partition_D(sK);
    Tensor tVgV = gmem_thr_copy_QKV.partition_S(gV);  // (VCPY, VCPY_N, VCPY_K)
    Tensor tVsV = gmem_thr_copy_QKV.partition_D(sV);
    Tensor tdQsdQ = gmem_thr_copy_dQ.partition_S(sdQ);    // ((Atom,AtomNum),ATOM_M,ATOM_N)
    Tensor tdQgdQ = gmem_thr_copy_dQ.partition_D(gdQ);
    Tensor tdQgdQaccum = gmem_thr_copy_dQaccum.partition_D(gdQaccum);
    // if (cute::thread0()) { print(tdQgdQaccum.layout()); printf("\n"); }
    // __syncthreads();
    // if (blockIdx.x == 0 && blockIdx.y == 0 && blockIdx.z == 0 && tidx < 64) {
    //     printf("tidx = %d, tdQgdQaccum = 0x%p\n", tidx, tdQgdQaccum.data());
    // }

    typename Kernel_traits::TiledMmaSdP tiled_mma_sdp;
    auto thr_mma_sdp = tiled_mma_sdp.get_thread_slice(tidx);
    Tensor tSrQ = thr_mma_sdp.partition_fragment_A(sQ);         // (MMA,MMA_N,MMA_K)
    Tensor tSrK = thr_mma_sdp.partition_fragment_B(sK);         // (MMA,MMA_N,MMA_K)
    Tensor tdPrdO = thr_mma_sdp.partition_fragment_A(sdO);      // (MMA,MMA_N,MMA_K)
    Tensor tdPrV = thr_mma_sdp.partition_fragment_B(sV);        // (MMA,MMA_N,MMA_K)

    typename Kernel_traits::TiledMmadKV tiled_mma_dkv;
    auto thr_mma_dkv = tiled_mma_dkv.get_thread_slice(tidx);
    Tensor tdKrdSt = thr_mma_dkv.partition_fragment_A(sdStNoSwizzle); // (MMA, MMA_N, MMA_N)
    Tensor tdKrQt = thr_mma_dkv.partition_fragment_B(sQtNoSwizzle);   // (MMA, MMA_K, MMA_N)
    Tensor tdVrPt = thr_mma_dkv.partition_fragment_A(sPtNoSwizzle);   // (MMA, MMA_N, MMA_N)
    Tensor tdVrdO = thr_mma_dkv.partition_fragment_B(sdOtransposedNoSwizzle); // (MMA, MMA_K, MMA_N)

    typename Kernel_traits::TiledMmadQ tiled_mma_dq;
    auto thr_mma_dq = tiled_mma_dq.get_thread_slice(tidx);
    Tensor tdQrdS = thr_mma_dq.partition_fragment_A(sdS);                      // (MMA, MMA_N, MMA_N)
    Tensor tdQrKt = thr_mma_dq.partition_fragment_B(sKtNoSwizzle);    // (MMA, MMA_K, MMA_N)

    Tensor acc_dk = partition_fragment_C(tiled_mma_dkv, Shape<Int<kBlockN>, Int<kHeadDim>>{});  // MMA, MMA_N, MMA_K
    Tensor acc_dv = partition_fragment_C(tiled_mma_dkv, Shape<Int<kBlockN>, Int<kHeadDim>>{});  // MMA, MMA_N, MMA_K

    //
    // Copy Atom retiling
    //

    auto smem_tiled_copy_QdO = make_tiled_copy_A(typename Kernel_traits::SmemCopyAtom{}, tiled_mma_sdp);
    auto smem_thr_copy_QdO = smem_tiled_copy_QdO.get_thread_slice(tidx);
    Tensor tSsQ = smem_thr_copy_QdO.partition_S(sQ);
    Tensor tdPsdO = smem_thr_copy_QdO.partition_S(sdO);

    // auto smem_thr_copy_KV = make_tiled_copy_B(typename Kernel_traits::SmemCopyAtom{}, tiled_mma_sdp).get_thread_slice(tidx);
    auto smem_tiled_copy_KV = make_tiled_copy_B_warpcontiguousN<MMA_N_SdP>(typename Kernel_traits::SmemCopyAtom{}, tiled_mma_sdp);
    auto smem_thr_copy_KV = smem_tiled_copy_KV.get_thread_slice(tidx);
    Tensor tSsK = smem_thr_copy_KV.partition_S(sK);
    // if (cute::thread(0, 0) && n_block == 0) { printf("sK layout: "); print(sK.layout()); printf("\n"); }
    // if (cute::thread(0, 0) && n_block == 0) { print(tSsK.layout()); printf("\n"); }
    Tensor tdPsV = smem_thr_copy_KV.partition_S(sV);

    // Partition sP and sdS to match the accumulator partitioning
    // This has to be tiled_mma_sdp, not tiled_mma_dkv
    // auto smem_thr_copy_PdS = make_tiled_copy_C(typename Kernel_traits::SmemCopyAtomPdS{}, tiled_mma_sdp).get_thread_slice(tidx);
    auto smem_tiled_copy_PdS = make_tiled_copy_C_warpcontiguousN<MMA_N_SdP>(typename Kernel_traits::SmemCopyAtomPdS{}, tiled_mma_sdp);
    auto smem_thr_copy_PdS = smem_tiled_copy_PdS.get_thread_slice(tidx);
    Tensor tPsP = smem_thr_copy_PdS.partition_D(sP);      // ((Atom,AtomNum),PIPE_M,PIPE_N)
    // if (cute::thread(0, 0) && n_block == 0) { printf("sP layout: "); print(sP.layout()); printf("\n"); }
    // if (cute::thread(0, 0) && n_block == 0) { print(tPsP.layout()); printf("\n"); }
    // if (n_block == 0 && blockIdx.x == 0 && blockIdx.y == 0 && tidx < 64) {
    //     printf("tidx=%d, tPsP = 0x%p\n", tidx, tPsP.data());
    // }
    Tensor tdSsdS = smem_thr_copy_PdS.partition_D(sdS);   // ((Atom,AtomNum),PIPE_M,PIPE_N)

    auto smem_tiled_copy_PdSt = make_tiled_copy_A(typename Kernel_traits::SmemCopyAtomTransposed{}, tiled_mma_dkv);
    auto smem_thr_copy_PdSt = smem_tiled_copy_PdSt.get_thread_slice(tidx);
    Tensor tdVsPt = smem_thr_copy_PdSt.partition_S(sPt);
    Tensor tdKsdSt = smem_thr_copy_PdSt.partition_S(sdSt);

    auto smem_tiled_copy_QdOt = make_tiled_copy_B(typename Kernel_traits::SmemCopyAtomTransposed{}, tiled_mma_dkv);
    auto smem_thr_copy_QdOt = smem_tiled_copy_QdOt.get_thread_slice(tidx);
    Tensor tdVsdOt = smem_thr_copy_QdOt.partition_S(sdOt);
    Tensor tdKsQt = smem_thr_copy_QdOt.partition_S(sQt);

    auto smem_tiled_copy_dS = make_tiled_copy_A(typename Kernel_traits::SmemCopyAtom{}, tiled_mma_dq);
    auto smem_thr_copy_dS = smem_tiled_copy_dS.get_thread_slice(tidx);
    Tensor tdQsdS = smem_thr_copy_dS.partition_S(sdS);

    auto smem_tiled_copy_Kt = make_tiled_copy_B(typename Kernel_traits::SmemCopyAtomTransposed{}, tiled_mma_dq);
    auto smem_thr_copy_Kt = smem_tiled_copy_Kt.get_thread_slice(tidx);
    Tensor tdQsKt = smem_thr_copy_Kt.partition_S(sKt);

    auto smem_tiled_copy_dQ = make_tiled_copy_C(typename Kernel_traits::SmemCopyAtomdQ{}, tiled_mma_dq);
    auto smem_thr_copy_dQ = smem_tiled_copy_dQ.get_thread_slice(tidx);
    Tensor taccdQsdQ = smem_thr_copy_dQ.partition_D(sdQ);  // ((Atom,AtomNum),PIPE_M,PIPE_N)

    //
    // PREDICATES
    //

    Tensor cQ = make_identity_tensor(make_shape(size<0>(sQ), size<1>(sQ)));    // (BLK_M,BLK_K) -> (blk_m,blk_k)
    Tensor cKV = make_identity_tensor(make_shape(size<0>(sK), size<1>(sK)));    // (BLK_N,BLK_K) -> (blk_n,blk_k)
    Tensor tQcQ = gmem_thr_copy_QKV.partition_D(cQ);
    Tensor tKVcKV = gmem_thr_copy_QKV.partition_D(cKV);

    // Allocate predicate tensors for k
    Tensor tQpQ = make_tensor<bool>(make_shape(size<2>(tQsQ)));
    Tensor tKVpKV = make_tensor<bool>(make_shape(size<2>(tKsK)));

    // Set predicates for k bounds
    if (!Is_even_K) {
        #pragma unroll
        for (int k = 0; k < size(tQpQ); ++k) { tQpQ(k) = get<1>(tQcQ(0, 0, k)) < params.d; }
        #pragma unroll
        for (int k = 0; k < size(tKVpKV); ++k) { tKVpKV(k) = get<1>(tKVcKV(0, 0, k)) < params.d; }
    }

    // Prologue

    // We'll advance gdQ and gdQaccum before the 1st read/write.
    tdQgdQ.data() = tdQgdQ.data() + kBlockM * params.dq_row_stride;
    tdQgdQaccum.data() = tdQgdQaccum.data() + kBlockM * params.h * params.d_rounded;

    int m_block = m_block_max - 1;
    int m_block_min = (!Is_causal && !Is_local)
        ? 0
        : std::max(0, (n_block * kBlockN + binfo.actual_seqlen_q - binfo.actual_seqlen_k - params.window_size_right) / kBlockM);
    // If not local, we're guaranteed that m_block_min <= m_block:
    // We checked earlier that n_block * kBlockN < actual_seqlen_k, so in the causal case,
    // n_block * kBlockN + binfo.actual_seqlen_q - binfo.actual_seqlen_k < actual_seqlen_q.
    // So m_block_min <= (actual_seqlen_q - 1) / kBlockM.
    // Recall that m_block_max = cute::ceil_div(binfo.actual_seqlen_q, kBlockM) = (actual_seqlen_q + kBlockM - 1) / kBlockM.
    // So m_block_m - 1 = (actual_seqlen_q - 1) / kBlockM.
    // We conclude that m_block_min <= m_block, so we will always have at least 1 iteration of the for loop.
    // However, if local, then this possible to have some blocks of K & V not attending to any query.
    // We might need to exit early and write 0 to dK and dV for those blocks.
    // Otherwise we get wrong result for the case where we don't enter the for loop.
    // And we might read OOB elements from gQ and gdO.
    // This also covers the case where actual_seqlen_q == 0
    if ((Is_local || !Is_even_MN) && m_block < m_block_min) {
        const index_t row_offset_dk = binfo.k_offset(params.dk_batch_stride, params.dk_row_stride, bidb)
          + n_block * kBlockN * params.dk_row_stride + bidh * params.dk_head_stride;
        const index_t row_offset_dv = binfo.k_offset(params.dv_batch_stride, params.dv_row_stride, bidb)
          + n_block * kBlockN * params.dv_row_stride + bidh * params.dv_head_stride;
        Tensor gdK = make_tensor(make_gmem_ptr(reinterpret_cast<Element *>(params.dk_ptr) + row_offset_dk),
                                 Shape<Int<kBlockN>, Int<kHeadDim>>{},
                                 make_stride(params.dk_row_stride, _1{}));
        Tensor gdV = make_tensor(make_gmem_ptr(reinterpret_cast<Element *>(params.dv_ptr) + row_offset_dv),
                                 Shape<Int<kBlockN>, Int<kHeadDim>>{},
                                 make_stride(params.dv_row_stride, _1{}));
        typename Kernel_traits::GmemTiledCopydKV gmem_tiled_copy_dKV;
        auto gmem_thr_copy_dKV = gmem_tiled_copy_dKV.get_thread_slice(tidx);
        Tensor tdKgdK = gmem_thr_copy_dKV.partition_D(gdK);
        Tensor tdVgdV = gmem_thr_copy_dKV.partition_D(gdV);
        Tensor tdKrdK = make_tensor<Element>(shape(tdKgdK));
        Tensor tdVrdV = make_tensor<Element>(shape(tdVgdV));
        clear(tdKrdK);
        clear(tdVrdV);
        Tensor cdKV = make_identity_tensor(make_shape(size<0>(gdK), size<1>(gdK)));    // (BLK_N,BLK_K) -> (blk_n,blk_k)
        Tensor tdKVcdKV = gmem_thr_copy_dKV.partition_D(cdKV);
        Tensor tdKVpdKV = make_tensor<bool>(make_shape(size<2>(tdKgdK)));
        #pragma unroll
        for (int k = 0; k < size(tdKVpdKV); ++k) { tdKVpdKV(k) = get<1>(tdKVcdKV(0, 0, k)) < params.d; }
        // Clear_OOB_K must be false since we don't want to write zeros to gmem
        flash::copy<Is_even_MN, Is_even_K, /*Clear_OOB_MN=*/false, /*Clear_OOB_K=*/false>(
            gmem_tiled_copy_dKV, tdKrdK, tdKgdK, tdKVcdKV, tdKVpdKV, binfo.actual_seqlen_k - n_block * kBlockN
        );
        flash::copy<Is_even_MN, Is_even_K, /*Clear_OOB_MN=*/false, /*Clear_OOB_K=*/false>(
            gmem_tiled_copy_dKV, tdVrdV, tdVgdV, tdKVcdKV, tdKVpdKV, binfo.actual_seqlen_k - n_block * kBlockN
        );
        return;
    }

    if (Double_buffer && m_block % 2 == 1) {  // Double buffer for sQ
        tQsQ.data() = tQsQ.data() + size(sQ);
        tSsQ.data() = tSsQ.data() + size(sQ);
        tdKsQt.data() = tdKsQt.data() + size(sQ);
    }

    if ((!Is_first && !Seq_parallel) || params.deterministic) { __syncthreads(); }

    if (Kernel_traits::Is_V_in_regs) {
        // Clear the smem tiles to account for predicated off loads
        flash::copy<Is_even_MN, Is_even_K, /*Clear_OOB_MN=*/true>(
            gmem_tiled_copy_QKV, tVgV, tVsV, tKVcKV, tKVpKV, binfo.actual_seqlen_k - n_block * kBlockN
        );
        flash::cp_async_fence();
    }

    Tensor tdOrdO = make_fragment_like(tdOgdO);
    Tensor tdOrO = make_fragment_like(tdOgO);
    if (!Is_first) {
        // Clear the smem tiles to account for predicated off loads
        flash::copy<Is_even_MN, Is_even_K, /*Clear_OOB_MN=*/true>(
            gmem_tiled_copy_dO, tdOgdO, tdOsdO, tQcQ, tQpQ, binfo.actual_seqlen_q - m_block * kBlockM
        );
    } else {
        flash::copy<Is_even_MN, Is_even_K, /*Clear_OOB_MN=*/true>(
            gmem_tiled_copy_dO, tdOgdO, tdOrdO, tQcQ, tQpQ, binfo.actual_seqlen_q - m_block * kBlockM
        );
        flash::copy<Is_even_MN, Is_even_K, /*Clear_OOB_MN=*/true>(
            gmem_tiled_copy_dO, tdOgO, tdOrO, tQcQ, tQpQ, binfo.actual_seqlen_q - m_block * kBlockM
        );
    }
    flash::copy<Is_even_MN, Is_even_K, /*Clear_OOB_MN=*/true>(
        gmem_tiled_copy_QKV, tQgQ, tQsQ, tQcQ, tQpQ, binfo.actual_seqlen_q - m_block * kBlockM
    );

    Tensor caccS = make_identity_tensor(Shape<Int<kBlockM>, Int<kBlockN>>{});    // (BLK_M,BLK_N) -> (blk_m,blk_n)
    Tensor taccScS = thr_mma_sdp.partition_C(caccS);                           // (MMA,MMA_N,MMA_N)
    static_assert(decltype(size<0>(taccScS))::value == 4);
    // Convert to ((2, 2), MMA_N, MMA_N) then take only the row indices.
    Tensor taccScS_row = logical_divide(taccScS, Shape<_2>{})(make_coord(0, _), _, 0);
    Tensor lse = make_tensor<ElementAccum>(Shape<Int<decltype(size(taccScS_row))::value>>{});
    #pragma unroll
    for (int mi = 0; mi < size(lse); ++mi) {
        const int row = get<0>(taccScS_row(mi));
        lse(mi) = Is_even_MN || row < binfo.actual_seqlen_q - m_block * kBlockM ? gLSE(row) : INFINITY;
    }
    // We want LSE = inf if the row is OOB. In that case Q would be zero, K would be zero,
    // and scores would be zero. With LSE = 0, probs will be all 1's, and when we multiply
    // with V (which would be zero), we're fine. However, with ALiBi, we might modify these
    // scores, and probs can become NaN. Instead if we set LSE = inf for OOB rows, probs are always 0.

    // Tensor tKrK = make_fragment_like(tKsK);
    // // cute::copy(gmem_tiled_copy_QKV, tKgK(_, _, _, 0), tKrK);
    // cute::copy(gmem_tiled_copy_QKV, tKgK, tKrK);
    // // if (cute::thread(1, 0)) { print(tKrK); }

    flash::copy<Is_even_MN, Is_even_K, /*Clear_OOB_MN=*/true>(
        gmem_tiled_copy_QKV, tKgK, tKsK, tKVcKV, tKVpKV, binfo.actual_seqlen_k - n_block * kBlockN
    );
    if (!Kernel_traits::Is_V_in_regs) {
        flash::copy<Is_even_MN, Is_even_K, /*Clear_OOB_MN=*/true>(
            gmem_tiled_copy_QKV, tVgV, tVsV, tKVcKV, tKVpKV, binfo.actual_seqlen_k - n_block * kBlockN
        );
    }
    flash::cp_async_fence();

    // if (cute::thread0()) { print(tdOgdO.layout()); printf("\n"); print(tdOrdO); print(tdOrO); }
    if (Is_first) {
        cute::copy(tdOrdO, tdOsdO);
        dot_do_o<Kernel_traits::kGmemThreadsPerRow>(tdOrdO, tdOrO, gdPsum,
                                                    Kernel_traits::kNThreads / (Kernel_traits::kGmemThreadsPerRow), params.p_dropout);
    }

    if (Kernel_traits::Is_V_in_regs) {
        cute::cp_async_wait<1>();
        __syncthreads();
        Tensor tdPrV_copy_view = smem_thr_copy_KV.retile_D(tdPrV);
        CUTE_STATIC_ASSERT_V(size<1>(tdPsV) == size<1>(tdPrV_copy_view));            // M
        cute::copy(smem_tiled_copy_KV, tdPsV, tdPrV_copy_view);
    }

    flash::Dropout dropout(params.rng_state[0], params.rng_state[1], params.p_dropout_in_uint8_t,
                           bidb, bidh, tidx, params.h);

    clear(acc_dv);
    clear(acc_dk);

    const float alibi_slope = !Has_alibi || params.alibi_slopes_ptr == nullptr ? 0.0f : reinterpret_cast<float *>(params.alibi_slopes_ptr)[bidb * params.alibi_slopes_batch_stride + bidh] / params.scale_softmax;
    flash::Alibi<Is_causal> alibi(alibi_slope, binfo.actual_seqlen_k, binfo.actual_seqlen_q);

    flash::RPE<Is_causal, kBlockM, kBlockN, Kernel_traits::kNWarps, Kernel_traits::kNThreads, true> rpe(params.rpe_num_buckets, params.rpe_max_distance, params.h, params.scale_softmax);
    float *gmem_rpe_weights = reinterpret_cast<float*>(params.rpe_weights_ptr) + bidh * params.rpe_num_buckets;
    float *gmem_drpe_weights = reinterpret_cast<float*>(params.drpe_weights_ptr) + bidh * params.rpe_num_buckets;

    float *smem_rpe_weights = reinterpret_cast<float *>(smem_ + Kernel_traits::kSmemSize1colblockQKV);
    float *smem_drpe_weights = reinterpret_cast<float *>(smem_ + Kernel_traits::kSmemSize1colblockQKV + Kernel_traits::kSmemRPESize);

    for (; m_block >= m_block_min; --m_block) {
        Tensor acc_s = partition_fragment_C(tiled_mma_sdp, Shape<Int<kBlockM>, Int<kBlockN>>{});  // (MMA=4, MMA_N, MMA_N)
        clear(acc_s);
        cute::cp_async_wait<0>();
        __syncthreads();

        if (Has_rpe_bias) {
            rpe.load_rpe(gmem_rpe_weights, smem_rpe_weights, m_block, n_block, tidx);
            __syncthreads();
        }

        Tensor dP_sum = make_fragment_like(lse);
        #pragma unroll
        for (int mi = 0; mi < size(lse); ++mi) { dP_sum(mi) = gdPsum(get<0>(taccScS_row(mi))); }

        // if (cute::thread0()) { print(sK); }
        // Tensor tSrK_copy_view = smem_thr_copy_KV.retile_D(tSrK);
        // #pragma unroll
        // for (int k = 0; k < size<2>(tSrK_copy_view); ++k) {
        //     cute::copy(smem_tiled_copy_KV, tSsK(_, _, k), tSrK_copy_view(_, _, k));
        // }
        // if (cute::thread0()) { print(tSrK); }
        flash::gemm(acc_s, tSrQ, tSrK, tSsQ, tSsK, tiled_mma_sdp,
                    smem_tiled_copy_QdO, smem_tiled_copy_KV, smem_thr_copy_QdO, smem_thr_copy_KV);

        if constexpr (Is_softcap) {
            flash::apply_softcap(acc_s, params.softcap);
        }

        // Reshape acc_s from (MMA=4, MMA_N, MMA_N) to (row=(2, MMA_N), col=(2, MMA_N))
        Tensor scores = make_tensor(acc_s.data(), flash::convert_layout_acc_rowcol(acc_s.layout()));
        // if (cute::thread(32, 0)) { print(scores); }

        // Softcapping - calculating dTanh and scaling dS later with it
        Tensor dtanh = make_tensor_like(scores);
        if constexpr (Is_softcap) {
            flash::calculate_dtanh(scores, dtanh, params.softcap);
        }

        // Alibi
        if (Has_alibi) {
            alibi.apply_alibi(scores, n_block * kBlockN + (tidx / 32 / AtomLayoutMS) * MMA_N_SdP * 16,
                              m_block * kBlockM + get<0>(taccScS_row(0)), AtomLayoutMS * 16);
        }

        if (Has_rpe_bias) {
            rpe.apply_rpe(scores, smem_rpe_weights, n_block, m_block, n_block * kBlockN + (tidx / 32 / AtomLayoutMS) * MMA_N_SdP * 16,
                              m_block * kBlockM + get<0>(taccScS_row(0)), AtomLayoutMS * 16);
        }

        // TD [2023-07-29]: I was thinking that we don't need to mask out the elements beyond
        // actual_seqlen_k, because acc_s would be some finite value for those indices.
        // In the end when we multiply with K to get dQ, the corresponding values of K would be 0,
        // so the result would still be correct.
        // However, it's possible that the values in acc_s are so large that they overflow
        // when we multiply with dP and convert to fp16, resulting in Inf in dS and NaNs in dQ.
        // So we need to mask out the elements beyond actual_seqlen_k.
        if (!Is_causal && !Is_local) {
            if (!Is_even_MN && (n_block + 1) * kBlockN >= binfo.actual_seqlen_k) {
                flash::apply_mask(scores, binfo.actual_seqlen_k,
                                  n_block * kBlockN + (tidx / 32 / AtomLayoutMS) * MMA_N_SdP * 16);
            }
        } else if (Is_causal) {
            // Putting this causal masking right after acc_s is *much* slower for some reason.
            // TD [2023-08-16]: We need the 2nd condition because if seqlen_q is long and seqlen_k is short
            // (e.g., 256 and 2), the 2nd block of seqlen_q (from 128 to 255), we're not doing causal masking.
            // But we still want to mask out elements beyond actual_seqlen_k.
            if (m_block * kBlockM < (n_block + 1) * kBlockN + binfo.actual_seqlen_q - binfo.actual_seqlen_k
                || (!Is_even_MN && (n_block + 1) * kBlockN >= binfo.actual_seqlen_k)) {
                flash::apply_mask_causal(scores, n_block * kBlockN + (tidx / 32 / AtomLayoutMS) * MMA_N_SdP * 16,
                                         binfo.actual_seqlen_k, m_block * kBlockM + get<0>(taccScS_row(0)),
                                         binfo.actual_seqlen_q,
                                         // binfo.actual_seqlen_k, m_block * kBlockM + (tidx / 32) % AtomLayoutMS * 16 + (tidx % 32) / 4,
                                         AtomLayoutMS * 16);
            }
        } else if (Is_local) {
            if (m_block * kBlockM < (n_block + 1) * kBlockN + binfo.actual_seqlen_q - binfo.actual_seqlen_k - params.window_size_right
                || (m_block + 1) * kBlockM >= n_block * kBlockN + binfo.actual_seqlen_q - binfo.actual_seqlen_k + params.window_size_left
                || (!Is_even_MN && (n_block + 1) * kBlockN >= binfo.actual_seqlen_k)) {
                flash::apply_mask_local(scores, n_block * kBlockN + (tidx / 32 / AtomLayoutMS) * MMA_N_SdP * 16,
                                        binfo.actual_seqlen_k, m_block * kBlockM + get<0>(taccScS_row(0)),
                                        binfo.actual_seqlen_q, AtomLayoutMS * 16,
                                        params.window_size_left, params.window_size_right);
            }

        }

        // if (cute::thread(32, 0)) { print(scores); }
        // Compute the exponential value.
        flash::scale_apply_exp2</*scale_max=*/false>(scores, lse, params.scale_softmax_log2);
        if constexpr (Is_dropout) {
            int warp_id = tidx / 32;
            int block_row_idx = m_block * (kBlockM / 16) + warp_id % AtomLayoutMS;
            // Need col to be multiples of 32, since we're doing dropout with block of 16 x 32
            static_assert(MMA_N_SdP % 2 == 0);
            int block_col_idx = n_block * (kBlockN / 32) + (warp_id / AtomLayoutMS) * (MMA_N_SdP / 2);
            dropout.template apply_dropout</*encode_dropout_in_sign_bit=*/true>(
                acc_s, block_row_idx, block_col_idx, AtomLayoutMS
            );
        }
        // Convert scores from fp32 to fp16/bf16
        Tensor rP = !Is_dropout
            ? flash::convert_type<Element>(acc_s)
            : flash::convert_type_relu<Element>(acc_s);
        // Reshape rP from (MMA=4, MMA_M, MMA_N) to ((4, 2), MMA_N, MMA_N / 2)
        // if using m16n8k16 or (4, MMA_N, MMA_N) if using m16n8k8.
        Tensor tPrP = make_tensor(rP.data(), flash::convert_layout_acc_Aregs<Kernel_traits::TiledMmaSdP>(rP.layout()));
        Tensor tPaP = smem_thr_copy_PdS.retile_S(tPrP);     // ((Atom,AtomNum), MMA_N, MMA_N)
        cute::copy(smem_tiled_copy_PdS, tPaP, tPsP);
        // if (cute::thread0()) { print(tPaP); }
        // __syncthreads();
        // if (cute::thread0()) { print(sP); }

        Tensor acc_dp = partition_fragment_C(tiled_mma_sdp, Shape<Int<kBlockM>, Int<kBlockN>>{});  // (MMA=4, MMA_N, MMA_N)
        CUTE_STATIC_ASSERT_V(size<0>(acc_dp) == size<0>(acc_s));                     // MMA
        CUTE_STATIC_ASSERT_V(size<1>(acc_dp) == size<1>(acc_s));                     // MMA
        CUTE_STATIC_ASSERT_V(size<2>(acc_dp) == size<2>(acc_s));                     // MMA

        clear(acc_dp);
        // Tensor acc_dp_reshaped = make_tensor(acc_dp.data(), flash::convert_layout_acc_rowcol(acc_dp.layout()));
        // #pragma unroll
        // for (int mi = 0; mi < size<0>(acc_dp_reshaped); ++mi) {
        //     #pragma unroll
        //     for (int ni = 0; ni < size<1>(acc_dp_reshaped); ++ni) {
        //         acc_dp_reshaped(mi, ni) = -dP_sum(mi);
        //     }
        // }

        // if (cute::thread0()) { print(dP_sum); }

        flash::gemm</*A_in_regs=*/false, /*B_in_regs=*/Kernel_traits::Is_V_in_regs>(
            acc_dp, tdPrdO, tdPrV, tdPsdO, tdPsV, tiled_mma_sdp,
            smem_tiled_copy_QdO, smem_tiled_copy_KV, smem_thr_copy_QdO, smem_thr_copy_KV
        );

        // Reshape acc_dp from (MMA=4, MMA_N, MMA_N) to (row=(2, MMA_N), col=(2, MMA_N))
        Tensor dS = make_tensor(acc_dp.data(), scores.layout());
        auto pointwise_mult = [](float p, float dp, float d) {
            return p * (!Is_dropout || p >= 0 ? dp - d : d);
        };
        #pragma unroll
        for (int mi = 0; mi < size<0>(dS); ++mi) {
            #pragma unroll
            for (int ni = 0; ni < size<1>(dS); ++ni) {
                float scaled_ds = pointwise_mult(scores(mi, ni), dS(mi, ni), dP_sum(mi));
                if constexpr (Is_softcap) { scaled_ds *= dtanh(mi, ni); }
                dS(mi, ni) = scaled_ds;
            }
        }
        // if (cute::thread0()) { print(dS); }

        Tensor acc_dq = partition_fragment_C(tiled_mma_dq, Shape<Int<kBlockM>, Int<kHeadDim>>{});  // MMA, MMA_N, MMA_K
        tdQgdQaccum.data() = tdQgdQaccum.data() + (-int(kBlockM * params.h * params.d_rounded));
        if (Is_first || Seq_parallel) {
            clear(acc_dq);
        } else {
            // Reshape acc_dq from (4, 1, 2) to (4, 2, 1) to write to gdQaccum
            Tensor acc_dq_reshaped = make_tensor(acc_dq.data(),
                                                 make_layout(get<0>(acc_dq.layout()),
                                                             get<2>(acc_dq.layout()),
                                                             get<1>(acc_dq.layout())));
            cute::copy(gmem_tiled_copy_dQaccum, tdQgdQaccum, acc_dq_reshaped);
        }

        if (Double_buffer && m_block > m_block_min) {
            // Double buffer for sQ
            const int sQ_offset = m_block % 2 == 0 ? size(sQ) : -size(sQ);
            tQsQ.data() = tQsQ.data() + sQ_offset;
            tSsQ.data() = tSsQ.data() + sQ_offset;
            // Advance gQ
            tQgQ.data() = tQgQ.data() + (-int(kBlockM * params.q_row_stride));
            flash::copy</*Is_even_MN=*/true, Is_even_K>(gmem_tiled_copy_QKV, tQgQ, tQsQ, tQcQ, tQpQ);
            flash::cp_async_fence();
        }

        Tensor dS_reshaped = make_tensor(dS.data(), acc_dp.layout());
        // Convert dS from fp32 to fp16
        Tensor tdSrdS = flash::convert_type<Element>(dS_reshaped);
        // if (cute::thread0()) { print(tPrP); }
        Tensor tdSadS = smem_thr_copy_PdS.retile_S(tdSrdS);                                          // ((Atom,AtomNum), MMA_N, MMA_N)
        cute::copy(smem_tiled_copy_PdS, tdSadS, tdSsdS);
        __syncthreads();

        // store_ds
        if (Has_rpe_bias) {
            rpe.store_ds(sdS, gmem_drpe_weights, smem_drpe_weights,
                binfo.actual_seqlen_k, binfo.actual_seqlen_q, n_block, m_block,
                tidx);
        }

        // Layout p_l = tPrP.layout();
        // Tensor tdVrPt = make_tensor(tPrP.data(), make_layout(get<0>(p_l), get<2>(p_l), get<1>(p_l)));
        // flash::gemm_rs(acc_dv, tdVrPt, tdVrdO, tdVsdOt, tiled_mma_dkv, smem_thr_copy_QdOt);
        // Tensor tdKrdSt = make_tensor(tdSrdS.data(), tdVrPt.layout());
        // flash::gemm_rs(acc_dk, tdKrdSt, tdKrQt, tdKsQt, tiled_mma_dkv, smem_thr_copy_QdOt);
        flash::gemm(acc_dv, tdVrPt, tdVrdO, tdVsPt, tdVsdOt, tiled_mma_dkv,
                    smem_tiled_copy_PdSt, smem_tiled_copy_QdOt, smem_thr_copy_PdSt, smem_thr_copy_QdOt);
        // if (cute::thread0() && n_block == 0 && m_block == 0) { print(tdVrPt); }
        // if (cute::thread0()) { print(acc_dv); }

        __syncthreads(); // Need syncthreads since we're writing to the same sdO location

        if (m_block > m_block_min) {
            // Advance gdO
            tdOgdO.data() = tdOgdO.data() + (-int(kBlockM * params.do_row_stride));
            if (Is_first) {
                tdOgO.data() = tdOgO.data() + (-int(kBlockM * params.o_row_stride));
                flash::copy</*Is_even_MN=*/true, Is_even_K>(gmem_tiled_copy_dO, tdOgdO, tdOrdO, tQcQ, tQpQ);
                flash::copy</*Is_even_MN=*/true, Is_even_K>(gmem_tiled_copy_dO, tdOgO, tdOrO, tQcQ, tQpQ);
            } else {
                flash::copy</*Is_even_MN=*/true, Is_even_K>(gmem_tiled_copy_dO, tdOgdO, tdOsdO, tQcQ, tQpQ);
                flash::cp_async_fence();
            }
        }

        flash::gemm(acc_dq, tdQrdS, tdQrKt, tdQsdS, tdQsKt, tiled_mma_dq,
                    smem_tiled_copy_dS, smem_tiled_copy_Kt, smem_thr_copy_dS, smem_thr_copy_Kt);
        // if (cute::thread0()) { print(acc_dq); }

        if (m_block > m_block_min) {
            gLSE.data() = gLSE.data() + (-int(kBlockM));
            #pragma unroll
            for (int mi = 0; mi < size(lse); ++mi) { lse(mi) = gLSE(get<0>(taccScS_row(mi))); }
            gdPsum.data() = gdPsum.data() + (-int(kBlockM));
        }

        if (!Is_last) {
            // Reshape acc_dq from (4, 1, 2) to (4, 2, 1) to write to gdQaccum
            Tensor acc_dq_reshaped = make_tensor(acc_dq.data(),
                                                 make_layout(get<0>(acc_dq.layout()),
                                                             get<2>(acc_dq.layout()),
                                                             get<1>(acc_dq.layout())));
            if (!Seq_parallel) {
                cute::copy(gmem_tiled_copy_dQaccum, acc_dq_reshaped, tdQgdQaccum);
            } else {
                // if (cute::thread0()) { print(acc_dq.layout()); printf("\n"); print(acc_dq_reshaped.layout()); printf("\n"); print(tdQgdQaccum.layout()); printf("\n"); }
                CUTE_STATIC_ASSERT_V(size(acc_dq) == size(tdQgdQaccum));
                #pragma unroll
                for (int i = 0; i < size(acc_dq); ++i) { atomicAdd(&tdQgdQaccum(i), acc_dq(i)); }
            }
        } else {
            #pragma unroll
            for (int i = 0; i < size(acc_dq); ++i) { acc_dq(i) *= params.scale_softmax_rp_dropout; }
            // Convert acc_dq from fp32 to fp16
            Tensor rdQ = flash::convert_type<Element>(acc_dq);
            Tensor taccdQrdQ = smem_thr_copy_dQ.retile_S(rdQ);  // ((Atom,AtomNum), MMA_N, MMA_N)
            cute::copy(smem_tiled_copy_dQ, taccdQrdQ, taccdQsdQ);
        }

        flash::gemm(acc_dk, tdKrdSt, tdKrQt, tdKsdSt, tdKsQt, tiled_mma_dkv,
                    smem_tiled_copy_PdSt, smem_tiled_copy_QdOt, smem_thr_copy_PdSt, smem_thr_copy_QdOt);
        // if (cute::thread0()) { print(acc_dk); }
        if (Double_buffer) {  // Double buffer for sQ
            tdKsQt.data() = tdKsQt.data() + (m_block % 2 == 0 ? size(sQ) : -size(sQ));
        }
        if (!Double_buffer && m_block > m_block_min) {
            __syncthreads();
            // Advance gQ
            tQgQ.data() = tQgQ.data() + (-int(kBlockM * params.q_row_stride));
            flash::copy</*Is_even_MN=*/true, Is_even_K>(gmem_tiled_copy_QKV, tQgQ, tQsQ, tQcQ, tQpQ);
            flash::cp_async_fence();
        }

        if (Is_first && m_block > m_block_min) {
            cute::copy(tdOrdO, tdOsdO);
            dot_do_o<Kernel_traits::kGmemThreadsPerRow>(tdOrdO, tdOrO, gdPsum,
                                                        Kernel_traits::kNThreads / (Kernel_traits::kGmemThreadsPerRow), params.p_dropout);
        }

        if (Is_last) {
            __syncthreads();
            Tensor tdQrdQ = make_tensor<Element>(shape(tdQgdQ));
            cute::copy(gmem_tiled_copy_dQ, tdQsdQ, tdQrdQ);
            tdQgdQ.data() = tdQgdQ.data() + (-int(kBlockM * params.dq_row_stride));
            Tensor cdQ = make_identity_tensor(Shape<Int<kBlockM>, Int<kHeadDim>>{});    // (BLK_M,BLK_K) -> (blk_m,blk_k)
            Tensor tdQcdQ = gmem_thr_copy_dQ.partition_D(cdQ);
            #pragma unroll
            for (int m = 0; m < size<1>(tdQgdQ); ++m) {
                if (Is_even_MN || get<0>(tdQcdQ(0, m, 0)) < binfo.actual_seqlen_q - m_block * kBlockM) {
                    cute::copy(gmem_tiled_copy_dQ, tdQrdQ(_, m, _), tdQgdQ(_, m, _));
                }
            }
        }

    }

    // Epilogue

    __syncthreads();
    if (Has_rpe_bias) {
        rpe.copy_ds(gmem_drpe_weights, smem_drpe_weights, tidx);
    }

    if (Is_dropout) {
        #pragma unroll
        for (int i = 0; i < size(acc_dv); ++i) { acc_dv(i) *= params.rp_dropout; }
    }
    #pragma unroll
    for (int i = 0; i < size(acc_dk); ++i) { acc_dk(i) *= params.scale_softmax_rp_dropout; }

    // Convert acc_dv from fp32 to fp16
    Tensor rdK = flash::convert_type<Element>(acc_dk);
    Tensor rdV = flash::convert_type<Element>(acc_dv);

    Tensor sdK = make_tensor(sK.data(), typename Kernel_traits::SmemLayoutdKV{});  // (SMEM_N, SMEM_K)
    Tensor sdV = make_tensor(sdK.data() + size(sdK), typename Kernel_traits::SmemLayoutdKV{}); // (SMEM_N, SMEM_K)

    // Partition sdV and sdK to match the accumulator partitioning
    auto smem_tiled_copy_dKV = make_tiled_copy_C(typename Kernel_traits::SmemCopyAtomdKV{}, tiled_mma_dkv);
    auto smem_thr_copy_dKV = smem_tiled_copy_dKV.get_thread_slice(tidx);
    Tensor taccdKrdK = smem_thr_copy_dKV.retile_S(rdK);       // ((Atom,AtomNum), MMA_N, MMA_N)
    Tensor taccdKsdK = smem_thr_copy_dKV.partition_D(sdK);   // ((Atom,AtomNum),PIPE_M,PIPE_N)
    Tensor taccdVrdV = smem_thr_copy_dKV.retile_S(rdV);       // ((Atom,AtomNum), MMA_N, MMA_N)
    Tensor taccdVsdV = smem_thr_copy_dKV.partition_D(sdV);    // ((Atom,AtomNum),PIPE_M,PIPE_N)

    // We need syncthreads here since we're writing to the same location as sK and sV.
    // Without syncthreads, some thread might modify the location of sK while another thread
    // is reading it for dQ gemm, leading to a race condition.
    // If Is_last, there's already a __syncthreads() at the end of the loop.
    if (!Is_last) { __syncthreads(); }

    cute::copy(smem_tiled_copy_dKV, taccdKrdK, taccdKsdK);
    cute::copy(smem_tiled_copy_dKV, taccdVrdV, taccdVsdV);

    const index_t row_offset_dk = binfo.k_offset(params.dk_batch_stride, params.dk_row_stride, bidb)
       + n_block * kBlockN * params.dk_row_stride + bidh * params.dk_head_stride;
    const index_t row_offset_dv = binfo.k_offset(params.dv_batch_stride, params.dv_row_stride, bidb)
       + n_block * kBlockN * params.dv_row_stride + bidh * params.dv_head_stride;
    Tensor gdK = make_tensor(make_gmem_ptr(reinterpret_cast<Element *>(params.dk_ptr) + row_offset_dk),
                             Shape<Int<kBlockN>, Int<kHeadDim>>{},
                             make_stride(params.dk_row_stride, _1{}));
    Tensor gdV = make_tensor(make_gmem_ptr(reinterpret_cast<Element *>(params.dv_ptr) + row_offset_dv),
                             Shape<Int<kBlockN>, Int<kHeadDim>>{},
                             make_stride(params.dv_row_stride, _1{}));

    typename Kernel_traits::GmemTiledCopydKV gmem_tiled_copy_dKV;
    auto gmem_thr_copy_dKV = gmem_tiled_copy_dKV.get_thread_slice(tidx);
    Tensor tdKsdK = gmem_thr_copy_dKV.partition_S(sdK);   // ((Atom,AtomNum),ATOM_M,ATOM_N)
    Tensor tdKgdK = gmem_thr_copy_dKV.partition_D(gdK);
    Tensor tdVsdV = gmem_thr_copy_dKV.partition_S(sdV);   // ((Atom,AtomNum),ATOM_M,ATOM_N)
    Tensor tdVgdV = gmem_thr_copy_dKV.partition_D(gdV);

    __syncthreads();
    Tensor tdKrdK = make_tensor<Element>(shape(tdKgdK));
    cute::copy(gmem_tiled_copy_dKV, tdKsdK, tdKrdK);
    Tensor tdVrdV = make_tensor<Element>(shape(tdVgdV));
    cute::copy(gmem_tiled_copy_dKV, tdVsdV, tdVrdV);
    Tensor cdKV = make_identity_tensor(make_shape(size<0>(sdK), size<1>(sdK)));    // (BLK_N,BLK_K) -> (blk_n,blk_k)
    Tensor tdKVcdKV = gmem_thr_copy_dKV.partition_D(cdKV);
    Tensor tdKVpdKV = make_tensor<bool>(make_shape(size<2>(tdKgdK)));
    #pragma unroll
    for (int k = 0; k < size(tdKVpdKV); ++k) { tdKVpdKV(k) = get<1>(tdKVcdKV(0, 0, k)) < params.d; }
    // Clear_OOB_K must be false since we don't want to write zeros to gmem
    flash::copy<Is_even_MN, Is_even_K, /*Clear_OOB_MN=*/false, /*Clear_OOB_K=*/false>(
        gmem_tiled_copy_dKV, tdKrdK, tdKgdK, tdKVcdKV, tdKVpdKV, binfo.actual_seqlen_k - n_block * kBlockN
    );
    flash::copy<Is_even_MN, Is_even_K, /*Clear_OOB_MN=*/false, /*Clear_OOB_K=*/false>(
        gmem_tiled_copy_dKV, tdVrdV, tdVgdV, tdKVcdKV, tdKVpdKV, binfo.actual_seqlen_k - n_block * kBlockN
    );

}

////////////////////////////////////////////////////////////////////////////////////////////////////

template<typename Kernel_traits, bool Is_dropout, bool Is_causal, bool Has_alibi, bool Has_rpe_bias, bool Is_even_M, bool Is_even_K, typename Params>
inline __device__ void compute_dq_dk_dv(const Params &params) {

    // The block index for the batch.
    const int bidb = blockIdx.x;
    // const int bidb = blockIdx.y;
    // The block index for the head.
    const int bidh = blockIdx.y;
    // const int bidh = blockIdx.z;
    // The thread index.
    const int tidx = threadIdx.x;

    const int n_block_max = (params.seqlen_k + Kernel_traits::kBlockN - 1) / Kernel_traits::kBlockN;
    if (n_block_max == 1) {
        compute_dq_dk_dv_1colblock<Kernel_traits, Is_dropout, Is_causal, Has_alibi, Has_rpe_bias, Is_even_M, Is_even_K, true, true>(params, bidb, bidh, 0);
    } else {
        // Iterating backward from n_block_max - 1 to 0 might save 1 register
        compute_dq_dk_dv_1colblock<Kernel_traits, Is_dropout, Is_causal, Has_alibi, Has_rpe_bias, Is_even_M, Is_even_K, true, false>(params, bidb, bidh, n_block_max - 1);
        for (int n_block = n_block_max - 2; n_block > 0; n_block--) {
            compute_dq_dk_dv_1colblock<Kernel_traits, Is_dropout, Is_causal, Has_alibi, Has_rpe_bias, Is_even_M, Is_even_K, false, false>(params, bidb, bidh, n_block);
        }
        compute_dq_dk_dv_1colblock<Kernel_traits, Is_dropout, Is_causal, Has_alibi, Has_rpe_bias, Is_even_M, Is_even_K, false, true>(params, bidb, bidh, 0);
    }
}

////////////////////////////////////////////////////////////////////////////////////////////////////

<<<<<<< HEAD
template<typename Kernel_traits, bool Is_dropout, bool Is_causal, bool Is_local, bool Has_alibi, bool Has_rpe_bias, bool Is_even_MN, bool Is_even_K, typename Params>
=======
template<typename Kernel_traits, bool Is_dropout, bool Is_causal, bool Is_local, bool Has_alibi, bool Is_even_MN, bool Is_even_K, bool Is_softcap, typename Params>
>>>>>>> bdf733be
inline __device__ void compute_dq_dk_dv_seqk_parallel(const Params &params) {

    // The block index for the batch.
    const int bidb = blockIdx.y;
    // The block index for the head.
    const int bidh = blockIdx.z;

    // If deterministic, each thread block will do atomicAdd to a different dQ_accum buffer.
    for (int n_block = blockIdx.x; n_block < (params.seqlen_k + Kernel_traits::kBlockN - 1) / Kernel_traits::kBlockN; n_block += gridDim.x) {
<<<<<<< HEAD
        compute_dq_dk_dv_1colblock<Kernel_traits, Is_dropout, Is_causal, Is_local, Has_alibi, Has_rpe_bias, Is_even_MN, Is_even_K, false, false, /*Seq_parallel=*/true>(params, bidb, bidh, n_block);
=======
        compute_dq_dk_dv_1colblock<Kernel_traits, Is_dropout, Is_causal, Is_local, Has_alibi, Is_even_MN, Is_even_K, Is_softcap, false, false, /*Seq_parallel=*/true>(params, bidb, bidh, n_block);
>>>>>>> bdf733be
    }
}

////////////////////////////////////////////////////////////////////////////////////////////////////
} // namespace flash<|MERGE_RESOLUTION|>--- conflicted
+++ resolved
@@ -77,11 +77,7 @@
 
 ////////////////////////////////////////////////////////////////////////////////////////////////////
 
-<<<<<<< HEAD
-template<typename Kernel_traits, bool Is_dropout, bool Is_causal, bool Is_local, bool Has_alibi, bool Has_rpe_bias, bool Is_even_MN, bool Is_even_K, bool Is_first, bool Is_last, bool Seq_parallel=false, typename Params>
-=======
-template<typename Kernel_traits, bool Is_dropout, bool Is_causal, bool Is_local, bool Has_alibi, bool Is_even_MN, bool Is_even_K, bool Is_softcap, bool Is_first, bool Is_last, bool Seq_parallel=false, typename Params>
->>>>>>> bdf733be
+template<typename Kernel_traits, bool Is_dropout, bool Is_causal, bool Is_local, bool Has_alibi, bool Has_rpe_bias, bool Is_even_MN, bool Is_even_K, bool Is_softcap, bool Is_first, bool Is_last, bool Seq_parallel=false, typename Params>
 inline __device__ void compute_dq_dk_dv_1colblock(const Params &params, const int bidb, const int bidh, const int n_block) {
 
     using Element = typename Kernel_traits::Element;
@@ -854,11 +850,7 @@
 
 ////////////////////////////////////////////////////////////////////////////////////////////////////
 
-<<<<<<< HEAD
-template<typename Kernel_traits, bool Is_dropout, bool Is_causal, bool Is_local, bool Has_alibi, bool Has_rpe_bias, bool Is_even_MN, bool Is_even_K, typename Params>
-=======
-template<typename Kernel_traits, bool Is_dropout, bool Is_causal, bool Is_local, bool Has_alibi, bool Is_even_MN, bool Is_even_K, bool Is_softcap, typename Params>
->>>>>>> bdf733be
+template<typename Kernel_traits, bool Is_dropout, bool Is_causal, bool Is_local, bool Has_alibi, bool Has_rpe_bias, bool Is_even_MN, bool Is_even_K, bool Is_softcap, typename Params>
 inline __device__ void compute_dq_dk_dv_seqk_parallel(const Params &params) {
 
     // The block index for the batch.
@@ -868,11 +860,7 @@
 
     // If deterministic, each thread block will do atomicAdd to a different dQ_accum buffer.
     for (int n_block = blockIdx.x; n_block < (params.seqlen_k + Kernel_traits::kBlockN - 1) / Kernel_traits::kBlockN; n_block += gridDim.x) {
-<<<<<<< HEAD
-        compute_dq_dk_dv_1colblock<Kernel_traits, Is_dropout, Is_causal, Is_local, Has_alibi, Has_rpe_bias, Is_even_MN, Is_even_K, false, false, /*Seq_parallel=*/true>(params, bidb, bidh, n_block);
-=======
-        compute_dq_dk_dv_1colblock<Kernel_traits, Is_dropout, Is_causal, Is_local, Has_alibi, Is_even_MN, Is_even_K, Is_softcap, false, false, /*Seq_parallel=*/true>(params, bidb, bidh, n_block);
->>>>>>> bdf733be
+        compute_dq_dk_dv_1colblock<Kernel_traits, Is_dropout, Is_causal, Is_local, Has_alibi, Has_rpe_bias, Is_even_MN, Is_even_K, Is_softcap, false, false, /*Seq_parallel=*/true>(params, bidb, bidh, n_block);
     }
 }
 
