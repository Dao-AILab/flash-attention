/***************************************************************************************************
 * Copyright (c) 2023, Tri Dao.
 ******************************************************************************/

#pragma once

#include <cute/algorithm/copy.hpp>

#include <cutlass/cutlass.h>
#include <cutlass/array.h>
#include <cutlass/numeric_types.h>

#include "block_info.h"
#include "kernel_traits.h"
#include "utils.h"
#include "softmax.h"

#include "alibi.h"

namespace flash {

using namespace cute;

////////////////////////////////////////////////////////////////////////////////////////////////////

template <int MMA_N,
          class... Args,
          class TiledMMA>
CUTE_HOST_DEVICE
auto
make_tiled_copy_B_warpcontiguousN(Copy_Atom<Args...> const& copy_atom,
                                  TiledMMA           const& tiled_mma) {
    using TileShape_MNK = typename TiledMMA::TiledShape_MNK;
    using AtomShape_MNK = typename TiledMMA::AtomShape_MNK;
    constexpr int AtomShape_N = decltype(size<1>(AtomShape_MNK{}))::value;
    // Divide by 2 because right now we always use 2 for the ValLayout
    constexpr int kNWarpsN = decltype(size<1>(TileShape_MNK{}))::value / AtomShape_N / 2;
    constexpr int MMAStride_N = MMA_N * AtomShape_N * 2;
    // This gives the correct layout, idk why.
    // auto t = make_tile(Layout<Shape<Shape<_8, _2>, _2>,
    //                           Stride<Stride<_1, _64>, _8> >{},
    // auto t = make_tile(Layout<Shape<_8, _2, _2>,
    //                           Stride<_1, _64, _8> >{},
    auto t = make_tile(Layout<Shape<Int<AtomShape_N>, Int<kNWarpsN>, _2>,   // (8, 2, 2) or (8, 4, 2)
                              Stride<_1, Int<MMAStride_N>, _8> >{},       // (1, 64, 8) or (1, 32, 8)
                       make_layout(size<2>(TileShape_MNK{})));
    // if (cute::thread0()) {printf("make_tiled_copy_B_warpcontiguousN "); print(t); printf("\n");  }
    return make_tiled_copy_impl(copy_atom, tiled_mma.get_layoutB_TV(), t);
}

////////////////////////////////////////////////////////////////////////////////////////////////////

template <int MMA_N,
          class... Args,
          class TiledMMA>
CUTE_HOST_DEVICE
auto
make_tiled_copy_C_warpcontiguousN(Copy_Atom<Args...> const& copy_atom,
                                  TiledMMA           const& tiled_mma) {
    using TileShape_MNK = typename TiledMMA::TiledShape_MNK;
    using AtomShape_MNK = typename TiledMMA::AtomShape_MNK;
    constexpr int AtomShape_N = decltype(size<1>(AtomShape_MNK{}))::value;
    // Divide by 2 because right now we always use 2 for the ValLayout
    constexpr int kNWarpsN = decltype(size<1>(TileShape_MNK{}))::value / AtomShape_N / 2;
    constexpr int MMAStride_N = MMA_N * AtomShape_N * 2;
    auto t = make_tile(make_layout(size<0>(TileShape_MNK{})),
                       Layout<Shape<Int<AtomShape_N>, Int<kNWarpsN>, _2>,   // (8, 2, 2) or (8, 4, 2)
                              Stride<_1, Int<MMAStride_N>, _8> >{});       // (1, 64, 8) or (1, 32, 8)
    // if (cute::thread0()) {printf("make_tiled_copy_C_warpcontiguousN "); print(t); printf("\n");  }
    return make_tiled_copy_impl(copy_atom, tiled_mma.get_layoutC_TV(), t);
}

////////////////////////////////////////////////////////////////////////////////////////////////////

template <int THREADS_PER_ROW, typename Engine0, typename Layout0, typename Engine1, typename Layout1>
inline __device__ void dot_do_o(Tensor<Engine0, Layout0> const &do_, Tensor<Engine0, Layout0> const &o,
                                Tensor<Engine1, Layout1> &dP_sum, const int gdP_col_stride, const float scale) {
    static_assert(Layout0::rank == 3, "Only support 3D Tensor");
    static_assert(Layout1::rank == 1, "Only support 1D Tensor");
    CUTE_STATIC_ASSERT_V(do_.layout() == o.layout());
    // Reshape do_ and o from (8, kBlockM / 32, kHeadDim / 64) to (kBlockM / 32, 8 * kHeadDim / 64)
    // The last coordinate is the "page".
    Tensor do_reshaped = make_tensor(do_.data(), make_layout(get<1>(do_.layout()),
                                                             make_layout(get<0>(do_.layout()),
                                                                         get<2>(do_.layout()))));
    Tensor o_reshaped = make_tensor(o.data(), do_reshaped.layout());
    Tensor do_fp32 = flash::convert_type<float>(do_reshaped);
    Tensor o_fp32 = flash::convert_type<float>(o_reshaped);
    #pragma unroll
    for (int mi = 0; mi < size<0>(do_reshaped); ++mi) {
        float dP_sum_cur = do_fp32(mi, 0) * o_fp32(mi, 0);
        #pragma unroll
        for (int ni = 1; ni < size<1>(do_reshaped); ni++) {
            dP_sum_cur += do_fp32(mi, ni) * o_fp32(mi, ni);
        }
        flash::SumOp<float> sum_op;
        dP_sum_cur = flash::Allreduce<THREADS_PER_ROW>::run(dP_sum_cur, sum_op) * scale;
        if (threadIdx.x % THREADS_PER_ROW == 0) {
            dP_sum(mi * gdP_col_stride + threadIdx.x / THREADS_PER_ROW) = dP_sum_cur;
        }
    }
}

////////////////////////////////////////////////////////////////////////////////////////////////////

// Just compute dot(do, o) and write the result (softmax_d) to global memory as a separate kernel.
// This is used in the case where we want to parallelize the backward across seqlen_k.
template<bool Clear_dQaccum=true, typename Kernel_traits, typename Params>
inline __device__ void compute_dot_do_o(const Params &params) {
    using Element = typename Kernel_traits::Element;
    using ElementAccum = typename Kernel_traits::ElementAccum;
    using index_t = typename Kernel_traits::index_t;

    const int m_block = blockIdx.x;
    // The block index for the batch.
    const int bidb = blockIdx.y;
    // The block index for the head.
    const int bidh = blockIdx.z;
    // The thread index.
    const int tidx = threadIdx.x;

    constexpr int kBlockM = Kernel_traits::kBlockM;
    constexpr int kHeadDim = Kernel_traits::kHeadDim;

    const BlockInfo binfo(params, bidb);
    if (m_block * kBlockM >= binfo.actual_seqlen_q) return;

    const index_t row_offset_do = binfo.q_offset(params.do_batch_stride, params.do_row_stride, bidb)
        + m_block * kBlockM * params.do_row_stride + bidh * params.do_head_stride;
    const index_t row_offset_o = binfo.q_offset(params.o_batch_stride, params.o_row_stride, bidb)
        + m_block * kBlockM * params.o_row_stride + bidh * params.o_head_stride;
    const index_t row_offset_dq_accum = binfo.q_offset(params.seqlen_q_rounded * params.h * params.d_rounded, params.h * params.d_rounded, bidb)
        + (m_block * kBlockM + (params.cu_seqlens_q == nullptr ? 0 : 128 * bidb)) * params.h * params.d_rounded + bidh * params.d_rounded;
    const index_t row_offset_dpsum = (bidb * params.h + bidh) * params.seqlen_q_rounded + m_block * kBlockM;

    Tensor gdO = make_tensor(make_gmem_ptr(reinterpret_cast<Element *>(params.do_ptr) + row_offset_do),
                             Shape<Int<kBlockM>, Int<kHeadDim>>{},
                             make_stride(params.do_row_stride, _1{}));
    Tensor gO = make_tensor(make_gmem_ptr(reinterpret_cast<Element *>(params.o_ptr) + row_offset_o),
                            Shape<Int<kBlockM>, Int<kHeadDim>>{},
                            make_stride(params.o_row_stride, _1{}));
    Tensor gdQaccum = make_tensor(make_gmem_ptr(reinterpret_cast<ElementAccum *>(params.dq_accum_ptr) + row_offset_dq_accum),
                                  Shape<Int<kBlockM>, Int<kHeadDim>>{},
                                  make_stride(params.h * params.d_rounded, _1{}));
    Tensor dP_sum = make_tensor(make_gmem_ptr(reinterpret_cast<ElementAccum *>(params.dsoftmax_sum) + row_offset_dpsum),
                                Shape<Int<kBlockM>>{}, Stride<_1>{});

    typename Kernel_traits::GmemTiledCopydO gmem_tiled_copy_dO;
    auto gmem_thr_copy_dO = gmem_tiled_copy_dO.get_thread_slice(tidx);
    // TODO: careful, we're zeroing out dQaccum with type float4, but when
    // we do atomicAdds, we use type float. The layouts are different. Check this.
    typename Kernel_traits::GmemTiledCopydQaccum gmem_tiled_copy_dQaccum;
    auto gmem_thr_copy_dQaccum = gmem_tiled_copy_dQaccum.get_thread_slice(tidx);

    Tensor tdOgdO = gmem_thr_copy_dO.partition_S(gdO);
    Tensor tdOgO = gmem_thr_copy_dO.partition_S(gO);
    Tensor tdQgdQaccum = gmem_thr_copy_dQaccum.partition_D(gdQaccum);

    Tensor cdO = make_identity_tensor(Shape<Int<kBlockM>, Int<kHeadDim>>{});    // (BLK_M,BLK_K) -> (blk_m,blk_k)
    Tensor tdOcdO = gmem_thr_copy_dO.partition_S(cdO);

    // Allocate predicate tensors for k
    Tensor tdOpdO = make_tensor<bool>(make_shape(size<2>(tdOgdO)));
    // Set predicates for k bounds
    #pragma unroll
    for (int k = 0; k < size(tdOpdO); ++k) {tdOpdO(k) = get<1>(tdOcdO(0, 0, k)) < params.d;}

    Tensor tdOrdO = make_fragment_like(tdOgdO);
    Tensor tdOrO = make_fragment_like(tdOgO);
    flash::copy</*Is_even_MN=*/false, /*Is_even_K=*/false, /*Clear_OOB_MN=*/true>(
        gmem_tiled_copy_dO, tdOgdO, tdOrdO, tdOcdO, tdOpdO, binfo.actual_seqlen_q - m_block * kBlockM
    );
    flash::copy</*Is_even_MN=*/false, /*Is_even_K=*/false, /*Clear_OOB_MN=*/true>(
        gmem_tiled_copy_dO, tdOgO, tdOrO, tdOcdO, tdOpdO, binfo.actual_seqlen_q - m_block * kBlockM
    );
    // By right we need to scale dP up by 1/p_dropout, but instead we don't and only scale the final
    // results (dQ and dK) by 1/p_dropout. So we need to keep dP_sum scaled down by p_dropout here,
    // so that (dP - dP_sum) is on the same scale.
    dot_do_o<Kernel_traits::kGmemThreadsPerRow>(tdOrdO, tdOrO, dP_sum,
                                                Kernel_traits::kNThreads / (Kernel_traits::kGmemThreadsPerRow), params.p_dropout);
    if (Clear_dQaccum) {
        // We're actually not zero'ing out all of dQaccum, but only the part that we're going to
        // do atomicAdds on.
        Tensor zero = make_fragment_like(tdQgdQaccum);
        clear(zero);
        cute::copy(gmem_tiled_copy_dQaccum, zero, tdQgdQaccum);
    }
}

////////////////////////////////////////////////////////////////////////////////////////////////////

template<typename Kernel_traits, typename Params>
inline __device__ void clear_dKVaccum(const Params &params) {
    using ElementAccum = typename Kernel_traits::ElementAccum;
    using index_t = typename Kernel_traits::index_t;

    const int n_block = blockIdx.x;
    // The block index for the batch.
    const int bidb = blockIdx.y;
    // The block index for the head.
    const int bidh = blockIdx.z;
    // The thread index.
    const int tidx = threadIdx.x;

    constexpr int kBlockN = Kernel_traits::kBlockN;
    constexpr int kHeadDim = Kernel_traits::kHeadDim;

    const BlockInfo binfo(params, bidb);
    if (n_block * kBlockN >= binfo.actual_seqlen_k) return;

    const index_t row_offset_dkv_accum = ((bidb * params.h_k + bidh) * params.seqlen_k_rounded + n_block * kBlockN) * params.d_rounded;

    Tensor gdKaccum = make_tensor(make_gmem_ptr(reinterpret_cast<ElementAccum *>(params.dk_accum_ptr) + row_offset_dkv_accum),
                                  Shape<Int<kBlockN>, Int<kHeadDim>>{}, Stride<Int<kHeadDim>, _1>{});
    Tensor gdVaccum = make_tensor(make_gmem_ptr(reinterpret_cast<ElementAccum *>(params.dv_accum_ptr) + row_offset_dkv_accum),
                                  Shape<Int<kBlockN>, Int<kHeadDim>>{}, Stride<Int<kHeadDim>, _1>{});

    typename Kernel_traits::GmemTiledCopydQaccum gmem_tiled_copy_dKVaccum;
    auto gmem_thr_copy_dKVaccum = gmem_tiled_copy_dKVaccum.get_thread_slice(tidx);
    Tensor tdKgdKaccum = gmem_thr_copy_dKVaccum.partition_D(gdKaccum);
    Tensor tdVgdVaccum = gmem_thr_copy_dKVaccum.partition_D(gdVaccum);
    Tensor zero = make_fragment_like(tdKgdKaccum);
    clear(zero);
    cute::copy(gmem_tiled_copy_dKVaccum, zero, tdKgdKaccum);
    cute::copy(gmem_tiled_copy_dKVaccum, zero, tdVgdVaccum);
}

////////////////////////////////////////////////////////////////////////////////////////////////////

// Convert dQ from dQaccum (in float) to fp16/bf16.
// This is used in the case where we want to parallelize the backward across seqlen_k.
template<typename Kernel_traits, typename Params>
inline __device__ void convert_dQ(const Params &params) {
    using Element = typename Kernel_traits::Element;
    using ElementAccum = typename Kernel_traits::ElementAccum;
    using index_t = typename Kernel_traits::index_t;

    // Shared memory.
    extern __shared__ char smem_[];

    const int m_block = blockIdx.x;
    // The block index for the batch.
    const int bidb = blockIdx.y;
    // The block index for the head.
    const int bidh = blockIdx.z;
    // The thread index.
    const int tidx = threadIdx.x;

    constexpr int kBlockM = Kernel_traits::kBlockM;
    constexpr int kHeadDim = Kernel_traits::kHeadDim;

    const BlockInfo binfo(params, bidb);
    if (m_block * kBlockM >= binfo.actual_seqlen_q) return;

    const index_t row_offset_dq = binfo.q_offset(params.dq_batch_stride, params.dq_row_stride, bidb)
        + m_block * kBlockM * params.dq_row_stride + bidh * params.dq_head_stride;
    const index_t row_offset_dq_accum = binfo.q_offset(params.seqlen_q_rounded * params.h * params.d_rounded, params.h * params.d_rounded, bidb)
        + (m_block * kBlockM + (params.cu_seqlens_q == nullptr ? 0 : 128 * bidb)) * params.h * params.d_rounded + bidh * params.d_rounded;

    Tensor gdQ = make_tensor(make_gmem_ptr(reinterpret_cast<Element *>(params.dq_ptr) + row_offset_dq),
                             Shape<Int<kBlockM>, Int<kHeadDim>>{},
                             make_stride(params.dq_row_stride, _1{}));
    Tensor gdQaccum = make_tensor(make_gmem_ptr(reinterpret_cast<ElementAccum *>(params.dq_accum_ptr) + row_offset_dq_accum),
                                  Shape<Int<kBlockM>, Int<kHeadDim>>{},
                                  make_stride(params.h * params.d_rounded, _1{}));

    Tensor sdQ = make_tensor(make_smem_ptr(reinterpret_cast<Element *>(smem_)),
                             typename Kernel_traits::SmemLayoutdQ{});

    typename Kernel_traits::GmemTiledCopydQ gmem_tiled_copy_dQ;
    auto gmem_thr_copy_dQ = gmem_tiled_copy_dQ.get_thread_slice(tidx);
    typename Kernel_traits::GmemTiledCopydQaccumAtomicAdd gmem_tiled_copy_dQaccum;
    auto gmem_thr_copy_dQaccum = gmem_tiled_copy_dQaccum.get_thread_slice(tidx);

    typename Kernel_traits::TiledMmadQ tiled_mma_dq;
    auto smem_tiled_copy_dQ = make_tiled_copy_C(typename Kernel_traits::SmemCopyAtomdQ{}, tiled_mma_dq);
    auto smem_thr_copy_dQ = smem_tiled_copy_dQ.get_thread_slice(tidx);
    Tensor taccdQsdQ = smem_thr_copy_dQ.partition_D(sdQ);  // ((Atom,AtomNum),PIPE_M,PIPE_N)

    Tensor tdQsdQ = gmem_thr_copy_dQ.partition_S(sdQ);    // ((Atom,AtomNum),ATOM_M,ATOM_N)
    Tensor tdQgdQ = gmem_thr_copy_dQ.partition_D(gdQ);
    Tensor tdQgdQaccum = gmem_thr_copy_dQaccum.partition_S(gdQaccum);

    Tensor acc_dq = partition_fragment_C(tiled_mma_dq, Shape<Int<kBlockM>, Int<kHeadDim>>{});  // MMA, MMA_N, MMA_K
    CUTE_STATIC_ASSERT_V(size(acc_dq) == size(tdQgdQaccum));

    Tensor tdQrdQaccum = make_fragment_like(tdQgdQaccum);
    cute::copy(gmem_tiled_copy_dQaccum, tdQgdQaccum, tdQrdQaccum);
    #pragma unroll
    for (int i = 0; i < size(acc_dq); ++i) {
        acc_dq(i) = tdQrdQaccum(i) * params.scale_softmax_rp_dropout;
    }
    // Convert acc_dq from fp32 to fp16
    Tensor rdQ = flash::convert_type<Element>(acc_dq);
    Tensor taccdQrdQ = smem_thr_copy_dQ.retile_S(rdQ);  // ((Atom,AtomNum), MMA_N, MMA_N)
    cute::copy(smem_tiled_copy_dQ, taccdQrdQ, taccdQsdQ);
    __syncthreads();
    Tensor tdQrdQ = make_tensor<Element>(shape(tdQgdQ));
    cute::copy(gmem_tiled_copy_dQ, tdQsdQ, tdQrdQ);

    Tensor cdQ = make_identity_tensor(Shape<Int<kBlockM>, Int<kHeadDim>>{});    // (BLK_M,BLK_K) -> (blk_m,blk_k)
    Tensor tdQcdQ = gmem_thr_copy_dQ.partition_D(cdQ);
    Tensor tdQpdQ = make_tensor<bool>(make_shape(size<2>(tdQgdQ)));
    #pragma unroll
    for (int k = 0; k < size(tdQpdQ); ++k) { tdQpdQ(k) = get<1>(tdQcdQ(0, 0, k)) < params.d; }
    // Clear_OOB_K must be false since we don't want to write zeros to gmem
    flash::copy</*Is_even_MN=*/false, /*Is_even_K=*/false, /*Clear_OOB_MN=*/false, /*Clear_OOB_K=*/false>(
        gmem_tiled_copy_dQ, tdQrdQ, tdQgdQ, tdQcdQ, tdQpdQ, binfo.actual_seqlen_q - m_block * kBlockM
    );
}

////////////////////////////////////////////////////////////////////////////////////////////////////

// Convert dK and dV from dKaccum and dVaccum (in float) to fp16/bf16.
// This is used in the case where we want to parallelize the backward across seqlen_q.
template<typename Kernel_traits, typename Params>
inline __device__ void convert_dKV(const Params &params) {
    using Element = typename Kernel_traits::Element;
    using ElementAccum = typename Kernel_traits::ElementAccum;
    using index_t = typename Kernel_traits::index_t;

    // Shared memory.
    extern __shared__ char smem_[];

    const int n_block = blockIdx.x;
    // The block index for the batch.
    const int bidb = blockIdx.y;
    // The block index for the head.
    const int bidh = blockIdx.z;
    // The thread index.
    const int tidx = threadIdx.x;

    constexpr int kBlockN = Kernel_traits::kBlockN;
    constexpr int kHeadDim = Kernel_traits::kHeadDim;

    const BlockInfo binfo(params, bidb);
    if (n_block * kBlockN >= binfo.actual_seqlen_k) return;

    const index_t row_offset_dk = binfo.k_offset(params.dk_batch_stride, params.dk_row_stride, bidb)
        + n_block * kBlockN * params.dk_row_stride + bidh * params.dk_head_stride;
    const index_t row_offset_dv = binfo.k_offset(params.dv_batch_stride, params.dv_row_stride, bidb)
        + n_block * kBlockN * params.dv_row_stride + bidh * params.dv_head_stride;
    const index_t row_offset_dkv_accum = ((bidb * params.h_k + bidh) * params.seqlen_k_rounded
                                          + n_block * kBlockN) * params.d_rounded;

    Tensor gdK = make_tensor(make_gmem_ptr(reinterpret_cast<Element *>(params.dk_ptr) + row_offset_dk),
                             Shape<Int<kBlockN>, Int<kHeadDim>>{},
                             make_stride(params.dk_row_stride, _1{}));
    Tensor gdV = make_tensor(make_gmem_ptr(reinterpret_cast<Element *>(params.dv_ptr) + row_offset_dv),
                             Shape<Int<kBlockN>, Int<kHeadDim>>{},
                             make_stride(params.dv_row_stride, _1{}));
    Tensor gdKaccum = make_tensor(make_gmem_ptr(reinterpret_cast<ElementAccum *>(params.dk_accum_ptr) + row_offset_dkv_accum),
                                  Shape<Int<kBlockN>, Int<kHeadDim>>{},
                                  Stride<Int<kHeadDim>, _1>{});
    Tensor gdVaccum = make_tensor(make_gmem_ptr(reinterpret_cast<ElementAccum *>(params.dv_accum_ptr) + row_offset_dkv_accum),
                                  Shape<Int<kBlockN>, Int<kHeadDim>>{},
                                  Stride<Int<kHeadDim>, _1>{});

    Tensor sdK = make_tensor(make_smem_ptr(reinterpret_cast<Element *>(smem_)),
                             typename Kernel_traits::SmemLayoutdKV{});
    Tensor sdV = make_tensor(sdK.data() + size(sdK), typename Kernel_traits::SmemLayoutdKV{}); // (SMEM_N, SMEM_K)

    typename Kernel_traits::GmemTiledCopydQ gmem_tiled_copy_dKV;
    auto gmem_thr_copy_dKV = gmem_tiled_copy_dKV.get_thread_slice(tidx);
    typename Kernel_traits::GmemTiledCopydQaccumAtomicAdd gmem_tiled_copy_dKVaccum;
    auto gmem_thr_copy_dKVaccum = gmem_tiled_copy_dKVaccum.get_thread_slice(tidx);

    typename Kernel_traits::TiledMmadKV tiled_mma_dkv;
    auto smem_tiled_copy_dKV = make_tiled_copy_C(typename Kernel_traits::SmemCopyAtomdKV{}, tiled_mma_dkv);
    auto smem_thr_copy_dKV = smem_tiled_copy_dKV.get_thread_slice(tidx);
    Tensor taccdKsdK = smem_thr_copy_dKV.partition_D(sdK);  // ((Atom,AtomNum),PIPE_M,PIPE_N)
    Tensor taccdVsdV = smem_thr_copy_dKV.partition_D(sdV);  // ((Atom,AtomNum),PIPE_M,PIPE_N)

    Tensor tdKsdK = gmem_thr_copy_dKV.partition_S(sdK);    // ((Atom,AtomNum),ATOM_M,ATOM_N)
    Tensor tdKgdK = gmem_thr_copy_dKV.partition_D(gdK);
    Tensor tdVsdV = gmem_thr_copy_dKV.partition_S(sdV);    // ((Atom,AtomNum),ATOM_M,ATOM_N)
    Tensor tdVgdV = gmem_thr_copy_dKV.partition_D(gdV);
    Tensor tdKgdKaccum = gmem_thr_copy_dKVaccum.partition_S(gdKaccum);
    Tensor tdVgdVaccum = gmem_thr_copy_dKVaccum.partition_S(gdVaccum);

    Tensor acc_dk = partition_fragment_C(tiled_mma_dkv, Shape<Int<kBlockN>, Int<kHeadDim>>{});  // MMA, MMA_N, MMA_K
    Tensor acc_dv = partition_fragment_C(tiled_mma_dkv, Shape<Int<kBlockN>, Int<kHeadDim>>{});  // MMA, MMA_N, MMA_K
    CUTE_STATIC_ASSERT_V(size(acc_dk) == size(tdKgdKaccum));
    CUTE_STATIC_ASSERT_V(size(acc_dv) == size(tdVgdVaccum));

    Tensor tdKrdKaccum = make_fragment_like(tdKgdKaccum);
    Tensor tdVrdVaccum = make_fragment_like(tdVgdVaccum);
    cute::copy(gmem_tiled_copy_dKVaccum, tdKgdKaccum, tdKrdKaccum);
    cute::copy(gmem_tiled_copy_dKVaccum, tdVgdVaccum, tdVrdVaccum);
    #pragma unroll
    for (int i = 0; i < size(acc_dk); ++i) {
        acc_dk(i) = tdKrdKaccum(i) * params.scale_softmax_rp_dropout;
    }
    #pragma unroll
    for (int i = 0; i < size(acc_dv); ++i) {
        acc_dv(i) = tdVrdVaccum(i) * params.rp_dropout;
    }
    // Convert acc_dk from fp32 to fp16
    Tensor rdK = flash::convert_type<Element>(acc_dk);
    Tensor rdV = flash::convert_type<Element>(acc_dv);
    Tensor taccdKrdK = smem_thr_copy_dKV.retile_S(rdK);  // ((Atom,AtomNum), MMA_N, MMA_N)
    Tensor taccdVrdV = smem_thr_copy_dKV.retile_S(rdV);  // ((Atom,AtomNum), MMA_N, MMA_N)
    cute::copy(smem_tiled_copy_dKV, taccdKrdK, taccdKsdK);
    cute::copy(smem_tiled_copy_dKV, taccdVrdV, taccdVsdV);
    __syncthreads();
    Tensor tdKrdK = make_tensor<Element>(shape(tdKgdK));
    Tensor tdVrdV = make_tensor<Element>(shape(tdVgdV));
    cute::copy(gmem_tiled_copy_dKV, tdKsdK, tdKrdK);
    cute::copy(gmem_tiled_copy_dKV, tdVsdV, tdVrdV);

    Tensor cdKV = make_identity_tensor(Shape<Int<kBlockN>, Int<kHeadDim>>{});    // (BLK_M,BLK_K) -> (blk_m,blk_k)
    Tensor tdKVcdKV = gmem_thr_copy_dKV.partition_D(cdKV);
    Tensor tdKVpdKV = make_tensor<bool>(make_shape(size<2>(tdKgdK)));
    #pragma unroll
    for (int k = 0; k < size(tdKVpdKV); ++k) { tdKVpdKV(k) = get<1>(tdKVcdKV(0, 0, k)) < params.d; }
    // Clear_OOB_K must be false since we don't want to write zeros to gmem
    flash::copy</*Is_even_MN=*/false, /*Is_even_K=*/false, /*Clear_OOB_MN=*/false, /*Clear_OOB_K=*/false>(
        gmem_tiled_copy_dKV, tdKrdK, tdKgdK, tdKVcdKV, tdKVpdKV, binfo.actual_seqlen_k - n_block * kBlockN
    );
    flash::copy</*Is_even_MN=*/false, /*Is_even_K=*/false, /*Clear_OOB_MN=*/false, /*Clear_OOB_K=*/false>(
        gmem_tiled_copy_dKV, tdVrdV, tdVgdV, tdKVcdKV, tdKVpdKV, binfo.actual_seqlen_k - n_block * kBlockN
    );
}

////////////////////////////////////////////////////////////////////////////////////////////////////

<<<<<<< HEAD
template<typename Kernel_traits, bool Is_dropout, bool Is_causal, bool Is_alibi, bool Is_even_MN, bool Is_even_K, bool Is_first, bool Is_last, bool Seq_parallel=false, typename Params>
=======
template<typename Kernel_traits, bool Is_dropout, bool Is_causal, bool Is_local, bool Is_even_MN, bool Is_even_K, bool Is_first, bool Is_last, bool Seq_parallel=false, typename Params>
>>>>>>> 02ac572f
inline __device__ void compute_dq_dk_dv_1colblock(const Params &params, const int bidb, const int bidh, const int n_block) {

    using Element = typename Kernel_traits::Element;
    using ElementAccum = typename Kernel_traits::ElementAccum;
    using index_t = typename Kernel_traits::index_t;

    // Shared memory.
    extern __shared__ char smem_[];

    // The thread index.
    const int tidx = threadIdx.x;

    constexpr int kBlockM = Kernel_traits::kBlockM;
    constexpr int kBlockN = Kernel_traits::kBlockN;
    constexpr int kHeadDim = Kernel_traits::kHeadDim;
    // constexpr int kNWarps = Kernel_traits::kNWarps;
    constexpr int MMA_N_SdP = kBlockN / decltype(size<1>(typename Kernel_traits::TiledMmaSdP::TiledShape_MNK{}))::value;
    constexpr int AtomLayoutMS = Kernel_traits::AtomLayoutMSdP;
    constexpr bool Double_buffer = !Kernel_traits::No_double_buffer;

    const BlockInfo</*Varlen=*/!Is_even_MN> binfo(params, bidb);
    if (n_block * kBlockN >= binfo.actual_seqlen_k || binfo.actual_seqlen_q == 0) return;

    int m_block_max = cute::ceil_div(binfo.actual_seqlen_q, kBlockM);
    if (Is_local) {
        m_block_max = std::min(m_block_max, cute::ceil_div((n_block + 1) * kBlockN + binfo.actual_seqlen_q - binfo.actual_seqlen_k + params.window_size_left, kBlockM));
    }

    const index_t row_offset_q = binfo.q_offset(params.q_batch_stride, params.q_row_stride, bidb)
        + (m_block_max - 1) * kBlockM * params.q_row_stride + bidh * params.q_head_stride;
    const index_t row_offset_k = binfo.k_offset(params.k_batch_stride, params.k_row_stride, bidb)
        + n_block * kBlockN * params.k_row_stride + (bidh / params.h_h_k_ratio) * params.k_head_stride;
    const index_t row_offset_v = binfo.k_offset(params.v_batch_stride, params.v_row_stride, bidb)
        + n_block * kBlockN * params.v_row_stride + (bidh / params.h_h_k_ratio) * params.v_head_stride;
    const index_t row_offset_do = binfo.q_offset(params.do_batch_stride, params.do_row_stride, bidb)
        + (m_block_max - 1) * kBlockM * params.do_row_stride + bidh * params.do_head_stride;
    const index_t row_offset_o = binfo.q_offset(params.o_batch_stride, params.o_row_stride, bidb)
        + (m_block_max - 1) * kBlockM * params.o_row_stride + bidh * params.o_head_stride;
    const index_t row_offset_dq = binfo.q_offset(params.dq_batch_stride, params.dq_row_stride, bidb)
        + (m_block_max - 1) * kBlockM * params.dq_row_stride + bidh * params.dq_head_stride;
    const index_t row_offset_dq_accum = binfo.q_offset(params.seqlen_q_rounded * params.h * params.d_rounded, params.h * params.d_rounded, bidb)
        + ((m_block_max - 1) * kBlockM + (params.cu_seqlens_q == nullptr ? 0 : 128 * bidb)) * params.h * params.d_rounded + bidh * params.d_rounded;
    const index_t row_offset_lse = (bidb * params.h + bidh) * params.seqlen_q
        + (m_block_max - 1) * kBlockM;
    const index_t row_offset_dpsum = (bidb * params.h + bidh) * params.seqlen_q_rounded
        + (m_block_max - 1) * kBlockM;

    Tensor gQ = make_tensor(make_gmem_ptr(reinterpret_cast<Element *>(params.q_ptr) + row_offset_q),
                            Shape<Int<kBlockM>, Int<kHeadDim>>{},
                            make_stride(params.q_row_stride, _1{}));
    Tensor gK = make_tensor(make_gmem_ptr(reinterpret_cast<Element *>(params.k_ptr) + row_offset_k),
                            Shape<Int<kBlockN>, Int<kHeadDim>>{},
                            make_stride(params.k_row_stride, _1{}));
    Tensor gV = make_tensor(make_gmem_ptr(reinterpret_cast<Element *>(params.v_ptr) + row_offset_v),
                            Shape<Int<kBlockN>, Int<kHeadDim>>{},
                            make_stride(params.v_row_stride, _1{}));
    Tensor gdO = make_tensor(make_gmem_ptr(reinterpret_cast<Element *>(params.do_ptr) + row_offset_do),
                             Shape<Int<kBlockM>, Int<kHeadDim>>{},
                             make_stride(params.do_row_stride, _1{}));
    Tensor gO = make_tensor(make_gmem_ptr(reinterpret_cast<Element *>(params.o_ptr) + row_offset_o),
                            Shape<Int<kBlockM>, Int<kHeadDim>>{},
                            make_stride(params.o_row_stride, _1{}));
    Tensor gdQ = make_tensor(make_gmem_ptr(reinterpret_cast<Element *>(params.dq_ptr) + row_offset_dq),
                             Shape<Int<kBlockM>, Int<kHeadDim>>{},
                             make_stride(params.dq_row_stride, _1{}));
    Tensor gdQaccum = make_tensor(make_gmem_ptr(reinterpret_cast<ElementAccum *>(params.dq_accum_ptr) + row_offset_dq_accum),
                                  Shape<Int<kBlockM>, Int<kHeadDim>>{},
                                  make_stride(params.h * params.d_rounded, _1{}));
    Tensor gLSE = make_tensor(make_gmem_ptr(reinterpret_cast<ElementAccum *>(params.softmax_lse_ptr) + row_offset_lse),
                              Shape<Int<kBlockM>>{}, Stride<_1>{});
    Tensor gdPsum = make_tensor(make_gmem_ptr(reinterpret_cast<ElementAccum *>(params.dsoftmax_sum) + row_offset_dpsum),
                                Shape<Int<kBlockM>>{}, Stride<_1>{});

    Tensor sQ = make_tensor(make_smem_ptr(reinterpret_cast<Element *>(smem_)),
                            typename Kernel_traits::SmemLayoutQdO{});
    Tensor sQt = make_tensor(sQ.data(), typename Kernel_traits::SmemLayoutQdOtransposed{});
    Tensor sQtNoSwizzle = make_tensor(sQ.data(), typename Kernel_traits::SmemLayoutQdOtransposedNoSwizzle{});
    // Double buffer for sQ
    Tensor sdO = make_tensor(sQ.data() + (Double_buffer ? 2 : 1) * size(sQ), typename Kernel_traits::SmemLayoutQdO{});
    Tensor sdOt = make_tensor(sdO.data(), typename Kernel_traits::SmemLayoutQdOtransposed{});
    Tensor sdOtransposedNoSwizzle = make_tensor(sdO.data(),
                                                typename Kernel_traits::SmemLayoutQdOtransposedNoSwizzle{});
    Tensor sK = make_tensor(sdO.data() + size(sdO), typename Kernel_traits::SmemLayoutKV{});
    Tensor sV = make_tensor(sK.data() + size(sK), typename Kernel_traits::SmemLayoutKV{});
    Tensor sKt = make_tensor(sK.data(), typename Kernel_traits::SmemLayoutKtransposed{});
    Tensor sKtNoSwizzle = make_tensor(sK.data(), typename Kernel_traits::SmemLayoutKtransposedNoSwizzle{});
    Tensor sdS = make_tensor(!Kernel_traits::Is_V_in_regs ? sV.data() + size(sV) : sK.data() + size(sK),
                             typename Kernel_traits::SmemLayoutPdS{});
    Tensor sdSt = make_tensor(sdS.data(), typename Kernel_traits::SmemLayoutPdStransposed{});
    Tensor sdStNoSwizzle = make_tensor(sdS.data(), typename Kernel_traits::SmemLayoutPdStransposedNoSwizzle{});
    Tensor sP = make_tensor(sdS.data() + size(sdS), typename Kernel_traits::SmemLayoutPdS{});
    Tensor sPt = make_tensor(sP.data(), typename Kernel_traits::SmemLayoutPdStransposed{});
    Tensor sPtNoSwizzle = make_tensor(sP.data(), typename Kernel_traits::SmemLayoutPdStransposedNoSwizzle{});
    // sP and sdQ share the same memory so be careful
    Tensor sdQ = make_tensor(sP.data(), typename Kernel_traits::SmemLayoutdQ{});

    typename Kernel_traits::GmemTiledCopyQKV gmem_tiled_copy_QKV;
    auto gmem_thr_copy_QKV = gmem_tiled_copy_QKV.get_thread_slice(tidx);
    using GmemTiledCopydO = std::conditional_t<
        Is_first,
        typename Kernel_traits::GmemTiledCopydO,
        typename Kernel_traits::GmemTiledCopyQKV
    >;
    GmemTiledCopydO gmem_tiled_copy_dO;
    auto gmem_thr_copy_dO = gmem_tiled_copy_dO.get_thread_slice(tidx);
    typename Kernel_traits::GmemTiledCopydQ gmem_tiled_copy_dQ;
    auto gmem_thr_copy_dQ = gmem_tiled_copy_dQ.get_thread_slice(tidx);
    using GmemLayoutAtomdQaccum = std::conditional_t<
        !Seq_parallel,
        typename Kernel_traits::GmemTiledCopydQaccum,
        typename Kernel_traits::GmemTiledCopydQaccumAtomicAdd
    >;
    GmemLayoutAtomdQaccum gmem_tiled_copy_dQaccum;
    auto gmem_thr_copy_dQaccum = gmem_tiled_copy_dQaccum.get_thread_slice(tidx);

    Tensor tQgQ = gmem_thr_copy_QKV.partition_S(gQ);
    Tensor tQsQ = gmem_thr_copy_QKV.partition_D(sQ);
    Tensor tdOgdO = gmem_thr_copy_dO.partition_S(gdO);
    Tensor tdOsdO = gmem_thr_copy_dO.partition_D(sdO);
    Tensor tdOgO = gmem_thr_copy_dO.partition_S(gO);
    Tensor tKgK = gmem_thr_copy_QKV.partition_S(gK);  // (KCPY, KCPY_N, KCPY_K)
    Tensor tKsK = gmem_thr_copy_QKV.partition_D(sK);
    Tensor tVgV = gmem_thr_copy_QKV.partition_S(gV);  // (VCPY, VCPY_N, VCPY_K)
    Tensor tVsV = gmem_thr_copy_QKV.partition_D(sV);
    Tensor tdQsdQ = gmem_thr_copy_dQ.partition_S(sdQ);    // ((Atom,AtomNum),ATOM_M,ATOM_N)
    Tensor tdQgdQ = gmem_thr_copy_dQ.partition_D(gdQ);
    Tensor tdQgdQaccum = gmem_thr_copy_dQaccum.partition_D(gdQaccum);
    // if (cute::thread0()) { print(tdQgdQaccum.layout()); printf("\n"); }
    // __syncthreads();
    // if (blockIdx.x == 0 && blockIdx.y == 0 && blockIdx.z == 0 && tidx < 64) {
    //     printf("tidx = %d, tdQgdQaccum = 0x%p\n", tidx, tdQgdQaccum.data());
    // }

    typename Kernel_traits::TiledMmaSdP tiled_mma_sdp;
    auto thr_mma_sdp = tiled_mma_sdp.get_thread_slice(tidx);
    Tensor tSrQ = thr_mma_sdp.partition_fragment_A(sQ);         // (MMA,MMA_N,MMA_K)
    Tensor tSrK = thr_mma_sdp.partition_fragment_B(sK);         // (MMA,MMA_N,MMA_K)
    Tensor tdPrdO = thr_mma_sdp.partition_fragment_A(sdO);      // (MMA,MMA_N,MMA_K)
    Tensor tdPrV = thr_mma_sdp.partition_fragment_B(sV);        // (MMA,MMA_N,MMA_K)

    typename Kernel_traits::TiledMmadKV tiled_mma_dkv;
    auto thr_mma_dkv = tiled_mma_dkv.get_thread_slice(tidx);
    Tensor tdKrdSt = thr_mma_dkv.partition_fragment_A(sdStNoSwizzle); // (MMA, MMA_N, MMA_N)
    Tensor tdKrQt = thr_mma_dkv.partition_fragment_B(sQtNoSwizzle);   // (MMA, MMA_K, MMA_N)
    Tensor tdVrPt = thr_mma_dkv.partition_fragment_A(sPtNoSwizzle);   // (MMA, MMA_N, MMA_N)
    Tensor tdVrdO = thr_mma_dkv.partition_fragment_B(sdOtransposedNoSwizzle); // (MMA, MMA_K, MMA_N)

    typename Kernel_traits::TiledMmadQ tiled_mma_dq;
    auto thr_mma_dq = tiled_mma_dq.get_thread_slice(tidx);
    Tensor tdQrdS = thr_mma_dq.partition_fragment_A(sdS);                      // (MMA, MMA_N, MMA_N)
    Tensor tdQrKt = thr_mma_dq.partition_fragment_B(sKtNoSwizzle);    // (MMA, MMA_K, MMA_N)

    Tensor acc_dk = partition_fragment_C(tiled_mma_dkv, Shape<Int<kBlockN>, Int<kHeadDim>>{});  // MMA, MMA_N, MMA_K
    Tensor acc_dv = partition_fragment_C(tiled_mma_dkv, Shape<Int<kBlockN>, Int<kHeadDim>>{});  // MMA, MMA_N, MMA_K

    //
    // Copy Atom retiling
    //

    auto smem_tiled_copy_QdO = make_tiled_copy_A(typename Kernel_traits::SmemCopyAtom{}, tiled_mma_sdp);
    auto smem_thr_copy_QdO = smem_tiled_copy_QdO.get_thread_slice(tidx);
    Tensor tSsQ = smem_thr_copy_QdO.partition_S(sQ);
    Tensor tdPsdO = smem_thr_copy_QdO.partition_S(sdO);

    // auto smem_thr_copy_KV = make_tiled_copy_B(typename Kernel_traits::SmemCopyAtom{}, tiled_mma_sdp).get_thread_slice(tidx);
    auto smem_tiled_copy_KV = make_tiled_copy_B_warpcontiguousN<MMA_N_SdP>(typename Kernel_traits::SmemCopyAtom{}, tiled_mma_sdp);
    auto smem_thr_copy_KV = smem_tiled_copy_KV.get_thread_slice(tidx);
    Tensor tSsK = smem_thr_copy_KV.partition_S(sK);
    // if (cute::thread(0, 0) && n_block == 0) { printf("sK layout: "); print(sK.layout()); printf("\n"); }
    // if (cute::thread(0, 0) && n_block == 0) { print(tSsK.layout()); printf("\n"); }
    Tensor tdPsV = smem_thr_copy_KV.partition_S(sV);

    // Partition sP and sdS to match the accumulator partitioning
    // This has to be tiled_mma_sdp, not tiled_mma_dkv
    // auto smem_thr_copy_PdS = make_tiled_copy_C(typename Kernel_traits::SmemCopyAtomPdS{}, tiled_mma_sdp).get_thread_slice(tidx);
    auto smem_tiled_copy_PdS = make_tiled_copy_C_warpcontiguousN<MMA_N_SdP>(typename Kernel_traits::SmemCopyAtomPdS{}, tiled_mma_sdp);
    auto smem_thr_copy_PdS = smem_tiled_copy_PdS.get_thread_slice(tidx);
    Tensor tPsP = smem_thr_copy_PdS.partition_D(sP);      // ((Atom,AtomNum),PIPE_M,PIPE_N)
    // if (cute::thread(0, 0) && n_block == 0) { printf("sP layout: "); print(sP.layout()); printf("\n"); }
    // if (cute::thread(0, 0) && n_block == 0) { print(tPsP.layout()); printf("\n"); }
    // if (n_block == 0 && blockIdx.x == 0 && blockIdx.y == 0 && tidx < 64) {
    //     printf("tidx=%d, tPsP = 0x%p\n", tidx, tPsP.data());
    // }
    Tensor tdSsdS = smem_thr_copy_PdS.partition_D(sdS);   // ((Atom,AtomNum),PIPE_M,PIPE_N)

    auto smem_tiled_copy_PdSt = make_tiled_copy_A(typename Kernel_traits::SmemCopyAtomTransposed{}, tiled_mma_dkv);
    auto smem_thr_copy_PdSt = smem_tiled_copy_PdSt.get_thread_slice(tidx);
    Tensor tdVsPt = smem_thr_copy_PdSt.partition_S(sPt);
    Tensor tdKsdSt = smem_thr_copy_PdSt.partition_S(sdSt);

    auto smem_tiled_copy_QdOt = make_tiled_copy_B(typename Kernel_traits::SmemCopyAtomTransposed{}, tiled_mma_dkv);
    auto smem_thr_copy_QdOt = smem_tiled_copy_QdOt.get_thread_slice(tidx);
    Tensor tdVsdOt = smem_thr_copy_QdOt.partition_S(sdOt);
    Tensor tdKsQt = smem_thr_copy_QdOt.partition_S(sQt);

    auto smem_tiled_copy_dS = make_tiled_copy_A(typename Kernel_traits::SmemCopyAtom{}, tiled_mma_dq);
    auto smem_thr_copy_dS = smem_tiled_copy_dS.get_thread_slice(tidx);
    Tensor tdQsdS = smem_thr_copy_dS.partition_S(sdS);

    auto smem_tiled_copy_Kt = make_tiled_copy_B(typename Kernel_traits::SmemCopyAtomTransposed{}, tiled_mma_dq);
    auto smem_thr_copy_Kt = smem_tiled_copy_Kt.get_thread_slice(tidx);
    Tensor tdQsKt = smem_thr_copy_Kt.partition_S(sKt);

    auto smem_tiled_copy_dQ = make_tiled_copy_C(typename Kernel_traits::SmemCopyAtomdQ{}, tiled_mma_dq);
    auto smem_thr_copy_dQ = smem_tiled_copy_dQ.get_thread_slice(tidx);
    Tensor taccdQsdQ = smem_thr_copy_dQ.partition_D(sdQ);  // ((Atom,AtomNum),PIPE_M,PIPE_N)

    //
    // PREDICATES
    //

    Tensor cQ = make_identity_tensor(make_shape(size<0>(sQ), size<1>(sQ)));    // (BLK_M,BLK_K) -> (blk_m,blk_k)
    Tensor cKV = make_identity_tensor(make_shape(size<0>(sK), size<1>(sK)));    // (BLK_N,BLK_K) -> (blk_n,blk_k)
    Tensor tQcQ = gmem_thr_copy_QKV.partition_D(cQ);
    Tensor tKVcKV = gmem_thr_copy_QKV.partition_D(cKV);

    // Allocate predicate tensors for k
    Tensor tQpQ = make_tensor<bool>(make_shape(size<2>(tQsQ)));
    Tensor tKVpKV = make_tensor<bool>(make_shape(size<2>(tKsK)));

    // Set predicates for k bounds
    if (!Is_even_K) {
        #pragma unroll
        for (int k = 0; k < size(tQpQ); ++k) { tQpQ(k) = get<1>(tQcQ(0, 0, k)) < params.d; }
        #pragma unroll
        for (int k = 0; k < size(tKVpKV); ++k) { tKVpKV(k) = get<1>(tKVcKV(0, 0, k)) < params.d; }
    }

    // Prologue

    // We'll advance gdQ and gdQaccum before the 1st read/write.
    tdQgdQ.data() = tdQgdQ.data() + kBlockM * params.dq_row_stride;
    tdQgdQaccum.data() = tdQgdQaccum.data() + kBlockM * params.h * params.d_rounded;

    int m_block = m_block_max - 1;
    int m_block_min = (!Is_causal && !Is_local)
        ? 0
        : std::max(0, (n_block * kBlockN + binfo.actual_seqlen_q - binfo.actual_seqlen_k - params.window_size_right) / kBlockM);
    // If not local, we're guaranteed that m_block_min <= m_block:
    // We checked earlier that n_block * kBlockN < actual_seqlen_k, so in the causal case,
    // n_block * kBlockN + binfo.actual_seqlen_q - binfo.actual_seqlen_k < actual_seqlen_q.
    // So m_block_min <= (actual_seqlen_q - 1) / kBlockM.
    // Recall that m_block_max = cute::ceil_div(binfo.actual_seqlen_q, kBlockM) = (actual_seqlen_q + kBlockM - 1) / kBlockM.
    // So m_block_m - 1 = (actual_seqlen_q - 1) / kBlockM.
    // We conclude that m_block_min <= m_block, so we will always have at least 1 iteration of the for loop.
    // However, if local, then this possible to have some blocks of K & V not attending to any query.
    // We might need to exit early and write 0 to dK and dV for those blocks.
    // Otherwise we get wrong result for the case where we don't enter the for loop.
    // And we might read OOB elements from gQ and gdO.
    if (Is_local && m_block < m_block_min) {
        const index_t row_offset_dk = binfo.k_offset(params.dk_batch_stride, params.dk_row_stride, bidb)
          + n_block * kBlockN * params.dk_row_stride + bidh * params.dk_head_stride;
        const index_t row_offset_dv = binfo.k_offset(params.dv_batch_stride, params.dv_row_stride, bidb)
          + n_block * kBlockN * params.dv_row_stride + bidh * params.dv_head_stride;
        Tensor gdK = make_tensor(make_gmem_ptr(reinterpret_cast<Element *>(params.dk_ptr) + row_offset_dk),
                                 Shape<Int<kBlockN>, Int<kHeadDim>>{},
                                 make_stride(params.dk_row_stride, _1{}));
        Tensor gdV = make_tensor(make_gmem_ptr(reinterpret_cast<Element *>(params.dv_ptr) + row_offset_dv),
                                 Shape<Int<kBlockN>, Int<kHeadDim>>{},
                                 make_stride(params.dv_row_stride, _1{}));
        typename Kernel_traits::GmemTiledCopydKV gmem_tiled_copy_dKV;
        auto gmem_thr_copy_dKV = gmem_tiled_copy_dKV.get_thread_slice(tidx);
        Tensor tdKgdK = gmem_thr_copy_dKV.partition_D(gdK);
        Tensor tdVgdV = gmem_thr_copy_dKV.partition_D(gdV);
        Tensor tdKrdK = make_tensor<Element>(shape(tdKgdK));
        Tensor tdVrdV = make_tensor<Element>(shape(tdVgdV));
        clear(tdKrdK);
        clear(tdVrdV);
        Tensor cdKV = make_identity_tensor(make_shape(size<0>(gdK), size<1>(gdK)));    // (BLK_N,BLK_K) -> (blk_n,blk_k)
        Tensor tdKVcdKV = gmem_thr_copy_dKV.partition_D(cdKV);
        Tensor tdKVpdKV = make_tensor<bool>(make_shape(size<2>(tdKgdK)));
        #pragma unroll
        for (int k = 0; k < size(tdKVpdKV); ++k) { tdKVpdKV(k) = get<1>(tdKVcdKV(0, 0, k)) < params.d; }
        // Clear_OOB_K must be false since we don't want to write zeros to gmem
        flash::copy<Is_even_MN, Is_even_K, /*Clear_OOB_MN=*/false, /*Clear_OOB_K=*/false>(
            gmem_tiled_copy_dKV, tdKrdK, tdKgdK, tdKVcdKV, tdKVpdKV, binfo.actual_seqlen_k - n_block * kBlockN
        );
        flash::copy<Is_even_MN, Is_even_K, /*Clear_OOB_MN=*/false, /*Clear_OOB_K=*/false>(
            gmem_tiled_copy_dKV, tdVrdV, tdVgdV, tdKVcdKV, tdKVpdKV, binfo.actual_seqlen_k - n_block * kBlockN
        );
        return;
    }

    if (Double_buffer && m_block % 2 == 1) {  // Double buffer for sQ
        tQsQ.data() = tQsQ.data() + size(sQ);
        tSsQ.data() = tSsQ.data() + size(sQ);
        tdKsQt.data() = tdKsQt.data() + size(sQ);
    }

    if (!Is_first && !Seq_parallel) { __syncthreads(); }

    if (Kernel_traits::Is_V_in_regs) {
        // Clear the smem tiles to account for predicated off loads
        flash::copy<Is_even_MN, Is_even_K, /*Clear_OOB_MN=*/true>(
            gmem_tiled_copy_QKV, tVgV, tVsV, tKVcKV, tKVpKV, binfo.actual_seqlen_k - n_block * kBlockN
        );
        flash::cp_async_fence();
    }

    Tensor tdOrdO = make_fragment_like(tdOgdO);
    Tensor tdOrO = make_fragment_like(tdOgO);
    if (!Is_first) {
        // Clear the smem tiles to account for predicated off loads
        flash::copy<Is_even_MN, Is_even_K, /*Clear_OOB_MN=*/true>(
            gmem_tiled_copy_dO, tdOgdO, tdOsdO, tQcQ, tQpQ, binfo.actual_seqlen_q - m_block * kBlockM
        );
    } else {
        flash::copy<Is_even_MN, Is_even_K, /*Clear_OOB_MN=*/true>(
            gmem_tiled_copy_dO, tdOgdO, tdOrdO, tQcQ, tQpQ, binfo.actual_seqlen_q - m_block * kBlockM
        );
        flash::copy<Is_even_MN, Is_even_K, /*Clear_OOB_MN=*/true>(
            gmem_tiled_copy_dO, tdOgO, tdOrO, tQcQ, tQpQ, binfo.actual_seqlen_q - m_block * kBlockM
        );
    }
    flash::copy<Is_even_MN, Is_even_K, /*Clear_OOB_MN=*/true>(
        gmem_tiled_copy_QKV, tQgQ, tQsQ, tQcQ, tQpQ, binfo.actual_seqlen_q - m_block * kBlockM
    );

    Tensor caccS = make_identity_tensor(Shape<Int<kBlockM>, Int<kBlockN>>{});    // (BLK_M,BLK_N) -> (blk_m,blk_n)
    Tensor taccScS = thr_mma_sdp.partition_C(caccS);                           // (MMA,MMA_N,MMA_N)
    static_assert(decltype(size<0>(taccScS))::value == 4);
    // Convert to ((2, 2), MMA_N, MMA_N) then take only the row indices.
    Tensor taccScS_row = logical_divide(taccScS, Shape<_2>{})(make_coord(0, _), _, 0);
    Tensor lse = make_tensor<ElementAccum>(Shape<Int<decltype(size(taccScS_row))::value>>{});
    #pragma unroll
    for (int mi = 0; mi < size(lse); ++mi) {
        const int row = get<0>(taccScS_row(mi));
        lse(mi) = Is_even_MN || row < binfo.actual_seqlen_q - m_block * kBlockM ? gLSE(row) : 0;
    }

    // Tensor tKrK = make_fragment_like(tKsK);
    // // cute::copy(gmem_tiled_copy_QKV, tKgK(_, _, _, 0), tKrK);
    // cute::copy(gmem_tiled_copy_QKV, tKgK, tKrK);
    // // if (cute::thread(1, 0)) { print(tKrK); }

    flash::copy<Is_even_MN, Is_even_K, /*Clear_OOB_MN=*/true>(
        gmem_tiled_copy_QKV, tKgK, tKsK, tKVcKV, tKVpKV, binfo.actual_seqlen_k - n_block * kBlockN
    );
    if (!Kernel_traits::Is_V_in_regs) {
        flash::copy<Is_even_MN, Is_even_K, /*Clear_OOB_MN=*/true>(
            gmem_tiled_copy_QKV, tVgV, tVsV, tKVcKV, tKVpKV, binfo.actual_seqlen_k - n_block * kBlockN
        );
    }
    flash::cp_async_fence();

    // if (cute::thread0()) { print(tdOgdO.layout()); printf("\n"); print(tdOrdO); print(tdOrO); }
    if (Is_first) {
        cute::copy(tdOrdO, tdOsdO);
        dot_do_o<Kernel_traits::kGmemThreadsPerRow>(tdOrdO, tdOrO, gdPsum,
                                                    Kernel_traits::kNThreads / (Kernel_traits::kGmemThreadsPerRow), params.p_dropout);
    }

    if (Kernel_traits::Is_V_in_regs) {
        cute::cp_async_wait<1>();
        __syncthreads();
        Tensor tdPrV_copy_view = smem_thr_copy_KV.retile_D(tdPrV);
        CUTE_STATIC_ASSERT_V(size<1>(tdPsV) == size<1>(tdPrV_copy_view));            // M
        cute::copy(smem_tiled_copy_KV, tdPsV, tdPrV_copy_view);
    }

    auto seed = params.rng_state[0];
    auto offset = params.rng_state[1] + (bidb * params.h + bidh) * 32 + tidx % 32;

    clear(acc_dv);
    clear(acc_dk);

    for (; m_block >= m_block_min; --m_block) {
        Tensor acc_s = partition_fragment_C(tiled_mma_sdp, Shape<Int<kBlockM>, Int<kBlockN>>{});  // (MMA=4, MMA_N, MMA_N)
        clear(acc_s);
        cute::cp_async_wait<0>();
        __syncthreads();

        Tensor dP_sum = make_fragment_like(lse);
        #pragma unroll
        for (int mi = 0; mi < size(lse); ++mi) { dP_sum(mi) = gdPsum(get<0>(taccScS_row(mi))); }

        // if (cute::thread0()) { print(sK); }
        // Tensor tSrK_copy_view = smem_thr_copy_KV.retile_D(tSrK);
        // #pragma unroll
        // for (int k = 0; k < size<2>(tSrK_copy_view); ++k) {
        //     cute::copy(smem_tiled_copy_KV, tSsK(_, _, k), tSrK_copy_view(_, _, k));
        // }
        // if (cute::thread0()) { print(tSrK); }
        flash::gemm(acc_s, tSrQ, tSrK, tSsQ, tSsK, tiled_mma_sdp,
                    smem_tiled_copy_QdO, smem_tiled_copy_KV, smem_thr_copy_QdO, smem_thr_copy_KV);

        // Reshape acc_s from (MMA=4, MMA_N, MMA_N) to (col=(2, MMA_N), row=(2, MMA_N))
        Tensor scores = make_tensor(acc_s.data(), flash::convert_layout_acc_rowcol(acc_s.layout()));
        // if (cute::thread(32, 0)) { print(scores); }
        // TD [2023-07-29]: I was thinking that we don't need to mask out the elements beyond
        // actual_seqlen_k, because acc_s would be some finite value for those indices.
        // In the end when we multiply with K to get dQ, the corresponding values of K would be 0,
        // so the result would still be correct.
        // However, it's possible that the values in acc_s are so large that they overflow
        // when we multiply with dP and convert to fp16, resulting in Inf in dS and NaNs in dQ.
        // So we need to mask out the elements beyond actual_seqlen_k.
        if (!Is_causal && !Is_local) {
            if (!Is_even_MN && (n_block + 1) * kBlockN >= binfo.actual_seqlen_k) {
                flash::apply_mask(scores, binfo.actual_seqlen_k,
                                  n_block * kBlockN + (tidx / 32 / AtomLayoutMS) * MMA_N_SdP * 16);
            }
        } else if (Is_causal) {
            // Putting this causal masking right after acc_s is *much* slower for some reason.
            // TD [2023-08-16]: We need the 2nd condition because if seqlen_q is long and seqlen_k is short
            // (e.g., 256 and 2), the 2nd block of seqlen_q (from 128 to 255), we're not doing causal masking.
            // But we still want to mask out elements beyond actual_seqlen_k.
            if (m_block * kBlockM < (n_block + 1) * kBlockN + binfo.actual_seqlen_q - binfo.actual_seqlen_k
                || (!Is_even_MN && (n_block + 1) * kBlockN >= binfo.actual_seqlen_k)) {
                flash::apply_mask_causal(scores, n_block * kBlockN + (tidx / 32 / AtomLayoutMS) * MMA_N_SdP * 16,
                                         binfo.actual_seqlen_k, m_block * kBlockM + get<0>(taccScS_row(0)),
                                         binfo.actual_seqlen_q,
                                         // binfo.actual_seqlen_k, m_block * kBlockM + (tidx / 32) % AtomLayoutMS * 16 + (tidx % 32) / 4,
                                         AtomLayoutMS * 16);
            }
        } else if (Is_local) {
            if (m_block * kBlockM < (n_block + 1) * kBlockN + binfo.actual_seqlen_q - binfo.actual_seqlen_k - params.window_size_right
                || (m_block + 1) * kBlockM >= n_block * kBlockN + binfo.actual_seqlen_q - binfo.actual_seqlen_k + params.window_size_left
                || (!Is_even_MN && (n_block + 1) * kBlockN >= binfo.actual_seqlen_k)) {
                flash::apply_mask_local(scores, n_block * kBlockN + (tidx / 32 / AtomLayoutMS) * MMA_N_SdP * 16,
                                        binfo.actual_seqlen_k, m_block * kBlockM + get<0>(taccScS_row(0)),
                                        binfo.actual_seqlen_q, AtomLayoutMS * 16,
                                        params.window_size_left, params.window_size_right);
            }

        }

        if (Is_alibi) {
            flash::apply_alibi(scores, 
                               n_block * kBlockN + (tidx / 32 / AtomLayoutMS) * MMA_N_SdP * 16, 
                               bidh, params.h, params.scale_softmax, params.alibi_start, params.alibi_ratio);
        }

        // if (cute::thread(32, 0)) { print(scores); }
        // Compute the exponential value.
        flash::scale_apply_exp2</*scale_max=*/false>(scores, lse, params.scale_softmax_log2);
        if (Is_dropout) {
            int warp_id = tidx / 32;
            int block_row_idx = m_block * (kBlockM / 16) + warp_id % AtomLayoutMS;
            // Need col to be multiples of 32, since we're doing dropout with block of 16 x 32
            static_assert(MMA_N_SdP % 2 == 0);
            int block_col_idx = n_block * (kBlockN / 32) + (warp_id / AtomLayoutMS) * (MMA_N_SdP / 2);
            Tensor scores_dropped = make_tensor(scores.data(), flash::convert_layout_rowcol_Aregs<Kernel_traits::TiledMmaSdP>(scores.layout()));
            flash::apply_dropout</*encode_dropout_in_sign_bit=*/true>(
                scores_dropped, params.p_dropout_in_uint8_t, seed, offset,
                block_row_idx, block_col_idx, AtomLayoutMS
            );
        }
        // Convert scores from fp32 to fp16/bf16
        Tensor rP = !Is_dropout
            ? flash::convert_type<Element>(scores)
            : flash::convert_type_relu<Element>(scores);
        // Reshape rP from (nrow=(2, MMA_N), ncol=(2, MMA_N)) to ((2, 2, 2), MMA_N, MMA_N / 2)
        // if using m16n8k16 or ((2, 2, 1), MMA_N, MMA_N) if using m16n8k8.
        Tensor tPrP = make_tensor(rP.data(), flash::convert_layout_rowcol_Aregs<Kernel_traits::TiledMmaSdP>(rP.layout()));
        Tensor tPaP = smem_thr_copy_PdS.retile_S(tPrP);     // ((Atom,AtomNum), MMA_N, MMA_N)
        cute::copy(smem_tiled_copy_PdS, tPaP, tPsP);
        // if (cute::thread0()) { print(tPaP); }
        // __syncthreads();
        // if (cute::thread0()) { print(sP); }

        Tensor acc_dp = partition_fragment_C(tiled_mma_sdp, Shape<Int<kBlockM>, Int<kBlockN>>{});  // (MMA=4, MMA_N, MMA_N)
        CUTE_STATIC_ASSERT_V(size<0>(acc_dp) == size<0>(acc_s));                     // MMA
        CUTE_STATIC_ASSERT_V(size<1>(acc_dp) == size<1>(acc_s));                     // MMA
        CUTE_STATIC_ASSERT_V(size<2>(acc_dp) == size<2>(acc_s));                     // MMA

        clear(acc_dp);
        // Tensor acc_dp_reshaped = make_tensor(acc_dp.data(), flash::convert_layout_acc_rowcol(acc_dp.layout()));
        // #pragma unroll
        // for (int mi = 0; mi < size<0>(acc_dp_reshaped); ++mi) {
        //     #pragma unroll
        //     for (int ni = 0; ni < size<1>(acc_dp_reshaped); ++ni) {
        //         acc_dp_reshaped(mi, ni) = -dP_sum(mi);
        //     }
        // }

        // if (cute::thread0()) { print(dP_sum); }

        flash::gemm</*A_in_regs=*/false, /*B_in_regs=*/Kernel_traits::Is_V_in_regs>(
            acc_dp, tdPrdO, tdPrV, tdPsdO, tdPsV, tiled_mma_sdp,
            smem_tiled_copy_QdO, smem_tiled_copy_KV, smem_thr_copy_QdO, smem_thr_copy_KV
        );

        // Reshape acc_dp from (MMA=4, MMA_N, MMA_N) to (col=(2, MMA_N), row=(2, MMA_N))
        Tensor dS = make_tensor(acc_dp.data(), scores.layout());
        auto pointwise_mult = [](float p, float dp, float d) {
            return p * (!Is_dropout || p >= 0 ? dp - d : d);
        };
        #pragma unroll
        for (int mi = 0; mi < size<0>(dS); ++mi) {
            #pragma unroll
            for (int ni = 0; ni < size<1>(dS); ++ni) {
                dS(mi, ni) = pointwise_mult(scores(mi, ni), dS(mi, ni), dP_sum(mi));
            }
        }
        // if (cute::thread0()) { print(dS); }

        Tensor acc_dq = partition_fragment_C(tiled_mma_dq, Shape<Int<kBlockM>, Int<kHeadDim>>{});  // MMA, MMA_N, MMA_K
        tdQgdQaccum.data() = tdQgdQaccum.data() + (-int(kBlockM * params.h * params.d_rounded));
        if (Is_first || Seq_parallel) {
            clear(acc_dq);
        } else {
            // Reshape acc_dq from (4, 1, 2) to (4, 2, 1) to write to gdQaccum
            Tensor acc_dq_reshaped = make_tensor(acc_dq.data(),
                                                 make_layout(get<0>(acc_dq.layout()),
                                                             get<2>(acc_dq.layout()),
                                                             get<1>(acc_dq.layout())));
            cute::copy(gmem_tiled_copy_dQaccum, tdQgdQaccum, acc_dq_reshaped);
        }

        if (Double_buffer && m_block > m_block_min) {
            // Double buffer for sQ
            const int sQ_offset = m_block % 2 == 0 ? size(sQ) : -size(sQ);
            tQsQ.data() = tQsQ.data() + sQ_offset;
            tSsQ.data() = tSsQ.data() + sQ_offset;
            // Advance gQ
            tQgQ.data() = tQgQ.data() + (-int(kBlockM * params.q_row_stride));
            flash::copy</*Is_even_MN=*/true, Is_even_K>(gmem_tiled_copy_QKV, tQgQ, tQsQ, tQcQ, tQpQ);
            flash::cp_async_fence();
        }

        Tensor dS_reshaped = make_tensor(dS.data(), acc_dp.layout());
        // Convert dS from fp32 to fp16
        Tensor tdSrdS = flash::convert_type<Element>(dS_reshaped);
        // if (cute::thread0()) { print(tPrP); }
        Tensor tdSadS = smem_thr_copy_PdS.retile_S(tdSrdS);                                          // ((Atom,AtomNum), MMA_N, MMA_N)
        cute::copy(smem_tiled_copy_PdS, tdSadS, tdSsdS);
        __syncthreads();

        // Layout p_l = tPrP.layout();
        // Tensor tdVrPt = make_tensor(tPrP.data(), make_layout(get<0>(p_l), get<2>(p_l), get<1>(p_l)));
        // flash::gemm_A_in_regs(acc_dv, tdVrPt, tdVrdO, tdVsdOt, tiled_mma_dkv, smem_thr_copy_QdOt);
        // Tensor tdKrdSt = make_tensor(tdSrdS.data(), tdVrPt.layout());
        // flash::gemm_A_in_regs(acc_dk, tdKrdSt, tdKrQt, tdKsQt, tiled_mma_dkv, smem_thr_copy_QdOt);
        flash::gemm(acc_dv, tdVrPt, tdVrdO, tdVsPt, tdVsdOt, tiled_mma_dkv,
                    smem_tiled_copy_PdSt, smem_tiled_copy_QdOt, smem_thr_copy_PdSt, smem_thr_copy_QdOt);
        // if (cute::thread0() && n_block == 0 && m_block == 0) { print(tdVrPt); }
        // if (cute::thread0()) { print(acc_dv); }

        __syncthreads(); // Need syncthreads since we're writing to the same sdO location

        if (m_block > m_block_min) {
            // Advance gdO
            tdOgdO.data() = tdOgdO.data() + (-int(kBlockM * params.do_row_stride));
            if (Is_first) {
                tdOgO.data() = tdOgO.data() + (-int(kBlockM * params.o_row_stride));
                flash::copy</*Is_even_MN=*/true, Is_even_K>(gmem_tiled_copy_dO, tdOgdO, tdOrdO, tQcQ, tQpQ);
                flash::copy</*Is_even_MN=*/true, Is_even_K>(gmem_tiled_copy_dO, tdOgO, tdOrO, tQcQ, tQpQ);
            } else {
                flash::copy</*Is_even_MN=*/true, Is_even_K>(gmem_tiled_copy_dO, tdOgdO, tdOsdO, tQcQ, tQpQ);
                flash::cp_async_fence();
            }
        }

        flash::gemm(acc_dq, tdQrdS, tdQrKt, tdQsdS, tdQsKt, tiled_mma_dq,
                    smem_tiled_copy_dS, smem_tiled_copy_Kt, smem_thr_copy_dS, smem_thr_copy_Kt);
        // if (cute::thread0()) { print(acc_dq); }

        if (m_block > m_block_min) {
            gLSE.data() = gLSE.data() + (-int(kBlockM));
            #pragma unroll
            for (int mi = 0; mi < size(lse); ++mi) { lse(mi) = gLSE(get<0>(taccScS_row(mi))); }
            gdPsum.data() = gdPsum.data() + (-int(kBlockM));
        }

        if (!Is_last) {
            // Reshape acc_dq from (4, 1, 2) to (4, 2, 1) to write to gdQaccum
            Tensor acc_dq_reshaped = make_tensor(acc_dq.data(),
                                                 make_layout(get<0>(acc_dq.layout()),
                                                             get<2>(acc_dq.layout()),
                                                             get<1>(acc_dq.layout())));
            if (!Seq_parallel) {
                cute::copy(gmem_tiled_copy_dQaccum, acc_dq_reshaped, tdQgdQaccum);
            } else {
                // if (cute::thread0()) { print(acc_dq.layout()); printf("\n"); print(acc_dq_reshaped.layout()); printf("\n"); print(tdQgdQaccum.layout()); printf("\n"); }
                CUTE_STATIC_ASSERT_V(size(acc_dq) == size(tdQgdQaccum));
                #pragma unroll
                for (int i = 0; i < size(acc_dq); ++i) { atomicAdd(&tdQgdQaccum(i), acc_dq(i)); }
            }
        } else {
            #pragma unroll
            for (int i = 0; i < size(acc_dq); ++i) { acc_dq(i) *= params.scale_softmax_rp_dropout; }
            // Convert acc_dq from fp32 to fp16
            Tensor rdQ = flash::convert_type<Element>(acc_dq);
            Tensor taccdQrdQ = smem_thr_copy_dQ.retile_S(rdQ);  // ((Atom,AtomNum), MMA_N, MMA_N)
            cute::copy(smem_tiled_copy_dQ, taccdQrdQ, taccdQsdQ);
        }

        flash::gemm(acc_dk, tdKrdSt, tdKrQt, tdKsdSt, tdKsQt, tiled_mma_dkv,
                    smem_tiled_copy_PdSt, smem_tiled_copy_QdOt, smem_thr_copy_PdSt, smem_thr_copy_QdOt);
        // if (cute::thread0()) { print(acc_dk); }
        if (Double_buffer) {  // Double buffer for sQ
            tdKsQt.data() = tdKsQt.data() + (m_block % 2 == 0 ? size(sQ) : -size(sQ));
        }
        if (!Double_buffer && m_block > m_block_min) {
            __syncthreads();
            // Advance gQ
            tQgQ.data() = tQgQ.data() + (-int(kBlockM * params.q_row_stride));
            flash::copy</*Is_even_MN=*/true, Is_even_K>(gmem_tiled_copy_QKV, tQgQ, tQsQ, tQcQ, tQpQ);
            flash::cp_async_fence();
        }

        if (Is_first && m_block > m_block_min) {
            cute::copy(tdOrdO, tdOsdO);
            dot_do_o<Kernel_traits::kGmemThreadsPerRow>(tdOrdO, tdOrO, gdPsum,
                                                        Kernel_traits::kNThreads / (Kernel_traits::kGmemThreadsPerRow), params.p_dropout);
        }

        if (Is_last) {
            __syncthreads();
            Tensor tdQrdQ = make_tensor<Element>(shape(tdQgdQ));
            cute::copy(gmem_tiled_copy_dQ, tdQsdQ, tdQrdQ);
            tdQgdQ.data() = tdQgdQ.data() + (-int(kBlockM * params.dq_row_stride));
            Tensor cdQ = make_identity_tensor(Shape<Int<kBlockM>, Int<kHeadDim>>{});    // (BLK_M,BLK_K) -> (blk_m,blk_k)
            Tensor tdQcdQ = gmem_thr_copy_dQ.partition_D(cdQ);
            #pragma unroll
            for (int m = 0; m < size<1>(tdQgdQ); ++m) {
                if (Is_even_MN || get<0>(tdQcdQ(0, m, 0)) < binfo.actual_seqlen_q - m_block * kBlockM) {
                    cute::copy(gmem_tiled_copy_dQ, tdQrdQ(_, m, _), tdQgdQ(_, m, _));
                }
            }
        }

    }

    // Epilogue

    if (Is_dropout) {
        #pragma unroll
        for (int i = 0; i < size(acc_dv); ++i) { acc_dv(i) *= params.rp_dropout; }
    }
    #pragma unroll
    for (int i = 0; i < size(acc_dk); ++i) { acc_dk(i) *= params.scale_softmax_rp_dropout; }

    // Convert acc_dv from fp32 to fp16
    Tensor rdK = flash::convert_type<Element>(acc_dk);
    Tensor rdV = flash::convert_type<Element>(acc_dv);

    Tensor sdK = make_tensor(sK.data(), typename Kernel_traits::SmemLayoutdKV{});  // (SMEM_N, SMEM_K)
    Tensor sdV = make_tensor(sdK.data() + size(sdK), typename Kernel_traits::SmemLayoutdKV{}); // (SMEM_N, SMEM_K)

    // Partition sdV and sdK to match the accumulator partitioning
    auto smem_tiled_copy_dKV = make_tiled_copy_C(typename Kernel_traits::SmemCopyAtomdKV{}, tiled_mma_dkv);
    auto smem_thr_copy_dKV = smem_tiled_copy_dKV.get_thread_slice(tidx);
    Tensor taccdKrdK = smem_thr_copy_dKV.retile_S(rdK);       // ((Atom,AtomNum), MMA_N, MMA_N)
    Tensor taccdKsdK = smem_thr_copy_dKV.partition_D(sdK);   // ((Atom,AtomNum),PIPE_M,PIPE_N)
    Tensor taccdVrdV = smem_thr_copy_dKV.retile_S(rdV);       // ((Atom,AtomNum), MMA_N, MMA_N)
    Tensor taccdVsdV = smem_thr_copy_dKV.partition_D(sdV);    // ((Atom,AtomNum),PIPE_M,PIPE_N)

    // We need syncthreads here since we're writing to the same location as sK and sV.
    // Without syncthreads, some thread might modify the location of sK while another thread
    // is reading it for dQ gemm, leading to a race condition.
    // If Is_last, there's already a __syncthreads() at the end of the loop.
    if (!Is_last) { __syncthreads(); }

    cute::copy(smem_tiled_copy_dKV, taccdKrdK, taccdKsdK);
    cute::copy(smem_tiled_copy_dKV, taccdVrdV, taccdVsdV);

    const index_t row_offset_dk = binfo.k_offset(params.dk_batch_stride, params.dk_row_stride, bidb)
       + n_block * kBlockN * params.dk_row_stride + bidh * params.dk_head_stride;
    const index_t row_offset_dv = binfo.k_offset(params.dv_batch_stride, params.dv_row_stride, bidb)
       + n_block * kBlockN * params.dv_row_stride + bidh * params.dv_head_stride;
    Tensor gdK = make_tensor(make_gmem_ptr(reinterpret_cast<Element *>(params.dk_ptr) + row_offset_dk),
                             Shape<Int<kBlockN>, Int<kHeadDim>>{},
                             make_stride(params.dk_row_stride, _1{}));
    Tensor gdV = make_tensor(make_gmem_ptr(reinterpret_cast<Element *>(params.dv_ptr) + row_offset_dv),
                             Shape<Int<kBlockN>, Int<kHeadDim>>{},
                             make_stride(params.dv_row_stride, _1{}));

    typename Kernel_traits::GmemTiledCopydKV gmem_tiled_copy_dKV;
    auto gmem_thr_copy_dKV = gmem_tiled_copy_dKV.get_thread_slice(tidx);
    Tensor tdKsdK = gmem_thr_copy_dKV.partition_S(sdK);   // ((Atom,AtomNum),ATOM_M,ATOM_N)
    Tensor tdKgdK = gmem_thr_copy_dKV.partition_D(gdK);
    Tensor tdVsdV = gmem_thr_copy_dKV.partition_S(sdV);   // ((Atom,AtomNum),ATOM_M,ATOM_N)
    Tensor tdVgdV = gmem_thr_copy_dKV.partition_D(gdV);

    __syncthreads();
    Tensor tdKrdK = make_tensor<Element>(shape(tdKgdK));
    cute::copy(gmem_tiled_copy_dKV, tdKsdK, tdKrdK);
    Tensor tdVrdV = make_tensor<Element>(shape(tdVgdV));
    cute::copy(gmem_tiled_copy_dKV, tdVsdV, tdVrdV);
    Tensor cdKV = make_identity_tensor(make_shape(size<0>(sdK), size<1>(sdK)));    // (BLK_N,BLK_K) -> (blk_n,blk_k)
    Tensor tdKVcdKV = gmem_thr_copy_dKV.partition_D(cdKV);
    Tensor tdKVpdKV = make_tensor<bool>(make_shape(size<2>(tdKgdK)));
    #pragma unroll
    for (int k = 0; k < size(tdKVpdKV); ++k) { tdKVpdKV(k) = get<1>(tdKVcdKV(0, 0, k)) < params.d; }
    // Clear_OOB_K must be false since we don't want to write zeros to gmem
    flash::copy<Is_even_MN, Is_even_K, /*Clear_OOB_MN=*/false, /*Clear_OOB_K=*/false>(
        gmem_tiled_copy_dKV, tdKrdK, tdKgdK, tdKVcdKV, tdKVpdKV, binfo.actual_seqlen_k - n_block * kBlockN
    );
    flash::copy<Is_even_MN, Is_even_K, /*Clear_OOB_MN=*/false, /*Clear_OOB_K=*/false>(
        gmem_tiled_copy_dKV, tdVrdV, tdVgdV, tdKVcdKV, tdKVpdKV, binfo.actual_seqlen_k - n_block * kBlockN
    );

}

////////////////////////////////////////////////////////////////////////////////////////////////////

template<typename Kernel_traits, bool Is_dropout, bool Is_causal, bool Is_alibi, bool Is_even_N, bool Is_even_K, typename Params>
inline __device__ void compute_dq_dk_dv_1rowblock(const Params &params, const int bidb, const int bidh, const int m_block) {

    using Element = typename Kernel_traits::Element;
    using ElementAccum = typename Kernel_traits::ElementAccum;
    using index_t = typename Kernel_traits::index_t;

    // Shared memory.
    extern __shared__ char smem_[];

    // The thread index.
    const int tidx = threadIdx.x;

    constexpr int kBlockM = Kernel_traits::kBlockM;
    constexpr int kBlockN = Kernel_traits::kBlockN;
    constexpr int kHeadDim = Kernel_traits::kHeadDim;
    // constexpr int kNWarps = Kernel_traits::kNWarps;
    constexpr int MMA_N_SdP = kBlockN / decltype(size<1>(typename Kernel_traits::TiledMmaSdP::TiledShape_MNK{}))::value;
    constexpr int AtomLayoutMS = Kernel_traits::AtomLayoutMSdP;

    const BlockInfo</*Varlen=*/!Is_even_N> binfo(params, bidb);
    if (m_block * kBlockM >= binfo.actual_seqlen_q || binfo.actual_seqlen_k == 0) return;

    int n_block_max = cute::ceil_div(binfo.actual_seqlen_k, kBlockN);
    if (Is_causal) {
        n_block_max = std::min(n_block_max, cute::ceil_div((m_block + 1) * kBlockM, kBlockN));
    }

    // We iterate over the blocks in reverse order. This is because the last block is the only one
    // that needs masking when we read K and V from global memory. Moreover, iterating in reverse
    // might save us 1 register (we just need n_block instead of both n_block and n_block_max).

    const index_t row_offset_q = binfo.q_offset(params.q_batch_stride, params.q_row_stride, bidb)
        + m_block * kBlockM * params.q_row_stride + bidh * params.q_head_stride;
    // We move K and V to the last block.
    const index_t row_offset_k = binfo.k_offset(params.k_batch_stride, params.k_row_stride, bidb)
        + (n_block_max - 1) * kBlockN * params.k_row_stride + (bidh / params.h_h_k_ratio) * params.k_head_stride;
    const index_t row_offset_v = binfo.k_offset(params.v_batch_stride, params.v_row_stride, bidb)
        + (n_block_max - 1) * kBlockN * params.v_row_stride + (bidh / params.h_h_k_ratio) * params.v_head_stride;
    const index_t row_offset_do = binfo.q_offset(params.do_batch_stride, params.do_row_stride, bidb)
        + m_block * kBlockM * params.do_row_stride + bidh * params.do_head_stride;
    const index_t row_offset_o = binfo.q_offset(params.o_batch_stride, params.o_row_stride, bidb)
        + m_block * kBlockM * params.o_row_stride + bidh * params.o_head_stride;
    // We'll advance gdKaccum and gdVaccum before the first write.
    const index_t row_offset_dkv_accum = ((bidb * params.h_k + (bidh / params.h_h_k_ratio)) * params.seqlen_k_rounded
                                          + n_block_max * kBlockN) * params.d_rounded;
    const index_t row_offset_lse = (bidb * params.h + bidh) * params.seqlen_q + m_block * kBlockM;

    // We assume that params.d == kHeadDim for now
    Tensor gQ = make_tensor(make_gmem_ptr(reinterpret_cast<Element *>(params.q_ptr) + row_offset_q),
                            Shape<Int<kBlockM>, Int<kHeadDim>>{},
                            make_stride(params.q_row_stride, _1{}));
    Tensor gK = make_tensor(make_gmem_ptr(reinterpret_cast<Element *>(params.k_ptr) + row_offset_k),
                            Shape<Int<kBlockN>, Int<kHeadDim>>{},
                            make_stride(params.k_row_stride, _1{}));
    Tensor gV = make_tensor(make_gmem_ptr(reinterpret_cast<Element *>(params.v_ptr) + row_offset_v),
                            Shape<Int<kBlockN>, Int<kHeadDim>>{},
                            make_stride(params.v_row_stride, _1{}));
    Tensor gdO = make_tensor(make_gmem_ptr(reinterpret_cast<Element *>(params.do_ptr) + row_offset_do),
                             Shape<Int<kBlockM>, Int<kHeadDim>>{},
                             make_stride(params.do_row_stride, _1{}));
    Tensor gO = make_tensor(make_gmem_ptr(reinterpret_cast<Element *>(params.o_ptr) + row_offset_o),
                            Shape<Int<kBlockM>, Int<kHeadDim>>{},
                            make_stride(params.o_row_stride, _1{}));
    Tensor gdKaccum = make_tensor(make_gmem_ptr(reinterpret_cast<ElementAccum *>(params.dk_accum_ptr) + row_offset_dkv_accum),
                                  Shape<Int<kBlockN>, Int<kHeadDim>>{},
                                  Stride<Int<kHeadDim>, _1>{});
    Tensor gdVaccum = make_tensor(make_gmem_ptr(reinterpret_cast<ElementAccum *>(params.dv_accum_ptr) + row_offset_dkv_accum),
                                  Shape<Int<kBlockN>, Int<kHeadDim>>{},
                                  Stride<Int<kHeadDim>, _1>{});
    Tensor gLSE = make_tensor(make_gmem_ptr(reinterpret_cast<ElementAccum *>(params.softmax_lse_ptr) + row_offset_lse),
                              Shape<Int<kBlockM>>{}, Stride<_1>{});

    Tensor sQ = make_tensor(make_smem_ptr(reinterpret_cast<Element *>(smem_)),
                            typename Kernel_traits::SmemLayoutQdO{});
    Tensor sQt = make_tensor(sQ.data(), typename Kernel_traits::SmemLayoutQdOtransposed{});
    Tensor sQtNoSwizzle = make_tensor(sQ.data(), typename Kernel_traits::SmemLayoutQdOtransposedNoSwizzle{});
    Tensor sdO = make_tensor(sQ.data() + size(sQ), typename Kernel_traits::SmemLayoutQdO{});
    Tensor sdOt = make_tensor(sdO.data(), typename Kernel_traits::SmemLayoutQdOtransposed{});
    Tensor sdOtransposedNoSwizzle = make_tensor(sdO.data(),
                                                typename Kernel_traits::SmemLayoutQdOtransposedNoSwizzle{});
    Tensor sK = make_tensor(sdO.data() + size(sdO), typename Kernel_traits::SmemLayoutKV{});
    // Double buffer for sK
    Tensor sV = make_tensor(sK.data() + 2 * size(sK), typename Kernel_traits::SmemLayoutKV{});
    Tensor sKt = make_tensor(sK.data(), typename Kernel_traits::SmemLayoutKtransposed{});
    Tensor sKtNoSwizzle = make_tensor(sK.data(), typename Kernel_traits::SmemLayoutKtransposedNoSwizzle{});
    Tensor sdS = make_tensor(sV.data() + size(sV), typename Kernel_traits::SmemLayoutPdS{});
    Tensor sdSt = make_tensor(sdS.data(), typename Kernel_traits::SmemLayoutPdStransposed{});
    Tensor sdStNoSwizzle = make_tensor(sdS.data(), typename Kernel_traits::SmemLayoutPdStransposedNoSwizzle{});
    Tensor sP = make_tensor(sdS.data() + size(sdS), typename Kernel_traits::SmemLayoutPdS{});
    Tensor sPt = make_tensor(sP.data(), typename Kernel_traits::SmemLayoutPdStransposed{});
    Tensor sPtNoSwizzle = make_tensor(sP.data(), typename Kernel_traits::SmemLayoutPdStransposedNoSwizzle{});
    Tensor sdPsum = make_tensor(make_smem_ptr(reinterpret_cast<ElementAccum *>(sdS.data().get())),
                                Shape<Int<kBlockM>>{});

    typename Kernel_traits::GmemTiledCopyQKV gmem_tiled_copy_QKV;
    auto gmem_thr_copy_QKV = gmem_tiled_copy_QKV.get_thread_slice(tidx);
    typename Kernel_traits::GmemTiledCopydO gmem_tiled_copy_dO;
    auto gmem_thr_copy_dO = gmem_tiled_copy_dO.get_thread_slice(tidx);
    typename Kernel_traits::GmemTiledCopydQaccumAtomicAdd gmem_tiled_copy_dKVaccum;
    auto gmem_thr_copy_dKVaccum = gmem_tiled_copy_dKVaccum.get_thread_slice(tidx);

    Tensor tQgQ = gmem_thr_copy_QKV.partition_S(gQ);
    Tensor tQsQ = gmem_thr_copy_QKV.partition_D(sQ);
    Tensor tdOgdO = gmem_thr_copy_dO.partition_S(gdO);
    Tensor tdOsdO = gmem_thr_copy_dO.partition_D(sdO);
    Tensor tdOgO = gmem_thr_copy_dO.partition_S(gO);
    Tensor tKgK = gmem_thr_copy_QKV.partition_S(gK);  // (KCPY, KCPY_N, KCPY_K)
    Tensor tKsK = gmem_thr_copy_QKV.partition_D(sK);
    Tensor tVgV = gmem_thr_copy_QKV.partition_S(gV);  // (VCPY, VCPY_N, VCPY_K)
    Tensor tVsV = gmem_thr_copy_QKV.partition_D(sV);
    Tensor tdKgdKaccum = gmem_thr_copy_dKVaccum.partition_D(gdKaccum);
    Tensor tdVgdVaccum = gmem_thr_copy_dKVaccum.partition_D(gdVaccum);

    typename Kernel_traits::TiledMmaSdP tiled_mma_sdp;
    auto thr_mma_sdp = tiled_mma_sdp.get_thread_slice(tidx);
    Tensor tSrQ = thr_mma_sdp.partition_fragment_A(sQ);         // (MMA,MMA_N,MMA_K)
    Tensor tSrK = thr_mma_sdp.partition_fragment_B(sK);         // (MMA,MMA_N,MMA_K)
    Tensor tdPrdO = thr_mma_sdp.partition_fragment_A(sdO);      // (MMA,MMA_N,MMA_K)
    Tensor tdPrV = thr_mma_sdp.partition_fragment_B(sV);        // (MMA,MMA_N,MMA_K)

    typename Kernel_traits::TiledMmadKV tiled_mma_dkv;
    auto thr_mma_dkv = tiled_mma_dkv.get_thread_slice(tidx);
    Tensor tdKrdSt = thr_mma_dkv.partition_fragment_A(sdStNoSwizzle); // (MMA, MMA_N, MMA_N)
    Tensor tdKrQt = thr_mma_dkv.partition_fragment_B(sQtNoSwizzle);   // (MMA, MMA_K, MMA_N)
    Tensor tdVrPt = thr_mma_dkv.partition_fragment_A(sPtNoSwizzle);   // (MMA, MMA_N, MMA_N)
    Tensor tdVrdO = thr_mma_dkv.partition_fragment_B(sdOtransposedNoSwizzle); // (MMA, MMA_K, MMA_N)

    typename Kernel_traits::TiledMmadQ tiled_mma_dq;
    auto thr_mma_dq = tiled_mma_dq.get_thread_slice(tidx);
    Tensor tdQrdS = thr_mma_dq.partition_fragment_A(sdS);                      // (MMA, MMA_N, MMA_N)
    Tensor tdQrKt  = thr_mma_dq.partition_fragment_B(sKtNoSwizzle);    // (MMA, MMA_K, MMA_N)

    Tensor acc_dq = partition_fragment_C(tiled_mma_dq, Shape<Int<kBlockM>, Int<kHeadDim>>{});  // MMA, MMA_M_SdP, MMA_K

    //
    // Copy Atom retiling
    //

    auto smem_tiled_copy_QdO = make_tiled_copy_A(typename Kernel_traits::SmemCopyAtom{}, tiled_mma_sdp);
    auto smem_thr_copy_QdO = smem_tiled_copy_QdO.get_thread_slice(tidx);
    Tensor tSsQ = smem_thr_copy_QdO.partition_S(sQ);
    Tensor tdPsdO = smem_thr_copy_QdO.partition_S(sdO);

    auto smem_tiled_copy_KV = make_tiled_copy_B_warpcontiguousN<MMA_N_SdP>(typename Kernel_traits::SmemCopyAtom{}, tiled_mma_sdp);
    auto smem_thr_copy_KV = smem_tiled_copy_KV.get_thread_slice(tidx);
    Tensor tSsK = smem_thr_copy_KV.partition_S(sK);
    Tensor tdPsV = smem_thr_copy_KV.partition_S(sV);

    // Partition sP and sdS to match the accumulator partitioning
    // This has to be tiled_mma_sdp, not tiled_mma_dkv
    auto smem_tiled_copy_PdS = make_tiled_copy_C_warpcontiguousN<MMA_N_SdP>(typename Kernel_traits::SmemCopyAtomPdS{}, tiled_mma_sdp);
    auto smem_thr_copy_PdS = smem_tiled_copy_PdS.get_thread_slice(tidx);
    Tensor tPsP = smem_thr_copy_PdS.partition_D(sP);      // ((Atom,AtomNum),PIPE_M,PIPE_N)
    Tensor tdSsdS = smem_thr_copy_PdS.partition_D(sdS);   // ((Atom,AtomNum),PIPE_M,PIPE_N)

    auto smem_tiled_copy_PdSt = make_tiled_copy_A(typename Kernel_traits::SmemCopyAtomTransposed{}, tiled_mma_dkv);
    auto smem_thr_copy_PdSt = smem_tiled_copy_PdSt.get_thread_slice(tidx);
    Tensor tdVsPt = smem_thr_copy_PdSt.partition_S(sPt);
    Tensor tdKsdSt = smem_thr_copy_PdSt.partition_S(sdSt);

    auto smem_tiled_copy_QdOt = make_tiled_copy_B(typename Kernel_traits::SmemCopyAtomTransposed{}, tiled_mma_dkv);
    auto smem_thr_copy_QdOt = smem_tiled_copy_QdOt.get_thread_slice(tidx);
    Tensor tdVsdOt = smem_thr_copy_QdOt.partition_S(sdOt);
    Tensor tdKsQt = smem_thr_copy_QdOt.partition_S(sQt);

    auto smem_tiled_copy_dS = make_tiled_copy_A(typename Kernel_traits::SmemCopyAtom{}, tiled_mma_dq);
    auto smem_thr_copy_dS = smem_tiled_copy_dS.get_thread_slice(tidx);
    Tensor tdQsdS = smem_thr_copy_dS.partition_S(sdS);

    auto smem_tiled_copy_Kt = make_tiled_copy_B(typename Kernel_traits::SmemCopyAtomTransposed{}, tiled_mma_dq);
    auto smem_thr_copy_Kt = smem_tiled_copy_Kt.get_thread_slice(tidx);
    Tensor tdQsKt = smem_thr_copy_Kt.partition_S(sKt);

    //
    // PREDICATES
    //

    // Construct identity layout for sQ and sK
    Tensor cQ = make_identity_tensor(make_shape(size<0>(sQ), size<1>(sQ)));    // (BLK_M,BLK_K) -> (blk_m,blk_k)
    Tensor cKV = make_identity_tensor(make_shape(size<0>(sK), size<1>(sK)));    // (BLK_N,BLK_K) -> (blk_n,blk_k)
    // Repeat the partitioning with identity layouts
    Tensor tQcQ = gmem_thr_copy_QKV.partition_S(cQ);       // (ACPY,ACPY_M,ACPY_K) -> (blk_m,blk_k)
    Tensor tKVcKV = gmem_thr_copy_QKV.partition_S(cKV);   // (BCPY,BCPY_N,BCPY_K) -> (blk_n,blk_k)

    // Allocate predicate tensors for k
    Tensor tQpQ = make_tensor<bool>(make_shape(size<2>(tQsQ)));
    Tensor tKVpKV = make_tensor<bool>(make_shape(size<2>(tKsK)));

    // Set predicates for k bounds
    if (!Is_even_K) {
        #pragma unroll
        for (int k = 0; k < size(tQpQ); ++k) { tQpQ(k) = get<1>(tQcQ(0, 0, k)) < params.d; }
        #pragma unroll
        for (int k = 0; k < size(tKVpKV); ++k) { tKVpKV(k) = get<1>(tKVcKV(0, 0, k)) < params.d; }
    }

    // Prologue

    Tensor tdOrdO = make_fragment_like(tdOgdO);
    Tensor tdOrO = make_fragment_like(tdOgO);

    // TODO: Might need to exit early and write 0 to gdQ.

    flash::copy</*Is_even_MN=*/false, Is_even_K, /*Clear_OOB_MN=*/true>(
        gmem_tiled_copy_dO, tdOgdO, tdOrdO, tQcQ, tQpQ, binfo.actual_seqlen_q - m_block * kBlockM
    );
    flash::copy</*Is_even_MN=*/false, Is_even_K, /*Clear_OOB_MN=*/true>(
        gmem_tiled_copy_dO, tdOgO, tdOrO, tQcQ, tQpQ, binfo.actual_seqlen_q - m_block * kBlockM
    );

    Tensor tQrQ = make_fragment_like(tQgQ);
    flash::copy</*Is_even_MN=*/false, Is_even_K, /*Clear_OOB_MN=*/true>(
        gmem_tiled_copy_QKV, tQgQ, tQsQ, tQcQ, tQpQ, binfo.actual_seqlen_q - m_block * kBlockM
    );

    int n_block = n_block_max - 1;
    if (n_block % 2 == 1) {
        tKsK.data() = tKsK.data() + size(sK);
        tSsK.data() = tSsK.data() + size(sK);
        tdQsKt.data() = tdQsKt.data() + size(sK);
    }

    flash::copy<Is_even_N, Is_even_K, /*Clear_OOB_MN=*/true>(
        gmem_tiled_copy_QKV, tKgK, tKsK, tKVcKV, tKVpKV, binfo.actual_seqlen_k - n_block * kBlockN
    );
    flash::copy<Is_even_N, Is_even_K, /*Clear_OOB_MN=*/true>(
        gmem_tiled_copy_QKV, tVgV, tVsV, tKVcKV, tKVpKV, binfo.actual_seqlen_k - n_block * kBlockN
    );

    Tensor caccS = make_identity_tensor(Shape<Int<kBlockM>, Int<kBlockN>>{});    // (BLK_M,BLK_N) -> (blk_m,blk_n)
    Tensor taccScS = thr_mma_sdp.partition_C(caccS);                           // (MMA,MMA_N,MMA_N)
    static_assert(decltype(size<0>(taccScS))::value == 4);
    // Convert to ((2, 2), MMA_N, MMA_N) then take only the row indices.
    Tensor taccScS_row = logical_divide(taccScS, Shape<_2>{})(make_coord(0, _), _, 0);
    Tensor lse = make_tensor<ElementAccum>(Shape<Int<decltype(size(taccScS_row))::value>>{});
    #pragma unroll
    for (int mi = 0; mi < size(lse); ++mi) {
        const int row = get<0>(taccScS_row(mi));
        lse(mi) = row < binfo.actual_seqlen_q - m_block * kBlockM ? gLSE(row) : 0;
    }

    cute::cp_async_fence();

    Tensor dP_sum = make_fragment_like(lse);
    cute::copy(tdOrdO, tdOsdO);
    dot_do_o<Kernel_traits::kGmemThreadsPerRow>(
        tdOrdO, tdOrO, sdPsum,
        Kernel_traits::kNThreads / (Kernel_traits::kGmemThreadsPerRow), params.p_dropout
    );
    __syncthreads();
    #pragma unroll
    for (int mi = 0; mi < size(dP_sum); ++mi) { dP_sum(mi) = sdPsum(get<0>(taccScS_row(mi))); }

    auto seed = params.rng_state[0];
    auto offset = params.rng_state[1] + (bidb * params.h + bidh) * 32 + tidx % 32;

    clear(acc_dq);

    for (; n_block >= 0; --n_block) {
        Tensor acc_s = partition_fragment_C(tiled_mma_sdp, Shape<Int<kBlockM>, Int<kBlockN>>{});  // (MMA=4, MMA_M_SdP, MMA_N)
        clear(acc_s);
        flash::cp_async_wait<0>();
        __syncthreads();

        flash::gemm(acc_s, tSrQ, tSrK, tSsQ, tSsK, tiled_mma_sdp,
                    smem_tiled_copy_QdO, smem_tiled_copy_KV, smem_thr_copy_QdO, smem_thr_copy_KV);

        // Reshape acc_s from (MMA=4, MMA_N, MMA_N) to (col=(2, MMA_N), row=(2, MMA_N))
        Tensor scores = make_tensor(acc_s.data(), flash::convert_layout_acc_rowcol(acc_s.layout()));
        // We don't need to mask out the elements beyond actual_seqlen_k, because acc_s would
        // be some finite value for those indices. In the end when we multiply with K to get dQ,
        // the corresponding values of K would be 0, so the result would still be correct.
        if (Is_causal && m_block * kBlockM < (n_block + 1) * kBlockN) {
            flash::apply_mask_causal(scores, n_block * kBlockN + (tidx / 32 / AtomLayoutMS) * MMA_N_SdP * 16,
                                     binfo.actual_seqlen_k, m_block * kBlockM + get<0>(taccScS_row(0)),
                                     // binfo.actual_seqlen_k, m_block * kBlockM + (tidx / 32) % AtomLayoutMS * 16 + (tidx % 32) / 4,
                                     binfo.actual_seqlen_q,
                                     AtomLayoutMS * 16);
        }

        if (Is_alibi) {
            flash::apply_alibi(scores, 
                               n_block * kBlockN + (tidx / 32 / AtomLayoutMS) * MMA_N_SdP * 16, 
                               bidh, params.h, params.scale_softmax, params.alibi_start, params.alibi_ratio);
        }

        // Compute the exponential value.
        flash::scale_apply_exp2</*scale_max=*/false>(scores, lse, params.scale_softmax_log2);
        if (Is_dropout) {
            int warp_id = tidx / 32;
            int block_row_idx = m_block * (kBlockM / 16) + warp_id % AtomLayoutMS;
            // Need col to be multiples of 32, since we're doing dropout with block of 16 x 32
            static_assert(MMA_N_SdP % 2 == 0);
            int block_col_idx = n_block * (kBlockN / 32) + (warp_id / AtomLayoutMS) * (MMA_N_SdP / 2);
            Tensor scores_dropped = make_tensor(scores.data(), flash::convert_layout_rowcol_Aregs<Kernel_traits::TiledMmaSdP>(scores.layout()));
            flash::apply_dropout</*encode_dropout_in_sign_bit=*/true>(
                scores_dropped, params.p_dropout_in_uint8_t, seed, offset,
                block_row_idx, block_col_idx, AtomLayoutMS
            );
        }
        // Convert scores from fp32 to fp16/bf16
        Tensor rP = !Is_dropout
            ? flash::convert_type<Element>(scores)
            : flash::convert_type_relu<Element>(scores);
        // Reshape rP from (nrow=(2, MMA_N), ncol=(2, MMA_N)) to ((2, 2, 2), MMA_N, MMA_N / 2)
        // if using m16n8k16 or ((2, 2, 1), MMA_N, MMA_N) if using m16n8k8.
        Tensor tPrP = make_tensor(rP.data(), flash::convert_layout_rowcol_Aregs<Kernel_traits::TiledMmaSdP>(rP.layout()));
        Tensor tPaP = smem_thr_copy_PdS.retile_S(tPrP);     // ((Atom,AtomNum), MMA_N, MMA_N)
        cute::copy(smem_tiled_copy_PdS, tPaP, tPsP);

        Tensor acc_dp = partition_fragment_C(tiled_mma_sdp, Shape<Int<kBlockM>, Int<kBlockN>>{});  // (MMA=4, MMA_N, MMA_N)
        CUTE_STATIC_ASSERT_V(size<0>(acc_dp) == size<0>(acc_s));                     // MMA
        CUTE_STATIC_ASSERT_V(size<1>(acc_dp) == size<1>(acc_s));                     // MMA
        CUTE_STATIC_ASSERT_V(size<2>(acc_dp) == size<2>(acc_s));                     // MMA

        clear(acc_dp);
        flash::gemm(acc_dp, tdPrdO, tdPrV, tdPsdO, tdPsV, tiled_mma_sdp,
                    smem_tiled_copy_QdO, smem_tiled_copy_KV, smem_thr_copy_QdO, smem_thr_copy_KV);

        // Reshape acc_dp from (MMA=4, MMA_N, MMA_N) to (col=(2, MMA_N), row=(2, MMA_N))
        Tensor dS = make_tensor(acc_dp.data(), scores.layout());
        auto pointwise_mult = [](float p, float dp, float d) {
            return p * (!Is_dropout || p >= 0 ? dp - d : d);
        };
        #pragma unroll
        for (int mi = 0; mi < size<0>(dS); ++mi) {
            #pragma unroll
            for (int ni = 0; ni < size<1>(dS); ++ni) {
                dS(mi, ni) = pointwise_mult(scores(mi, ni), dS(mi, ni), dP_sum(mi));
            }
        }

        Tensor dS_reshaped = make_tensor(dS.data(), acc_dp.layout());
        // Convert dS from fp32 to fp16
        Tensor tdSrdS = flash::convert_type<Element>(dS_reshaped);
        Tensor tdSadS = smem_thr_copy_PdS.retile_S(tdSrdS);                                          // ((Atom,AtomNum), MMA_N, MMA_N)
        cute::copy(smem_tiled_copy_PdS, tdSadS, tdSsdS);
        __syncthreads();

        if (n_block > 0) {
            // Double buffer for sK
            const int sK_offset = n_block % 2 == 0 ? size(sK) : -size(sK);
            tKsK.data() = tKsK.data() + sK_offset;
            tSsK.data() = tSsK.data() + sK_offset;
            // Advance gK, gV
            tKgK.data() = tKgK.data() + (-int(kBlockN * params.k_row_stride));
            tVgV.data() = tVgV.data() + (-int(kBlockN * params.v_row_stride));
            flash::copy</*Is_even_MN=*/true, Is_even_K>(gmem_tiled_copy_QKV, tKgK, tKsK, tKVcKV, tKVpKV);
            flash::copy</*Is_even_MN=*/true, Is_even_K>(gmem_tiled_copy_QKV, tVgV, tVsV, tKVcKV, tKVpKV);
            // This cp_async_fence needs to be in the if block, otherwise the synchronization
            // isn't right and we get race conditions.
            cute::cp_async_fence();
        }

        Tensor acc_dv = partition_fragment_C(tiled_mma_dkv, Shape<Int<kBlockN>, Int<kHeadDim>>{});  // MMA, MMA_N, MMA_K
        clear(acc_dv);
        flash::gemm(acc_dv, tdVrPt, tdVrdO, tdVsPt, tdVsdOt, tiled_mma_dkv,
                    smem_tiled_copy_PdSt, smem_tiled_copy_QdOt, smem_thr_copy_PdSt, smem_thr_copy_QdOt);
        // if (threadIdx.x == 0 && blockIdx.y == 0 && blockIdx.z == 0) { print(acc_dv); }
        tdVgdVaccum.data() = tdVgdVaccum.data() + (-int(kBlockN * params.d_rounded));
        #pragma unroll
        for (int i = 0; i < size(acc_dv); ++i) { atomicAdd(&tdVgdVaccum(i), acc_dv(i)); }

        __syncthreads();
        Tensor acc_dk = partition_fragment_C(tiled_mma_dkv, Shape<Int<kBlockN>, Int<kHeadDim>>{});  // MMA, MMA_N, MMA_K
        clear(acc_dk);
        flash::gemm(acc_dk, tdKrdSt, tdKrQt, tdKsdSt, tdKsQt, tiled_mma_dkv,
                    smem_tiled_copy_PdSt, smem_tiled_copy_QdOt, smem_thr_copy_PdSt, smem_thr_copy_QdOt);
        tdKgdKaccum.data() = tdKgdKaccum.data() + (-int(kBlockN * params.d_rounded));
        #pragma unroll
        for (int i = 0; i < size(acc_dk); ++i) { atomicAdd(&tdKgdKaccum(i), acc_dk(i)); }

        flash::gemm(acc_dq, tdQrdS, tdQrKt, tdQsdS, tdQsKt, tiled_mma_dq,
                    smem_tiled_copy_dS, smem_tiled_copy_Kt, smem_thr_copy_dS, smem_thr_copy_Kt);
        // Double buffer for sK
        tdQsKt.data() = tdQsKt.data() + (n_block % 2 == 0 ? size(sK) : -size(sK));

    }

    // Epilogue

    #pragma unroll
    for (int i = 0; i < size(acc_dq); ++i) { acc_dq(i) *= params.scale_softmax_rp_dropout; }
    // Convert acc_dq from fp32 to fp16
    Tensor rdQ = flash::convert_type<Element>(acc_dq);

    Tensor sdQ = make_tensor(sQ.data(), typename Kernel_traits::SmemLayoutdQ{});

    // Partition sdV and sdK to match the accumulator partitioning
    auto smem_tiled_copy_dQ = make_tiled_copy_C(typename Kernel_traits::SmemCopyAtomdQ{}, tiled_mma_dq);
    auto smem_thr_copy_dQ = smem_tiled_copy_dQ.get_thread_slice(tidx);
    Tensor taccdQrdQ = smem_thr_copy_dQ.retile_S(rdQ);  // ((Atom,AtomNum), MMA_N, MMA_N)
    Tensor taccdQsdQ = smem_thr_copy_dQ.partition_D(sdQ);  // ((Atom,AtomNum),PIPE_M,PIPE_N)

    __syncthreads();
    cute::copy(smem_tiled_copy_dQ, taccdQrdQ, taccdQsdQ);

    const index_t row_offset_dq = binfo.q_offset(params.dq_batch_stride, params.dq_row_stride, bidb)
        + m_block * kBlockM * params.dq_row_stride + bidh * params.dq_head_stride;
    Tensor gdQ = make_tensor(make_gmem_ptr(reinterpret_cast<Element *>(params.dq_ptr) + row_offset_dq),
                             Shape<Int<kBlockM>, Int<kHeadDim>>{},
                             make_stride(params.dq_row_stride, _1{}));

    typename Kernel_traits::GmemTiledCopydQ gmem_tiled_copy_dQ;
    auto gmem_thr_copy_dQ = gmem_tiled_copy_dQ.get_thread_slice(tidx);
    Tensor tdQsdQ = gmem_thr_copy_dQ.partition_S(sdQ);    // ((Atom,AtomNum),ATOM_M,ATOM_N)
    Tensor tdQgdQ = gmem_thr_copy_dQ.partition_D(gdQ);

    __syncthreads();

    Tensor tdQrdQ = make_tensor<Element>(shape(tdQgdQ));
    cute::copy(gmem_tiled_copy_dQ, tdQsdQ, tdQrdQ);

    Tensor cdQ = make_identity_tensor(Shape<Int<kBlockM>, Int<kHeadDim>>{});    // (BLK_M,BLK_K) -> (blk_m,blk_k)
    Tensor tdQcdQ = gmem_thr_copy_dQ.partition_D(cdQ);
    Tensor tdQpdQ = make_tensor<bool>(make_shape(size<2>(tdQgdQ)));
    if (!Is_even_K) {
        #pragma unroll
        for (int k = 0; k < size(tdQpdQ); ++k) { tdQpdQ(k) = get<1>(tdQcdQ(0, 0, k)) < params.d; }
    }
    // Clear_OOB_K must be false since we don't want to write zeros to gmem
    flash::copy</*Is_even_MN=*/false, Is_even_K, /*Clear_OOB_MN=*/false, /*Clear_OOB_K=*/false>(
        gmem_tiled_copy_dQ, tdQrdQ, tdQgdQ, tdQcdQ, tdQpdQ, binfo.actual_seqlen_q - m_block * kBlockM
    );
}

////////////////////////////////////////////////////////////////////////////////////////////////////

template<typename Kernel_traits, bool Is_dropout, bool Is_causal, bool Is_alibi, bool Is_even_M, bool Is_even_K, typename Params>
inline __device__ void compute_dq_dk_dv(const Params &params) {

    // The block index for the batch.
    const int bidb = blockIdx.x;
    // const int bidb = blockIdx.y;
    // The block index for the head.
    const int bidh = blockIdx.y;
    // const int bidh = blockIdx.z;
    // The thread index.
    const int tidx = threadIdx.x;

    const int n_block_max = (params.seqlen_k + Kernel_traits::kBlockN - 1) / Kernel_traits::kBlockN;
    if (n_block_max == 1) {
        compute_dq_dk_dv_1colblock<Kernel_traits, Is_dropout, Is_causal, Is_alibi, Is_even_M, Is_even_K, true, true>(params, bidb, bidh, 0);
    } else {
        // Iterating backward from n_block_max - 1 to 0 might save 1 register
        compute_dq_dk_dv_1colblock<Kernel_traits, Is_dropout, Is_causal, Is_alibi, Is_even_M, Is_even_K, true, false>(params, bidb, bidh, n_block_max - 1);
        for (int n_block = n_block_max - 2; n_block > 0; n_block--) {
            compute_dq_dk_dv_1colblock<Kernel_traits, Is_dropout, Is_causal, Is_alibi, Is_even_M, Is_even_K, false, false>(params, bidb, bidh, n_block);
        }
        compute_dq_dk_dv_1colblock<Kernel_traits, Is_dropout, Is_causal, Is_alibi, Is_even_M, Is_even_K, false, true>(params, bidb, bidh, 0);
    }
}

////////////////////////////////////////////////////////////////////////////////////////////////////

<<<<<<< HEAD
template<typename Kernel_traits, bool Is_dropout, bool Is_causal, bool Is_alibi, bool Is_even_MN, bool Is_even_K, typename Params>
=======
template<typename Kernel_traits, bool Is_dropout, bool Is_causal, bool Is_local, bool Is_even_MN, bool Is_even_K, typename Params>
>>>>>>> 02ac572f
inline __device__ void compute_dq_dk_dv_seqk_parallel(const Params &params) {

    const int n_block = blockIdx.x;
    // The block index for the batch.
    const int bidb = blockIdx.y;
    // The block index for the head.
    const int bidh = blockIdx.z;

<<<<<<< HEAD
    compute_dq_dk_dv_1colblock<Kernel_traits, Is_dropout, Is_causal, Is_alibi, Is_even_MN, Is_even_K, false, false, /*Seq_parallel=*/true>(params, bidb, bidh, n_block);
=======
    compute_dq_dk_dv_1colblock<Kernel_traits, Is_dropout, Is_causal, Is_local, Is_even_MN, Is_even_K, false, false, /*Seq_parallel=*/true>(params, bidb, bidh, n_block);
>>>>>>> 02ac572f
}

////////////////////////////////////////////////////////////////////////////////////////////////////

template<typename Kernel_traits, bool Is_dropout, bool Is_causal, bool Is_alibi, bool Is_even_N, bool Is_even_K, typename Params>
inline __device__ void compute_dq_dk_dv_seqq_parallel(const Params &params) {

    const int m_block = blockIdx.x;
    // The block index for the batch.
    const int bidb = blockIdx.y;
    // The block index for the head.
    const int bidh = blockIdx.z;

    compute_dq_dk_dv_1rowblock<Kernel_traits, Is_dropout, Is_causal, Is_alibi, Is_even_N, Is_even_K>(params, bidb, bidh, m_block);
}

////////////////////////////////////////////////////////////////////////////////////////////////////
} // namespace flash<|MERGE_RESOLUTION|>--- conflicted
+++ resolved
@@ -424,11 +424,7 @@
 
 ////////////////////////////////////////////////////////////////////////////////////////////////////
 
-<<<<<<< HEAD
-template<typename Kernel_traits, bool Is_dropout, bool Is_causal, bool Is_alibi, bool Is_even_MN, bool Is_even_K, bool Is_first, bool Is_last, bool Seq_parallel=false, typename Params>
-=======
-template<typename Kernel_traits, bool Is_dropout, bool Is_causal, bool Is_local, bool Is_even_MN, bool Is_even_K, bool Is_first, bool Is_last, bool Seq_parallel=false, typename Params>
->>>>>>> 02ac572f
+template<typename Kernel_traits, bool Is_dropout, bool Is_causal, bool Is_local, bool Is_alibi, bool Is_even_MN, bool Is_even_K, bool Is_first, bool Is_last, bool Seq_parallel=false, typename Params>
 inline __device__ void compute_dq_dk_dv_1colblock(const Params &params, const int bidb, const int bidh, const int n_block) {
 
     using Element = typename Kernel_traits::Element;
@@ -1582,11 +1578,7 @@
 
 ////////////////////////////////////////////////////////////////////////////////////////////////////
 
-<<<<<<< HEAD
-template<typename Kernel_traits, bool Is_dropout, bool Is_causal, bool Is_alibi, bool Is_even_MN, bool Is_even_K, typename Params>
-=======
-template<typename Kernel_traits, bool Is_dropout, bool Is_causal, bool Is_local, bool Is_even_MN, bool Is_even_K, typename Params>
->>>>>>> 02ac572f
+template<typename Kernel_traits, bool Is_dropout, bool Is_causal, bool Is_local, bool Is_alibi, bool Is_even_MN, bool Is_even_K, typename Params>
 inline __device__ void compute_dq_dk_dv_seqk_parallel(const Params &params) {
 
     const int n_block = blockIdx.x;
@@ -1595,11 +1587,7 @@
     // The block index for the head.
     const int bidh = blockIdx.z;
 
-<<<<<<< HEAD
-    compute_dq_dk_dv_1colblock<Kernel_traits, Is_dropout, Is_causal, Is_alibi, Is_even_MN, Is_even_K, false, false, /*Seq_parallel=*/true>(params, bidb, bidh, n_block);
-=======
-    compute_dq_dk_dv_1colblock<Kernel_traits, Is_dropout, Is_causal, Is_local, Is_even_MN, Is_even_K, false, false, /*Seq_parallel=*/true>(params, bidb, bidh, n_block);
->>>>>>> 02ac572f
+    compute_dq_dk_dv_1colblock<Kernel_traits, Is_dropout, Is_causal, Is_local, Is_alibi, Is_even_MN, Is_even_K, false, false, /*Seq_parallel=*/true>(params, bidb, bidh, n_block);
 }
 
 ////////////////////////////////////////////////////////////////////////////////////////////////////
