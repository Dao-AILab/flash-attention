--- conflicted
+++ resolved
@@ -76,363 +76,7 @@
 
 ////////////////////////////////////////////////////////////////////////////////////////////////////
 
-<<<<<<< HEAD
-template <int THREADS_PER_ROW, typename Engine0, typename Layout0, typename Engine1, typename Layout1>
-inline __device__ void dot_do_o(Tensor<Engine0, Layout0> const &do_, Tensor<Engine0, Layout0> const &o,
-                                Tensor<Engine1, Layout1> &dP_sum, const int gdP_col_stride, const float scale) {
-    static_assert(Layout0::rank == 3, "Only support 3D Tensor");
-    static_assert(Layout1::rank == 1, "Only support 1D Tensor");
-    CUTE_STATIC_ASSERT_V(do_.layout() == o.layout());
-    // Reshape do_ and o from (8, kBlockM / 32, kHeadDim / 64) to (kBlockM / 32, 8 * kHeadDim / 64)
-    // The last coordinate is the "page".
-    Tensor do_reshaped = make_tensor(do_.data(), make_layout(get<1>(do_.layout()),
-                                                             make_layout(get<0>(do_.layout()),
-                                                                         get<2>(do_.layout()))));
-    Tensor o_reshaped = make_tensor(o.data(), do_reshaped.layout());
-    Tensor do_fp32 = flash::convert_type<float>(do_reshaped);
-    Tensor o_fp32 = flash::convert_type<float>(o_reshaped);
-    #pragma unroll
-    for (int mi = 0; mi < size<0>(do_reshaped); ++mi) {
-        float dP_sum_cur = do_fp32(mi, 0) * o_fp32(mi, 0);
-        #pragma unroll
-        for (int ni = 1; ni < size<1>(do_reshaped); ni++) {
-            dP_sum_cur += do_fp32(mi, ni) * o_fp32(mi, ni);
-        }
-        flash::SumOp<float> sum_op;
-        dP_sum_cur = flash::Allreduce<THREADS_PER_ROW>::run(dP_sum_cur, sum_op) * scale;
-        if (threadIdx.x % THREADS_PER_ROW == 0) {
-            dP_sum(mi * gdP_col_stride + threadIdx.x / THREADS_PER_ROW) = dP_sum_cur;
-        }
-    }
-}
-
-////////////////////////////////////////////////////////////////////////////////////////////////////
-
-// Just compute dot(do, o) and write the result (softmax_d) to global memory as a separate kernel.
-// This is used in the case where we want to parallelize the backward across seqlen_k.
-template<bool Clear_dQaccum=true, typename Kernel_traits, typename Params>
-inline __device__ void compute_dot_do_o(const Params &params) {
-    using Element = typename Kernel_traits::Element;
-    using ElementAccum = typename Kernel_traits::ElementAccum;
-    using index_t = typename Kernel_traits::index_t;
-
-    const int m_block = blockIdx.x;
-    // The block index for the batch.
-    const int bidb = blockIdx.y;
-    // The block index for the head.
-    const int bidh = blockIdx.z;
-    // The thread index.
-    const int tidx = threadIdx.x;
-
-    constexpr int kBlockM = Kernel_traits::kBlockM;
-    constexpr int kHeadDim = Kernel_traits::kHeadDim;
-
-    const BlockInfo binfo(params, bidb);
-    if (m_block * kBlockM >= binfo.actual_seqlen_q) return;
-
-    const index_t row_offset_do = binfo.q_offset(params.do_batch_stride, params.do_row_stride, bidb)
-        + m_block * kBlockM * params.do_row_stride + bidh * params.do_head_stride;
-    const index_t row_offset_o = binfo.q_offset(params.o_batch_stride, params.o_row_stride, bidb)
-        + m_block * kBlockM * params.o_row_stride + bidh * params.o_head_stride;
-    const index_t row_offset_dq_accum = binfo.q_offset(params.seqlen_q_rounded * params.h * params.d_rounded, params.h * params.d_rounded, bidb)
-        + (m_block * kBlockM + (params.cu_seqlens_q == nullptr ? 0 : 128 * bidb)) * params.h * params.d_rounded + bidh * params.d_rounded;
-    const index_t row_offset_dpsum = (bidb * params.h + bidh) * params.seqlen_q_rounded + m_block * kBlockM;
-
-    Tensor gdO = make_tensor(make_gmem_ptr(reinterpret_cast<Element *>(params.do_ptr) + row_offset_do),
-                             Shape<Int<kBlockM>, Int<kHeadDim>>{},
-                             make_stride(params.do_row_stride, _1{}));
-    Tensor gO = make_tensor(make_gmem_ptr(reinterpret_cast<Element *>(params.o_ptr) + row_offset_o),
-                            Shape<Int<kBlockM>, Int<kHeadDim>>{},
-                            make_stride(params.o_row_stride, _1{}));
-    Tensor gdQaccum = make_tensor(make_gmem_ptr(reinterpret_cast<ElementAccum *>(params.dq_accum_ptr) + row_offset_dq_accum),
-                                  Shape<Int<kBlockM>, Int<kHeadDim>>{},
-                                  make_stride(params.h * params.d_rounded, _1{}));
-    Tensor dP_sum = make_tensor(make_gmem_ptr(reinterpret_cast<ElementAccum *>(params.dsoftmax_sum) + row_offset_dpsum),
-                                Shape<Int<kBlockM>>{}, Stride<_1>{});
-
-    typename Kernel_traits::GmemTiledCopydO gmem_tiled_copy_dO;
-    auto gmem_thr_copy_dO = gmem_tiled_copy_dO.get_thread_slice(tidx);
-    // TODO: careful, we're zeroing out dQaccum with type float4, but when
-    // we do atomicAdds, we use type float. The layouts are different. Check this.
-    typename Kernel_traits::GmemTiledCopydQaccum gmem_tiled_copy_dQaccum;
-    auto gmem_thr_copy_dQaccum = gmem_tiled_copy_dQaccum.get_thread_slice(tidx);
-
-    Tensor tdOgdO = gmem_thr_copy_dO.partition_S(gdO);
-    Tensor tdOgO = gmem_thr_copy_dO.partition_S(gO);
-    Tensor tdQgdQaccum = gmem_thr_copy_dQaccum.partition_D(gdQaccum);
-
-    Tensor cdO = make_identity_tensor(Shape<Int<kBlockM>, Int<kHeadDim>>{});    // (BLK_M,BLK_K) -> (blk_m,blk_k)
-    Tensor tdOcdO = gmem_thr_copy_dO.partition_S(cdO);
-
-    // Allocate predicate tensors for k
-    Tensor tdOpdO = make_tensor<bool>(make_shape(size<2>(tdOgdO)));
-    // Set predicates for k bounds
-    #pragma unroll
-    for (int k = 0; k < size(tdOpdO); ++k) {tdOpdO(k) = get<1>(tdOcdO(0, 0, k)) < params.d;}
-
-    Tensor tdOrdO = make_fragment_like(tdOgdO);
-    Tensor tdOrO = make_fragment_like(tdOgO);
-    flash::copy</*Is_even_MN=*/false, /*Is_even_K=*/false, /*Clear_OOB_MN=*/true>(
-        gmem_tiled_copy_dO, tdOgdO, tdOrdO, tdOcdO, tdOpdO, binfo.actual_seqlen_q - m_block * kBlockM
-    );
-    flash::copy</*Is_even_MN=*/false, /*Is_even_K=*/false, /*Clear_OOB_MN=*/true>(
-        gmem_tiled_copy_dO, tdOgO, tdOrO, tdOcdO, tdOpdO, binfo.actual_seqlen_q - m_block * kBlockM
-    );
-    // By right we need to scale dP up by 1/p_dropout, but instead we don't and only scale the final
-    // results (dQ and dK) by 1/p_dropout. So we need to keep dP_sum scaled down by p_dropout here,
-    // so that (dP - dP_sum) is on the same scale.
-    dot_do_o<Kernel_traits::kGmemThreadsPerRow>(tdOrdO, tdOrO, dP_sum,
-                                                Kernel_traits::kNThreads / (Kernel_traits::kGmemThreadsPerRow), params.p_dropout);
-    if (Clear_dQaccum) {
-        // We're actually not zero'ing out all of dQaccum, but only the part that we're going to
-        // do atomicAdds on.
-        Tensor zero = make_fragment_like(tdQgdQaccum);
-        clear(zero);
-        cute::copy(gmem_tiled_copy_dQaccum, zero, tdQgdQaccum);
-    }
-}
-
-////////////////////////////////////////////////////////////////////////////////////////////////////
-
-template<typename Kernel_traits, typename Params>
-inline __device__ void clear_dKVaccum(const Params &params) {
-    using ElementAccum = typename Kernel_traits::ElementAccum;
-    using index_t = typename Kernel_traits::index_t;
-
-    const int n_block = blockIdx.x;
-    // The block index for the batch.
-    const int bidb = blockIdx.y;
-    // The block index for the head.
-    const int bidh = blockIdx.z;
-    // The thread index.
-    const int tidx = threadIdx.x;
-
-    constexpr int kBlockN = Kernel_traits::kBlockN;
-    constexpr int kHeadDim = Kernel_traits::kHeadDim;
-
-    const BlockInfo binfo(params, bidb);
-    if (n_block * kBlockN >= binfo.actual_seqlen_k) return;
-
-    const index_t row_offset_dkv_accum = ((bidb * params.h_k + bidh) * params.seqlen_k_rounded + n_block * kBlockN) * params.d_rounded;
-
-    Tensor gdKaccum = make_tensor(make_gmem_ptr(reinterpret_cast<ElementAccum *>(params.dk_accum_ptr) + row_offset_dkv_accum),
-                                  Shape<Int<kBlockN>, Int<kHeadDim>>{}, Stride<Int<kHeadDim>, _1>{});
-    Tensor gdVaccum = make_tensor(make_gmem_ptr(reinterpret_cast<ElementAccum *>(params.dv_accum_ptr) + row_offset_dkv_accum),
-                                  Shape<Int<kBlockN>, Int<kHeadDim>>{}, Stride<Int<kHeadDim>, _1>{});
-
-    typename Kernel_traits::GmemTiledCopydQaccum gmem_tiled_copy_dKVaccum;
-    auto gmem_thr_copy_dKVaccum = gmem_tiled_copy_dKVaccum.get_thread_slice(tidx);
-    Tensor tdKgdKaccum = gmem_thr_copy_dKVaccum.partition_D(gdKaccum);
-    Tensor tdVgdVaccum = gmem_thr_copy_dKVaccum.partition_D(gdVaccum);
-    Tensor zero = make_fragment_like(tdKgdKaccum);
-    clear(zero);
-    cute::copy(gmem_tiled_copy_dKVaccum, zero, tdKgdKaccum);
-    cute::copy(gmem_tiled_copy_dKVaccum, zero, tdVgdVaccum);
-}
-
-////////////////////////////////////////////////////////////////////////////////////////////////////
-
-// Convert dQ from dQaccum (in float) to fp16/bf16.
-// This is used in the case where we want to parallelize the backward across seqlen_k.
-template<typename Kernel_traits, typename Params>
-inline __device__ void convert_dQ(const Params &params) {
-    using Element = typename Kernel_traits::Element;
-    using ElementAccum = typename Kernel_traits::ElementAccum;
-    using index_t = typename Kernel_traits::index_t;
-
-    // Shared memory.
-    extern __shared__ char smem_[];
-
-    const int m_block = blockIdx.x;
-    // The block index for the batch.
-    const int bidb = blockIdx.y;
-    // The block index for the head.
-    const int bidh = blockIdx.z;
-    // The thread index.
-    const int tidx = threadIdx.x;
-
-    constexpr int kBlockM = Kernel_traits::kBlockM;
-    constexpr int kHeadDim = Kernel_traits::kHeadDim;
-
-    const BlockInfo binfo(params, bidb);
-    if (m_block * kBlockM >= binfo.actual_seqlen_q) return;
-
-    const index_t row_offset_dq = binfo.q_offset(params.dq_batch_stride, params.dq_row_stride, bidb)
-        + m_block * kBlockM * params.dq_row_stride + bidh * params.dq_head_stride;
-    const index_t row_offset_dq_accum = binfo.q_offset(params.seqlen_q_rounded * params.h * params.d_rounded, params.h * params.d_rounded, bidb)
-        + (m_block * kBlockM + (params.cu_seqlens_q == nullptr ? 0 : 128 * bidb)) * params.h * params.d_rounded + bidh * params.d_rounded;
-
-    Tensor gdQ = make_tensor(make_gmem_ptr(reinterpret_cast<Element *>(params.dq_ptr) + row_offset_dq),
-                             Shape<Int<kBlockM>, Int<kHeadDim>>{},
-                             make_stride(params.dq_row_stride, _1{}));
-    Tensor gdQaccum = make_tensor(make_gmem_ptr(reinterpret_cast<ElementAccum *>(params.dq_accum_ptr) + row_offset_dq_accum),
-                                  Shape<Int<kBlockM>, Int<kHeadDim>>{},
-                                  make_stride(params.h * params.d_rounded, _1{}));
-
-    Tensor sdQ = make_tensor(make_smem_ptr(reinterpret_cast<Element *>(smem_)),
-                             typename Kernel_traits::SmemLayoutdQ{});
-
-    typename Kernel_traits::GmemTiledCopydQ gmem_tiled_copy_dQ;
-    auto gmem_thr_copy_dQ = gmem_tiled_copy_dQ.get_thread_slice(tidx);
-    typename Kernel_traits::GmemTiledCopydQaccumAtomicAdd gmem_tiled_copy_dQaccum;
-    auto gmem_thr_copy_dQaccum = gmem_tiled_copy_dQaccum.get_thread_slice(tidx);
-
-    typename Kernel_traits::TiledMmadQ tiled_mma_dq;
-    auto smem_tiled_copy_dQ = make_tiled_copy_C(typename Kernel_traits::SmemCopyAtomdQ{}, tiled_mma_dq);
-    auto smem_thr_copy_dQ = smem_tiled_copy_dQ.get_thread_slice(tidx);
-    Tensor taccdQsdQ = smem_thr_copy_dQ.partition_D(sdQ);  // ((Atom,AtomNum),PIPE_M,PIPE_N)
-
-    Tensor tdQsdQ = gmem_thr_copy_dQ.partition_S(sdQ);    // ((Atom,AtomNum),ATOM_M,ATOM_N)
-    Tensor tdQgdQ = gmem_thr_copy_dQ.partition_D(gdQ);
-    Tensor tdQgdQaccum = gmem_thr_copy_dQaccum.partition_S(gdQaccum);
-
-    Tensor acc_dq = partition_fragment_C(tiled_mma_dq, Shape<Int<kBlockM>, Int<kHeadDim>>{});  // MMA, MMA_N, MMA_K
-    CUTE_STATIC_ASSERT_V(size(acc_dq) == size(tdQgdQaccum));
-
-    Tensor tdQrdQaccum = make_fragment_like(tdQgdQaccum);
-    cute::copy(gmem_tiled_copy_dQaccum, tdQgdQaccum, tdQrdQaccum);
-    #pragma unroll
-    for (int i = 0; i < size(acc_dq); ++i) {
-        acc_dq(i) = tdQrdQaccum(i) * params.scale_softmax_rp_dropout;
-    }
-    // Convert acc_dq from fp32 to fp16
-    Tensor rdQ = flash::convert_type<Element>(acc_dq);
-    Tensor taccdQrdQ = smem_thr_copy_dQ.retile_S(rdQ);  // ((Atom,AtomNum), MMA_N, MMA_N)
-    cute::copy(smem_tiled_copy_dQ, taccdQrdQ, taccdQsdQ);
-    __syncthreads();
-    Tensor tdQrdQ = make_tensor<Element>(shape(tdQgdQ));
-    cute::copy(gmem_tiled_copy_dQ, tdQsdQ, tdQrdQ);
-
-    Tensor cdQ = make_identity_tensor(Shape<Int<kBlockM>, Int<kHeadDim>>{});    // (BLK_M,BLK_K) -> (blk_m,blk_k)
-    Tensor tdQcdQ = gmem_thr_copy_dQ.partition_D(cdQ);
-    Tensor tdQpdQ = make_tensor<bool>(make_shape(size<2>(tdQgdQ)));
-    #pragma unroll
-    for (int k = 0; k < size(tdQpdQ); ++k) { tdQpdQ(k) = get<1>(tdQcdQ(0, 0, k)) < params.d; }
-    // Clear_OOB_K must be false since we don't want to write zeros to gmem
-    flash::copy</*Is_even_MN=*/false, /*Is_even_K=*/false, /*Clear_OOB_MN=*/false, /*Clear_OOB_K=*/false>(
-        gmem_tiled_copy_dQ, tdQrdQ, tdQgdQ, tdQcdQ, tdQpdQ, binfo.actual_seqlen_q - m_block * kBlockM
-    );
-}
-
-////////////////////////////////////////////////////////////////////////////////////////////////////
-
-// Convert dK and dV from dKaccum and dVaccum (in float) to fp16/bf16.
-// This is used in the case where we want to parallelize the backward across seqlen_q.
-template<typename Kernel_traits, typename Params>
-inline __device__ void convert_dKV(const Params &params) {
-    using Element = typename Kernel_traits::Element;
-    using ElementAccum = typename Kernel_traits::ElementAccum;
-    using index_t = typename Kernel_traits::index_t;
-
-    // Shared memory.
-    extern __shared__ char smem_[];
-
-    const int n_block = blockIdx.x;
-    // The block index for the batch.
-    const int bidb = blockIdx.y;
-    // The block index for the head.
-    const int bidh = blockIdx.z;
-    // The thread index.
-    const int tidx = threadIdx.x;
-
-    constexpr int kBlockN = Kernel_traits::kBlockN;
-    constexpr int kHeadDim = Kernel_traits::kHeadDim;
-
-    const BlockInfo binfo(params, bidb);
-    if (n_block * kBlockN >= binfo.actual_seqlen_k) return;
-
-    const index_t row_offset_dk = binfo.k_offset(params.dk_batch_stride, params.dk_row_stride, bidb)
-        + n_block * kBlockN * params.dk_row_stride + bidh * params.dk_head_stride;
-    const index_t row_offset_dv = binfo.k_offset(params.dv_batch_stride, params.dv_row_stride, bidb)
-        + n_block * kBlockN * params.dv_row_stride + bidh * params.dv_head_stride;
-    const index_t row_offset_dkv_accum = ((bidb * params.h_k + bidh) * params.seqlen_k_rounded
-                                          + n_block * kBlockN) * params.d_rounded;
-
-    Tensor gdK = make_tensor(make_gmem_ptr(reinterpret_cast<Element *>(params.dk_ptr) + row_offset_dk),
-                             Shape<Int<kBlockN>, Int<kHeadDim>>{},
-                             make_stride(params.dk_row_stride, _1{}));
-    Tensor gdV = make_tensor(make_gmem_ptr(reinterpret_cast<Element *>(params.dv_ptr) + row_offset_dv),
-                             Shape<Int<kBlockN>, Int<kHeadDim>>{},
-                             make_stride(params.dv_row_stride, _1{}));
-    Tensor gdKaccum = make_tensor(make_gmem_ptr(reinterpret_cast<ElementAccum *>(params.dk_accum_ptr) + row_offset_dkv_accum),
-                                  Shape<Int<kBlockN>, Int<kHeadDim>>{},
-                                  Stride<Int<kHeadDim>, _1>{});
-    Tensor gdVaccum = make_tensor(make_gmem_ptr(reinterpret_cast<ElementAccum *>(params.dv_accum_ptr) + row_offset_dkv_accum),
-                                  Shape<Int<kBlockN>, Int<kHeadDim>>{},
-                                  Stride<Int<kHeadDim>, _1>{});
-
-    Tensor sdK = make_tensor(make_smem_ptr(reinterpret_cast<Element *>(smem_)),
-                             typename Kernel_traits::SmemLayoutdKV{});
-    Tensor sdV = make_tensor(sdK.data() + size(sdK), typename Kernel_traits::SmemLayoutdKV{}); // (SMEM_N, SMEM_K)
-
-    typename Kernel_traits::GmemTiledCopydQ gmem_tiled_copy_dKV;
-    auto gmem_thr_copy_dKV = gmem_tiled_copy_dKV.get_thread_slice(tidx);
-    typename Kernel_traits::GmemTiledCopydQaccumAtomicAdd gmem_tiled_copy_dKVaccum;
-    auto gmem_thr_copy_dKVaccum = gmem_tiled_copy_dKVaccum.get_thread_slice(tidx);
-
-    typename Kernel_traits::TiledMmadKV tiled_mma_dkv;
-    auto smem_tiled_copy_dKV = make_tiled_copy_C(typename Kernel_traits::SmemCopyAtomdKV{}, tiled_mma_dkv);
-    auto smem_thr_copy_dKV = smem_tiled_copy_dKV.get_thread_slice(tidx);
-    Tensor taccdKsdK = smem_thr_copy_dKV.partition_D(sdK);  // ((Atom,AtomNum),PIPE_M,PIPE_N)
-    Tensor taccdVsdV = smem_thr_copy_dKV.partition_D(sdV);  // ((Atom,AtomNum),PIPE_M,PIPE_N)
-
-    Tensor tdKsdK = gmem_thr_copy_dKV.partition_S(sdK);    // ((Atom,AtomNum),ATOM_M,ATOM_N)
-    Tensor tdKgdK = gmem_thr_copy_dKV.partition_D(gdK);
-    Tensor tdVsdV = gmem_thr_copy_dKV.partition_S(sdV);    // ((Atom,AtomNum),ATOM_M,ATOM_N)
-    Tensor tdVgdV = gmem_thr_copy_dKV.partition_D(gdV);
-    Tensor tdKgdKaccum = gmem_thr_copy_dKVaccum.partition_S(gdKaccum);
-    Tensor tdVgdVaccum = gmem_thr_copy_dKVaccum.partition_S(gdVaccum);
-
-    Tensor acc_dk = partition_fragment_C(tiled_mma_dkv, Shape<Int<kBlockN>, Int<kHeadDim>>{});  // MMA, MMA_N, MMA_K
-    Tensor acc_dv = partition_fragment_C(tiled_mma_dkv, Shape<Int<kBlockN>, Int<kHeadDim>>{});  // MMA, MMA_N, MMA_K
-    CUTE_STATIC_ASSERT_V(size(acc_dk) == size(tdKgdKaccum));
-    CUTE_STATIC_ASSERT_V(size(acc_dv) == size(tdVgdVaccum));
-
-    Tensor tdKrdKaccum = make_fragment_like(tdKgdKaccum);
-    Tensor tdVrdVaccum = make_fragment_like(tdVgdVaccum);
-    cute::copy(gmem_tiled_copy_dKVaccum, tdKgdKaccum, tdKrdKaccum);
-    cute::copy(gmem_tiled_copy_dKVaccum, tdVgdVaccum, tdVrdVaccum);
-    #pragma unroll
-    for (int i = 0; i < size(acc_dk); ++i) {
-        acc_dk(i) = tdKrdKaccum(i) * params.scale_softmax_rp_dropout;
-    }
-    #pragma unroll
-    for (int i = 0; i < size(acc_dv); ++i) {
-        acc_dv(i) = tdVrdVaccum(i) * params.rp_dropout;
-    }
-    // Convert acc_dk from fp32 to fp16
-    Tensor rdK = flash::convert_type<Element>(acc_dk);
-    Tensor rdV = flash::convert_type<Element>(acc_dv);
-    Tensor taccdKrdK = smem_thr_copy_dKV.retile_S(rdK);  // ((Atom,AtomNum), MMA_N, MMA_N)
-    Tensor taccdVrdV = smem_thr_copy_dKV.retile_S(rdV);  // ((Atom,AtomNum), MMA_N, MMA_N)
-    cute::copy(smem_tiled_copy_dKV, taccdKrdK, taccdKsdK);
-    cute::copy(smem_tiled_copy_dKV, taccdVrdV, taccdVsdV);
-    __syncthreads();
-    Tensor tdKrdK = make_tensor<Element>(shape(tdKgdK));
-    Tensor tdVrdV = make_tensor<Element>(shape(tdVgdV));
-    cute::copy(gmem_tiled_copy_dKV, tdKsdK, tdKrdK);
-    cute::copy(gmem_tiled_copy_dKV, tdVsdV, tdVrdV);
-
-    Tensor cdKV = make_identity_tensor(Shape<Int<kBlockN>, Int<kHeadDim>>{});    // (BLK_M,BLK_K) -> (blk_m,blk_k)
-    Tensor tdKVcdKV = gmem_thr_copy_dKV.partition_D(cdKV);
-    Tensor tdKVpdKV = make_tensor<bool>(make_shape(size<2>(tdKgdK)));
-    #pragma unroll
-    for (int k = 0; k < size(tdKVpdKV); ++k) { tdKVpdKV(k) = get<1>(tdKVcdKV(0, 0, k)) < params.d; }
-    // Clear_OOB_K must be false since we don't want to write zeros to gmem
-    flash::copy</*Is_even_MN=*/false, /*Is_even_K=*/false, /*Clear_OOB_MN=*/false, /*Clear_OOB_K=*/false>(
-        gmem_tiled_copy_dKV, tdKrdK, tdKgdK, tdKVcdKV, tdKVpdKV, binfo.actual_seqlen_k - n_block * kBlockN
-    );
-    flash::copy</*Is_even_MN=*/false, /*Is_even_K=*/false, /*Clear_OOB_MN=*/false, /*Clear_OOB_K=*/false>(
-        gmem_tiled_copy_dKV, tdVrdV, tdVgdV, tdKVcdKV, tdKVpdKV, binfo.actual_seqlen_k - n_block * kBlockN
-    );
-}
-
-////////////////////////////////////////////////////////////////////////////////////////////////////
-
-template<typename Kernel_traits, bool Is_dropout, bool Is_causal, bool Is_local, bool Has_attn_bias, bool Is_even_MN, bool Is_even_K, bool Is_first, bool Is_last, bool Seq_parallel=false, typename Params>
-=======
-template<typename Kernel_traits, bool Is_dropout, bool Is_causal, bool Is_local, bool Has_alibi, bool Is_even_MN, bool Is_even_K, bool Is_first, bool Is_last, bool Seq_parallel=false, typename Params>
->>>>>>> 000b67f5
+template<typename Kernel_traits, bool Is_dropout, bool Is_causal, bool Is_local, bool Has_alibi, bool Has_attn_bias, bool Is_even_MN, bool Is_even_K, bool Is_first, bool Is_last, bool Seq_parallel=false, typename Params>
 inline __device__ void compute_dq_dk_dv_1colblock(const Params &params, const int bidb, const int bidh, const int n_block) {
 
     using Element = typename Kernel_traits::Element;
@@ -876,23 +520,21 @@
         Tensor scores = make_tensor(acc_s.data(), flash::convert_layout_acc_rowcol(acc_s.layout()));
         Tensor bias_fragment = make_tensor(tBrB.data(), flash::convert_layout_acc_rowcol(tBrB.layout()));
 
+        // if (cute::thread(32, 0)) { print(scores); }
+
+        if (Has_alibi) {
+            alibi.apply_alibi(scores, n_block * kBlockN + (tidx / 32 / AtomLayoutMS) * MMA_N_SdP * 16,
+                              m_block * kBlockM + get<0>(taccScS_row(0)), AtomLayoutMS * 16);
+        }
+
         if (Has_attn_bias) {
-            flash::apply_attn_bias<Is_even_MN>(
+            flash::apply_attn_bias(
                 scores, bias_fragment,
                 n_block * kBlockN + (tidx / 32 / AtomLayoutMS) * MMA_N_SdP * 16,
-                binfo.actual_seqlen_k,
                 m_block * kBlockM + get<0>(taccScS_row(0)),
-                binfo.actual_seqlen_q,
                 AtomLayoutMS * 16,
                 params.scale_softmax
             );
-        }
-
-        // if (cute::thread(32, 0)) { print(scores); }
-
-        if (Has_alibi) {
-            alibi.apply_alibi(scores, n_block * kBlockN + (tidx / 32 / AtomLayoutMS) * MMA_N_SdP * 16,
-                              m_block * kBlockM + get<0>(taccScS_row(0)), AtomLayoutMS * 16);
         }
 
         // TD [2023-07-29]: I was thinking that we don't need to mask out the elements beyond
@@ -1224,514 +866,7 @@
 
 ////////////////////////////////////////////////////////////////////////////////////////////////////
 
-<<<<<<< HEAD
-template<typename Kernel_traits, bool Is_dropout, bool Is_causal, bool Has_attn_bias, bool Is_even_N, bool Is_even_K, typename Params>
-inline __device__ void compute_dq_dk_dv_1rowblock(const Params &params, const int bidb, const int bidh, const int m_block) {
-
-    using Element = typename Kernel_traits::Element;
-    using ElementAccum = typename Kernel_traits::ElementAccum;
-    using index_t = typename Kernel_traits::index_t;
-
-    // Shared memory.
-    extern __shared__ char smem_[];
-
-    // The thread index.
-    const int tidx = threadIdx.x;
-
-    constexpr int kBlockM = Kernel_traits::kBlockM;
-    constexpr int kBlockN = Kernel_traits::kBlockN;
-    constexpr int kHeadDim = Kernel_traits::kHeadDim;
-    // constexpr int kNWarps = Kernel_traits::kNWarps;
-    constexpr int MMA_N_SdP = kBlockN / decltype(size<1>(typename Kernel_traits::TiledMmaSdP::TiledShape_MNK{}))::value;
-    constexpr int AtomLayoutMS = Kernel_traits::AtomLayoutMSdP;
-
-    const BlockInfo</*Varlen=*/!Is_even_N> binfo(params, bidb);
-    if (m_block * kBlockM >= binfo.actual_seqlen_q || binfo.actual_seqlen_k == 0) return;
-
-    int n_block_max = cute::ceil_div(binfo.actual_seqlen_k, kBlockN);
-    if (Is_causal) {
-        n_block_max = std::min(n_block_max, cute::ceil_div((m_block + 1) * kBlockM, kBlockN));
-    }
-
-    // We iterate over the blocks in reverse order. This is because the last block is the only one
-    // that needs masking when we read K and V from global memory. Moreover, iterating in reverse
-    // might save us 1 register (we just need n_block instead of both n_block and n_block_max).
-
-    const index_t row_offset_q = binfo.q_offset(params.q_batch_stride, params.q_row_stride, bidb)
-        + m_block * kBlockM * params.q_row_stride + bidh * params.q_head_stride;
-    // We move K and V to the last block.
-    const index_t row_offset_k = binfo.k_offset(params.k_batch_stride, params.k_row_stride, bidb)
-        + (n_block_max - 1) * kBlockN * params.k_row_stride + (bidh / params.h_h_k_ratio) * params.k_head_stride;
-    const index_t row_offset_v = binfo.k_offset(params.v_batch_stride, params.v_row_stride, bidb)
-        + (n_block_max - 1) * kBlockN * params.v_row_stride + (bidh / params.h_h_k_ratio) * params.v_head_stride;
-    const index_t row_offset_do = binfo.q_offset(params.do_batch_stride, params.do_row_stride, bidb)
-        + m_block * kBlockM * params.do_row_stride + bidh * params.do_head_stride;
-    const index_t row_offset_o = binfo.q_offset(params.o_batch_stride, params.o_row_stride, bidb)
-        + m_block * kBlockM * params.o_row_stride + bidh * params.o_head_stride;
-    // We'll advance gdKaccum and gdVaccum before the first write.
-    const index_t row_offset_dkv_accum = ((bidb * params.h_k + (bidh / params.h_h_k_ratio)) * params.seqlen_k_rounded
-                                          + n_block_max * kBlockN) * params.d_rounded;
-    const index_t row_offset_lse = (bidb * params.h + bidh) * params.seqlen_q + m_block * kBlockM;
-
-    // We assume that params.d == kHeadDim for now
-    Tensor gQ = make_tensor(make_gmem_ptr(reinterpret_cast<Element *>(params.q_ptr) + row_offset_q),
-                            Shape<Int<kBlockM>, Int<kHeadDim>>{},
-                            make_stride(params.q_row_stride, _1{}));
-    Tensor gK = make_tensor(make_gmem_ptr(reinterpret_cast<Element *>(params.k_ptr) + row_offset_k),
-                            Shape<Int<kBlockN>, Int<kHeadDim>>{},
-                            make_stride(params.k_row_stride, _1{}));
-    Tensor gV = make_tensor(make_gmem_ptr(reinterpret_cast<Element *>(params.v_ptr) + row_offset_v),
-                            Shape<Int<kBlockN>, Int<kHeadDim>>{},
-                            make_stride(params.v_row_stride, _1{}));
-    Tensor gdO = make_tensor(make_gmem_ptr(reinterpret_cast<Element *>(params.do_ptr) + row_offset_do),
-                             Shape<Int<kBlockM>, Int<kHeadDim>>{},
-                             make_stride(params.do_row_stride, _1{}));
-    Tensor gO = make_tensor(make_gmem_ptr(reinterpret_cast<Element *>(params.o_ptr) + row_offset_o),
-                            Shape<Int<kBlockM>, Int<kHeadDim>>{},
-                            make_stride(params.o_row_stride, _1{}));
-    Tensor gdKaccum = make_tensor(make_gmem_ptr(reinterpret_cast<ElementAccum *>(params.dk_accum_ptr) + row_offset_dkv_accum),
-                                  Shape<Int<kBlockN>, Int<kHeadDim>>{},
-                                  Stride<Int<kHeadDim>, _1>{});
-    Tensor gdVaccum = make_tensor(make_gmem_ptr(reinterpret_cast<ElementAccum *>(params.dv_accum_ptr) + row_offset_dkv_accum),
-                                  Shape<Int<kBlockN>, Int<kHeadDim>>{},
-                                  Stride<Int<kHeadDim>, _1>{});
-    Tensor gLSE = make_tensor(make_gmem_ptr(reinterpret_cast<ElementAccum *>(params.softmax_lse_ptr) + row_offset_lse),
-                              Shape<Int<kBlockM>>{}, Stride<_1>{});
-
-    Tensor sQ = make_tensor(make_smem_ptr(reinterpret_cast<Element *>(smem_)),
-                            typename Kernel_traits::SmemLayoutQdO{});
-    Tensor sQt = make_tensor(sQ.data(), typename Kernel_traits::SmemLayoutQdOtransposed{});
-    Tensor sQtNoSwizzle = make_tensor(sQ.data(), typename Kernel_traits::SmemLayoutQdOtransposedNoSwizzle{});
-    Tensor sdO = make_tensor(sQ.data() + size(sQ), typename Kernel_traits::SmemLayoutQdO{});
-    Tensor sdOt = make_tensor(sdO.data(), typename Kernel_traits::SmemLayoutQdOtransposed{});
-    Tensor sdOtransposedNoSwizzle = make_tensor(sdO.data(),
-                                                typename Kernel_traits::SmemLayoutQdOtransposedNoSwizzle{});
-    Tensor sK = make_tensor(sdO.data() + size(sdO), typename Kernel_traits::SmemLayoutKV{});
-    // Double buffer for sK
-    Tensor sV = make_tensor(sK.data() + 2 * size(sK), typename Kernel_traits::SmemLayoutKV{});
-    Tensor sKt = make_tensor(sK.data(), typename Kernel_traits::SmemLayoutKtransposed{});
-    Tensor sKtNoSwizzle = make_tensor(sK.data(), typename Kernel_traits::SmemLayoutKtransposedNoSwizzle{});
-    Tensor sdS = make_tensor(sV.data() + size(sV), typename Kernel_traits::SmemLayoutPdS{});
-    Tensor sdSt = make_tensor(sdS.data(), typename Kernel_traits::SmemLayoutPdStransposed{});
-    Tensor sdStNoSwizzle = make_tensor(sdS.data(), typename Kernel_traits::SmemLayoutPdStransposedNoSwizzle{});
-    Tensor sP = make_tensor(sdS.data() + size(sdS), typename Kernel_traits::SmemLayoutPdS{});
-    Tensor sPt = make_tensor(sP.data(), typename Kernel_traits::SmemLayoutPdStransposed{});
-    Tensor sPtNoSwizzle = make_tensor(sP.data(), typename Kernel_traits::SmemLayoutPdStransposedNoSwizzle{});
-    Tensor sdPsum = make_tensor(make_smem_ptr(reinterpret_cast<ElementAccum *>(sdS.data().get())),
-                                Shape<Int<kBlockM>>{});
-
-    typename Kernel_traits::GmemTiledCopyQKV gmem_tiled_copy_QKV;
-    auto gmem_thr_copy_QKV = gmem_tiled_copy_QKV.get_thread_slice(tidx);
-    typename Kernel_traits::GmemTiledCopydO gmem_tiled_copy_dO;
-    auto gmem_thr_copy_dO = gmem_tiled_copy_dO.get_thread_slice(tidx);
-    typename Kernel_traits::GmemTiledCopydQaccumAtomicAdd gmem_tiled_copy_dKVaccum;
-    auto gmem_thr_copy_dKVaccum = gmem_tiled_copy_dKVaccum.get_thread_slice(tidx);
-
-    Tensor tQgQ = gmem_thr_copy_QKV.partition_S(gQ);
-    Tensor tQsQ = gmem_thr_copy_QKV.partition_D(sQ);
-    Tensor tdOgdO = gmem_thr_copy_dO.partition_S(gdO);
-    Tensor tdOsdO = gmem_thr_copy_dO.partition_D(sdO);
-    Tensor tdOgO = gmem_thr_copy_dO.partition_S(gO);
-    Tensor tKgK = gmem_thr_copy_QKV.partition_S(gK);  // (KCPY, KCPY_N, KCPY_K)
-    Tensor tKsK = gmem_thr_copy_QKV.partition_D(sK);
-    Tensor tVgV = gmem_thr_copy_QKV.partition_S(gV);  // (VCPY, VCPY_N, VCPY_K)
-    Tensor tVsV = gmem_thr_copy_QKV.partition_D(sV);
-    Tensor tdKgdKaccum = gmem_thr_copy_dKVaccum.partition_D(gdKaccum);
-    Tensor tdVgdVaccum = gmem_thr_copy_dKVaccum.partition_D(gdVaccum);
-
-    typename Kernel_traits::TiledMmaSdP tiled_mma_sdp;
-    auto thr_mma_sdp = tiled_mma_sdp.get_thread_slice(tidx);
-    Tensor tSrQ = thr_mma_sdp.partition_fragment_A(sQ);         // (MMA,MMA_N,MMA_K)
-    Tensor tSrK = thr_mma_sdp.partition_fragment_B(sK);         // (MMA,MMA_N,MMA_K)
-    Tensor tdPrdO = thr_mma_sdp.partition_fragment_A(sdO);      // (MMA,MMA_N,MMA_K)
-    Tensor tdPrV = thr_mma_sdp.partition_fragment_B(sV);        // (MMA,MMA_N,MMA_K)
-
-    typename Kernel_traits::TiledMmadKV tiled_mma_dkv;
-    auto thr_mma_dkv = tiled_mma_dkv.get_thread_slice(tidx);
-    Tensor tdKrdSt = thr_mma_dkv.partition_fragment_A(sdStNoSwizzle); // (MMA, MMA_N, MMA_N)
-    Tensor tdKrQt = thr_mma_dkv.partition_fragment_B(sQtNoSwizzle);   // (MMA, MMA_K, MMA_N)
-    Tensor tdVrPt = thr_mma_dkv.partition_fragment_A(sPtNoSwizzle);   // (MMA, MMA_N, MMA_N)
-    Tensor tdVrdO = thr_mma_dkv.partition_fragment_B(sdOtransposedNoSwizzle); // (MMA, MMA_K, MMA_N)
-
-    typename Kernel_traits::TiledMmadQ tiled_mma_dq;
-    auto thr_mma_dq = tiled_mma_dq.get_thread_slice(tidx);
-    Tensor tdQrdS = thr_mma_dq.partition_fragment_A(sdS);                      // (MMA, MMA_N, MMA_N)
-    Tensor tdQrKt  = thr_mma_dq.partition_fragment_B(sKtNoSwizzle);    // (MMA, MMA_K, MMA_N)
-
-    Tensor acc_dq = partition_fragment_C(tiled_mma_dq, Shape<Int<kBlockM>, Int<kHeadDim>>{});  // MMA, MMA_M_SdP, MMA_K
-
-    // Attention biases
-    const index_t row_offset_attn_bias = bidb * params.attn_bias_batch_stride +
-        + bidh * params.attn_bias_head_stride + (m_block * kBlockM) * params.attn_bias_q_stride
-        + (n_block_max - 1) * kBlockN;
-    Tensor gB = make_tensor(make_gmem_ptr(reinterpret_cast<Element *>(params.attn_bias_ptr) + row_offset_attn_bias),
-                    Shape<Int<kBlockM>, Int<kBlockN>>{},
-                    make_stride(params.attn_bias_q_stride, _1{})); // (BLK_M,BLK_N)
-    Tensor sB = make_tensor(sP.data() + size(sP), typename Kernel_traits::SmemLayoutB{});
-
-    Tensor gdS = make_tensor(make_gmem_ptr(reinterpret_cast<Element *>(params.attn_ds_ptr) + row_offset_attn_bias),
-                            Shape<Int<kBlockM>, Int<kBlockN>>{},
-                            make_stride(params.attn_bias_q_stride, _1{}));
-
-    bool copy_dS = (Has_attn_bias && (params.attn_ds_ptr != nullptr));
-
-    typename Kernel_traits::GmemTiledCopyB gmem_tiled_copy_B;
-    auto gmem_thr_copy_B = gmem_tiled_copy_B.get_thread_slice(tidx);
-
-    Tensor tBgB = gmem_thr_copy_B.partition_S(gB);
-    Tensor tBsB = gmem_thr_copy_B.partition_D(sB);
-
-    Tensor tBrB = partition_fragment_C(tiled_mma_sdp, Shape<Int<kBlockM>, Int<kBlockN>>{});
-
-    typename Kernel_traits::GmemTiledCopydS gmem_tiled_copy_dS;
-    auto gmem_thr_copy_dS = gmem_tiled_copy_dS.get_thread_slice(tidx);
-
-    Tensor tBsdS = gmem_thr_copy_dS.partition_S(sdS);
-    Tensor tBgdS = gmem_thr_copy_dS.partition_D(gdS);
-
-    //
-    // Copy Atom retiling
-    //
-
-    auto smem_tiled_copy_QdO = make_tiled_copy_A(typename Kernel_traits::SmemCopyAtom{}, tiled_mma_sdp);
-    auto smem_thr_copy_QdO = smem_tiled_copy_QdO.get_thread_slice(tidx);
-    Tensor tSsQ = smem_thr_copy_QdO.partition_S(sQ);
-    Tensor tdPsdO = smem_thr_copy_QdO.partition_S(sdO);
-
-    auto smem_tiled_copy_KV = make_tiled_copy_B_warpcontiguousN<MMA_N_SdP>(typename Kernel_traits::SmemCopyAtom{}, tiled_mma_sdp);
-    auto smem_thr_copy_KV = smem_tiled_copy_KV.get_thread_slice(tidx);
-    Tensor tSsK = smem_thr_copy_KV.partition_S(sK);
-    Tensor tdPsV = smem_thr_copy_KV.partition_S(sV);
-
-    // Partition sP and sdS to match the accumulator partitioning
-    // This has to be tiled_mma_sdp, not tiled_mma_dkv
-    auto smem_tiled_copy_PdS = make_tiled_copy_C_warpcontiguousN<MMA_N_SdP>(typename Kernel_traits::SmemCopyAtomPdS{}, tiled_mma_sdp);
-    auto smem_thr_copy_PdS = smem_tiled_copy_PdS.get_thread_slice(tidx);
-    Tensor tPsP = smem_thr_copy_PdS.partition_D(sP);      // ((Atom,AtomNum),PIPE_M,PIPE_N)
-    Tensor tdSsdS = smem_thr_copy_PdS.partition_D(sdS);   // ((Atom,AtomNum),PIPE_M,PIPE_N)
-
-    auto smem_tiled_copy_PdSt = make_tiled_copy_A(typename Kernel_traits::SmemCopyAtomTransposed{}, tiled_mma_dkv);
-    auto smem_thr_copy_PdSt = smem_tiled_copy_PdSt.get_thread_slice(tidx);
-    Tensor tdVsPt = smem_thr_copy_PdSt.partition_S(sPt);
-    Tensor tdKsdSt = smem_thr_copy_PdSt.partition_S(sdSt);
-
-    auto smem_tiled_copy_QdOt = make_tiled_copy_B(typename Kernel_traits::SmemCopyAtomTransposed{}, tiled_mma_dkv);
-    auto smem_thr_copy_QdOt = smem_tiled_copy_QdOt.get_thread_slice(tidx);
-    Tensor tdVsdOt = smem_thr_copy_QdOt.partition_S(sdOt);
-    Tensor tdKsQt = smem_thr_copy_QdOt.partition_S(sQt);
-
-    auto smem_tiled_copy_dS = make_tiled_copy_A(typename Kernel_traits::SmemCopyAtom{}, tiled_mma_dq);
-    auto smem_thr_copy_dS = smem_tiled_copy_dS.get_thread_slice(tidx);
-    Tensor tdQsdS = smem_thr_copy_dS.partition_S(sdS);
-
-    auto smem_tiled_copy_Kt = make_tiled_copy_B(typename Kernel_traits::SmemCopyAtomTransposed{}, tiled_mma_dq);
-    auto smem_thr_copy_Kt = smem_tiled_copy_Kt.get_thread_slice(tidx);
-    Tensor tdQsKt = smem_thr_copy_Kt.partition_S(sKt);
-
-    auto smem_tiled_copy_B = make_tiled_copy_C_warpcontiguousN<MMA_N_SdP>(typename Kernel_traits::SmemCopyAtomPdS{}, tiled_mma_sdp);
-    auto smem_thr_copy_B = smem_tiled_copy_B.get_thread_slice(tidx);
-    Tensor tSsB = smem_thr_copy_B.partition_S(sB);
-    Tensor tBrB_copy_view = smem_thr_copy_B.retile_D(tBrB);
-
-    //
-    // PREDICATES
-    //
-
-    // Construct identity layout for sQ and sK
-    Tensor cQ = make_identity_tensor(make_shape(size<0>(sQ), size<1>(sQ)));    // (BLK_M,BLK_K) -> (blk_m,blk_k)
-    Tensor cKV = make_identity_tensor(make_shape(size<0>(sK), size<1>(sK)));    // (BLK_N,BLK_K) -> (blk_n,blk_k)
-    // Repeat the partitioning with identity layouts
-    Tensor tQcQ = gmem_thr_copy_QKV.partition_S(cQ);       // (ACPY,ACPY_M,ACPY_K) -> (blk_m,blk_k)
-    Tensor tKVcKV = gmem_thr_copy_QKV.partition_S(cKV);   // (BCPY,BCPY_N,BCPY_K) -> (blk_n,blk_k)
-
-    // Allocate predicate tensors for k
-    Tensor tQpQ = make_tensor<bool>(make_shape(size<2>(tQsQ)));
-    Tensor tKVpKV = make_tensor<bool>(make_shape(size<2>(tKsK)));
-
-    // Set predicates for k bounds
-    if (!Is_even_K) {
-        #pragma unroll
-        for (int k = 0; k < size(tQpQ); ++k) { tQpQ(k) = get<1>(tQcQ(0, 0, k)) < params.d; }
-        #pragma unroll
-        for (int k = 0; k < size(tKVpKV); ++k) { tKVpKV(k) = get<1>(tKVcKV(0, 0, k)) < params.d; }
-    }
-
-    // Prologue
-
-    Tensor tdOrdO = make_fragment_like(tdOgdO);
-    Tensor tdOrO = make_fragment_like(tdOgO);
-
-    // TODO: Might need to exit early and write 0 to gdQ.
-
-    flash::copy</*Is_even_MN=*/false, Is_even_K, /*Clear_OOB_MN=*/true>(
-        gmem_tiled_copy_dO, tdOgdO, tdOrdO, tQcQ, tQpQ, binfo.actual_seqlen_q - m_block * kBlockM
-    );
-    flash::copy</*Is_even_MN=*/false, Is_even_K, /*Clear_OOB_MN=*/true>(
-        gmem_tiled_copy_dO, tdOgO, tdOrO, tQcQ, tQpQ, binfo.actual_seqlen_q - m_block * kBlockM
-    );
-
-    Tensor tQrQ = make_fragment_like(tQgQ);
-    flash::copy</*Is_even_MN=*/false, Is_even_K, /*Clear_OOB_MN=*/true>(
-        gmem_tiled_copy_QKV, tQgQ, tQsQ, tQcQ, tQpQ, binfo.actual_seqlen_q - m_block * kBlockM
-    );
-
-    int n_block = n_block_max - 1;
-    if (n_block % 2 == 1) {
-        tKsK.data() = tKsK.data() + size(sK);
-        tSsK.data() = tSsK.data() + size(sK);
-        tdQsKt.data() = tdQsKt.data() + size(sK);
-    }
-
-    flash::copy<Is_even_N, Is_even_K, /*Clear_OOB_MN=*/true>(
-        gmem_tiled_copy_QKV, tKgK, tKsK, tKVcKV, tKVpKV, binfo.actual_seqlen_k - n_block * kBlockN
-    );
-    flash::copy<Is_even_N, Is_even_K, /*Clear_OOB_MN=*/true>(
-        gmem_tiled_copy_QKV, tVgV, tVsV, tKVcKV, tKVpKV, binfo.actual_seqlen_k - n_block * kBlockN
-    );
-
-    if (Has_attn_bias) {
-        cute::copy(gmem_tiled_copy_B, tBgB, tBsB);
-        cute::cp_async_fence();
-    }
-
-    Tensor caccS = make_identity_tensor(Shape<Int<kBlockM>, Int<kBlockN>>{});    // (BLK_M,BLK_N) -> (blk_m,blk_n)
-    Tensor taccScS = thr_mma_sdp.partition_C(caccS);                           // (MMA,MMA_N,MMA_N)
-    static_assert(decltype(size<0>(taccScS))::value == 4);
-    // Convert to ((2, 2), MMA_N, MMA_N) then take only the row indices.
-    Tensor taccScS_row = logical_divide(taccScS, Shape<_2>{})(make_coord(0, _), _, 0);
-    Tensor lse = make_tensor<ElementAccum>(Shape<Int<decltype(size(taccScS_row))::value>>{});
-    #pragma unroll
-    for (int mi = 0; mi < size(lse); ++mi) {
-        const int row = get<0>(taccScS_row(mi));
-        lse(mi) = row < binfo.actual_seqlen_q - m_block * kBlockM ? gLSE(row) : 0;
-    }
-
-    cute::cp_async_fence();
-
-    Tensor dP_sum = make_fragment_like(lse);
-    cute::copy(tdOrdO, tdOsdO);
-    dot_do_o<Kernel_traits::kGmemThreadsPerRow>(
-        tdOrdO, tdOrO, sdPsum,
-        Kernel_traits::kNThreads / (Kernel_traits::kGmemThreadsPerRow), params.p_dropout
-    );
-    __syncthreads();
-    #pragma unroll
-    for (int mi = 0; mi < size(dP_sum); ++mi) { dP_sum(mi) = sdPsum(get<0>(taccScS_row(mi))); }
-
-    auto seed = params.rng_state[0];
-    auto offset = params.rng_state[1] + (bidb * params.h + bidh) * 32 + tidx % 32;
-
-    clear(acc_dq);
-
-    for (; n_block >= 0; --n_block) {
-        Tensor acc_s = partition_fragment_C(tiled_mma_sdp, Shape<Int<kBlockM>, Int<kBlockN>>{});  // (MMA=4, MMA_M_SdP, MMA_N)
-        clear(acc_s);
-        flash::cp_async_wait<0>();
-        __syncthreads();
-
-        if (Has_attn_bias) {
-            cute::copy(smem_tiled_copy_B, tSsB, tBrB_copy_view);
-        }
-
-        flash::gemm(acc_s, tSrQ, tSrK, tSsQ, tSsK, tiled_mma_sdp,
-                    smem_tiled_copy_QdO, smem_tiled_copy_KV, smem_thr_copy_QdO, smem_thr_copy_KV);
-
-        // Reshape acc_s from (MMA=4, MMA_N, MMA_N) to (col=(2, MMA_N), row=(2, MMA_N))
-        Tensor scores = make_tensor(acc_s.data(), flash::convert_layout_acc_rowcol(acc_s.layout()));
-        Tensor bias_fragment = make_tensor(tBrB.data(), flash::convert_layout_acc_rowcol(tBrB.layout()));
-
-        if (Has_attn_bias) {
-            flash::apply_attn_bias</*Is_even_MN=*/false>(
-                scores, bias_fragment,
-                n_block * kBlockN + (tidx / 32 / AtomLayoutMS) * MMA_N_SdP * 16,
-                binfo.actual_seqlen_k,
-                m_block * kBlockM + get<0>(taccScS_row(0)),
-                binfo.actual_seqlen_q,
-                AtomLayoutMS * 16,
-                params.scale_softmax
-            );
-        }
-        // We don't need to mask out the elements beyond actual_seqlen_k, because acc_s would
-        // be some finite value for those indices. In the end when we multiply with K to get dQ,
-        // the corresponding values of K would be 0, so the result would still be correct.
-        if (Is_causal && m_block * kBlockM < (n_block + 1) * kBlockN) {
-            flash::apply_mask_causal(scores, n_block * kBlockN + (tidx / 32 / AtomLayoutMS) * MMA_N_SdP * 16,
-                                     binfo.actual_seqlen_k, m_block * kBlockM + get<0>(taccScS_row(0)),
-                                     // binfo.actual_seqlen_k, m_block * kBlockM + (tidx / 32) % AtomLayoutMS * 16 + (tidx % 32) / 4,
-                                     binfo.actual_seqlen_q,
-                                     AtomLayoutMS * 16);
-        }
-        // Compute the exponential value.
-        flash::scale_apply_exp2</*scale_max=*/false>(scores, lse, params.scale_softmax_log2);
-        if (Is_dropout) {
-            int warp_id = tidx / 32;
-            int block_row_idx = m_block * (kBlockM / 16) + warp_id % AtomLayoutMS;
-            // Need col to be multiples of 32, since we're doing dropout with block of 16 x 32
-            static_assert(MMA_N_SdP % 2 == 0);
-            int block_col_idx = n_block * (kBlockN / 32) + (warp_id / AtomLayoutMS) * (MMA_N_SdP / 2);
-            Tensor scores_dropped = make_tensor(scores.data(), flash::convert_layout_rowcol_Aregs<Kernel_traits::TiledMmaSdP>(scores.layout()));
-            flash::apply_dropout</*encode_dropout_in_sign_bit=*/true>(
-                scores_dropped, params.p_dropout_in_uint8_t, seed, offset,
-                block_row_idx, block_col_idx, AtomLayoutMS
-            );
-        }
-        // Convert scores from fp32 to fp16/bf16
-        Tensor rP = !Is_dropout
-            ? flash::convert_type<Element>(scores)
-            : flash::convert_type_relu<Element>(scores);
-        // Reshape rP from (nrow=(2, MMA_N), ncol=(2, MMA_N)) to ((2, 2, 2), MMA_N, MMA_N / 2)
-        // if using m16n8k16 or ((2, 2, 1), MMA_N, MMA_N) if using m16n8k8.
-        Tensor tPrP = make_tensor(rP.data(), flash::convert_layout_rowcol_Aregs<Kernel_traits::TiledMmaSdP>(rP.layout()));
-        Tensor tPaP = smem_thr_copy_PdS.retile_S(tPrP);     // ((Atom,AtomNum), MMA_N, MMA_N)
-        cute::copy(smem_tiled_copy_PdS, tPaP, tPsP);
-
-        Tensor acc_dp = partition_fragment_C(tiled_mma_sdp, Shape<Int<kBlockM>, Int<kBlockN>>{});  // (MMA=4, MMA_N, MMA_N)
-        CUTE_STATIC_ASSERT_V(size<0>(acc_dp) == size<0>(acc_s));                     // MMA
-        CUTE_STATIC_ASSERT_V(size<1>(acc_dp) == size<1>(acc_s));                     // MMA
-        CUTE_STATIC_ASSERT_V(size<2>(acc_dp) == size<2>(acc_s));                     // MMA
-
-        clear(acc_dp);
-        flash::gemm(acc_dp, tdPrdO, tdPrV, tdPsdO, tdPsV, tiled_mma_sdp,
-                    smem_tiled_copy_QdO, smem_tiled_copy_KV, smem_thr_copy_QdO, smem_thr_copy_KV);
-
-        // Reshape acc_dp from (MMA=4, MMA_N, MMA_N) to (col=(2, MMA_N), row=(2, MMA_N))
-        Tensor dS = make_tensor(acc_dp.data(), scores.layout());
-        auto pointwise_mult = [](float p, float dp, float d) {
-            return p * (!Is_dropout || p >= 0 ? dp - d : d);
-        };
-        #pragma unroll
-        for (int mi = 0; mi < size<0>(dS); ++mi) {
-            #pragma unroll
-            for (int ni = 0; ni < size<1>(dS); ++ni) {
-                dS(mi, ni) = pointwise_mult(scores(mi, ni), dS(mi, ni), dP_sum(mi));
-            }
-        }
-
-        Tensor dS_reshaped = make_tensor(dS.data(), acc_dp.layout());
-        // Convert dS from fp32 to fp16
-        Tensor tdSrdS = flash::convert_type<Element>(dS_reshaped);
-        Tensor tdSadS = smem_thr_copy_PdS.retile_S(tdSrdS);                                          // ((Atom,AtomNum), MMA_N, MMA_N)
-        cute::copy(smem_tiled_copy_PdS, tdSadS, tdSsdS);
-        __syncthreads();
-
-        if (n_block > 0) {
-            // Double buffer for sK
-            const int sK_offset = n_block % 2 == 0 ? size(sK) : -size(sK);
-            tKsK.data() = tKsK.data() + sK_offset;
-            tSsK.data() = tSsK.data() + sK_offset;
-            // Advance gK, gV
-            tKgK.data() = tKgK.data() + (-int(kBlockN * params.k_row_stride));
-            tVgV.data() = tVgV.data() + (-int(kBlockN * params.v_row_stride));
-            flash::copy</*Is_even_MN=*/true, Is_even_K>(gmem_tiled_copy_QKV, tKgK, tKsK, tKVcKV, tKVpKV);
-            flash::copy</*Is_even_MN=*/true, Is_even_K>(gmem_tiled_copy_QKV, tVgV, tVsV, tKVcKV, tKVpKV);
-            // This cp_async_fence needs to be in the if block, otherwise the synchronization
-            // isn't right and we get race conditions.
-            cute::cp_async_fence();
-
-            if (Has_attn_bias) {
-                tBgB.data() = tBgB.data() + (-kBlockN);
-                cute::copy(gmem_tiled_copy_B, tBgB, tBsB);
-                cute::cp_async_fence();
-            }
-        }
-
-        if (copy_dS) {
-            Tensor cdS = make_identity_tensor(Shape<Int<kBlockM>, Int<kBlockN>>{});    // (BLK_M,BLK_K) -> (blk_m,blk_k)
-            Tensor tdScdS = gmem_thr_copy_dS.partition_D(cdS);
-            #pragma unroll
-            for (int m = 0; m < size<1>(tdScdS); ++m) {
-                if (get<0>(tdScdS(0, m, 0)) < binfo.actual_seqlen_q - m_block * kBlockM) {
-                    for (int n = 0; n < size<2>(tdScdS); ++n) {
-                        if (Is_even_N || get<0>(tdScdS(0, 0, n)) < binfo.actual_seqlen_k - n_block * kBlockN) {
-                            cute::copy(gmem_tiled_copy_dS, tBsdS(_, m, n), tBgdS(_, m, n));
-                        }
-                    }
-                }
-            }
-
-            if (n_block > 0) {
-                tBgdS.data() = tBgdS.data() + (-kBlockN);
-            }
-        }
-
-        Tensor acc_dv = partition_fragment_C(tiled_mma_dkv, Shape<Int<kBlockN>, Int<kHeadDim>>{});  // MMA, MMA_N, MMA_K
-        clear(acc_dv);
-        flash::gemm(acc_dv, tdVrPt, tdVrdO, tdVsPt, tdVsdOt, tiled_mma_dkv,
-                    smem_tiled_copy_PdSt, smem_tiled_copy_QdOt, smem_thr_copy_PdSt, smem_thr_copy_QdOt);
-        // if (threadIdx.x == 0 && blockIdx.y == 0 && blockIdx.z == 0) { print(acc_dv); }
-        tdVgdVaccum.data() = tdVgdVaccum.data() + (-int(kBlockN * params.d_rounded));
-        #pragma unroll
-        for (int i = 0; i < size(acc_dv); ++i) { atomicAdd(&tdVgdVaccum(i), acc_dv(i)); }
-
-        __syncthreads();
-        Tensor acc_dk = partition_fragment_C(tiled_mma_dkv, Shape<Int<kBlockN>, Int<kHeadDim>>{});  // MMA, MMA_N, MMA_K
-        clear(acc_dk);
-        flash::gemm(acc_dk, tdKrdSt, tdKrQt, tdKsdSt, tdKsQt, tiled_mma_dkv,
-                    smem_tiled_copy_PdSt, smem_tiled_copy_QdOt, smem_thr_copy_PdSt, smem_thr_copy_QdOt);
-        tdKgdKaccum.data() = tdKgdKaccum.data() + (-int(kBlockN * params.d_rounded));
-        #pragma unroll
-        for (int i = 0; i < size(acc_dk); ++i) { atomicAdd(&tdKgdKaccum(i), acc_dk(i)); }
-
-        flash::gemm(acc_dq, tdQrdS, tdQrKt, tdQsdS, tdQsKt, tiled_mma_dq,
-                    smem_tiled_copy_dS, smem_tiled_copy_Kt, smem_thr_copy_dS, smem_thr_copy_Kt);
-        // Double buffer for sK
-        tdQsKt.data() = tdQsKt.data() + (n_block % 2 == 0 ? size(sK) : -size(sK));
-
-    }
-
-    // Epilogue
-
-    #pragma unroll
-    for (int i = 0; i < size(acc_dq); ++i) { acc_dq(i) *= params.scale_softmax_rp_dropout; }
-    // Convert acc_dq from fp32 to fp16
-    Tensor rdQ = flash::convert_type<Element>(acc_dq);
-
-    Tensor sdQ = make_tensor(sQ.data(), typename Kernel_traits::SmemLayoutdQ{});
-
-    // Partition sdV and sdK to match the accumulator partitioning
-    auto smem_tiled_copy_dQ = make_tiled_copy_C(typename Kernel_traits::SmemCopyAtomdQ{}, tiled_mma_dq);
-    auto smem_thr_copy_dQ = smem_tiled_copy_dQ.get_thread_slice(tidx);
-    Tensor taccdQrdQ = smem_thr_copy_dQ.retile_S(rdQ);  // ((Atom,AtomNum), MMA_N, MMA_N)
-    Tensor taccdQsdQ = smem_thr_copy_dQ.partition_D(sdQ);  // ((Atom,AtomNum),PIPE_M,PIPE_N)
-
-    __syncthreads();
-    cute::copy(smem_tiled_copy_dQ, taccdQrdQ, taccdQsdQ);
-
-    const index_t row_offset_dq = binfo.q_offset(params.dq_batch_stride, params.dq_row_stride, bidb)
-        + m_block * kBlockM * params.dq_row_stride + bidh * params.dq_head_stride;
-    Tensor gdQ = make_tensor(make_gmem_ptr(reinterpret_cast<Element *>(params.dq_ptr) + row_offset_dq),
-                             Shape<Int<kBlockM>, Int<kHeadDim>>{},
-                             make_stride(params.dq_row_stride, _1{}));
-
-    typename Kernel_traits::GmemTiledCopydQ gmem_tiled_copy_dQ;
-    auto gmem_thr_copy_dQ = gmem_tiled_copy_dQ.get_thread_slice(tidx);
-    Tensor tdQsdQ = gmem_thr_copy_dQ.partition_S(sdQ);    // ((Atom,AtomNum),ATOM_M,ATOM_N)
-    Tensor tdQgdQ = gmem_thr_copy_dQ.partition_D(gdQ);
-
-    __syncthreads();
-
-    Tensor tdQrdQ = make_tensor<Element>(shape(tdQgdQ));
-    cute::copy(gmem_tiled_copy_dQ, tdQsdQ, tdQrdQ);
-
-    Tensor cdQ = make_identity_tensor(Shape<Int<kBlockM>, Int<kHeadDim>>{});    // (BLK_M,BLK_K) -> (blk_m,blk_k)
-    Tensor tdQcdQ = gmem_thr_copy_dQ.partition_D(cdQ);
-    Tensor tdQpdQ = make_tensor<bool>(make_shape(size<2>(tdQgdQ)));
-    if (!Is_even_K) {
-        #pragma unroll
-        for (int k = 0; k < size(tdQpdQ); ++k) { tdQpdQ(k) = get<1>(tdQcdQ(0, 0, k)) < params.d; }
-    }
-    // Clear_OOB_K must be false since we don't want to write zeros to gmem
-    flash::copy</*Is_even_MN=*/false, Is_even_K, /*Clear_OOB_MN=*/false, /*Clear_OOB_K=*/false>(
-        gmem_tiled_copy_dQ, tdQrdQ, tdQgdQ, tdQcdQ, tdQpdQ, binfo.actual_seqlen_q - m_block * kBlockM
-    );
-}
-
-////////////////////////////////////////////////////////////////////////////////////////////////////
-
-template<typename Kernel_traits, bool Is_dropout, bool Is_causal, bool Has_attn_bias, bool Is_even_M, bool Is_even_K, typename Params>
-=======
-template<typename Kernel_traits, bool Is_dropout, bool Is_causal, bool Has_alibi, bool Is_even_M, bool Is_even_K, typename Params>
->>>>>>> 000b67f5
+template<typename Kernel_traits, bool Is_dropout, bool Is_causal, bool Has_alibi, bool Has_attn_bias, bool Is_even_M, bool Is_even_K, typename Params>
 inline __device__ void compute_dq_dk_dv(const Params &params) {
 
     // The block index for the batch.
@@ -1745,37 +880,20 @@
 
     const int n_block_max = (params.seqlen_k + Kernel_traits::kBlockN - 1) / Kernel_traits::kBlockN;
     if (n_block_max == 1) {
-<<<<<<< HEAD
-        compute_dq_dk_dv_1colblock<Kernel_traits, Is_dropout, Is_causal, Has_attn_bias, Is_even_M, Is_even_K, true, true>(params, bidb, bidh, 0);
+        compute_dq_dk_dv_1colblock<Kernel_traits, Is_dropout, Is_causal, Has_alibi, Has_attn_bias, Is_even_M, Is_even_K, true, true>(params, bidb, bidh, 0);
     } else {
         // Iterating backward from n_block_max - 1 to 0 might save 1 register
-        compute_dq_dk_dv_1colblock<Kernel_traits, Is_dropout, Is_causal, Has_attn_bias, Is_even_M, Is_even_K, true, false>(params, bidb, bidh, n_block_max - 1);
+        compute_dq_dk_dv_1colblock<Kernel_traits, Is_dropout, Is_causal, Has_alibi, Has_attn_bias, Is_even_M, Is_even_K, true, false>(params, bidb, bidh, n_block_max - 1);
         for (int n_block = n_block_max - 2; n_block > 0; n_block--) {
-            compute_dq_dk_dv_1colblock<Kernel_traits, Is_dropout, Is_causal, Has_attn_bias, Is_even_M, Is_even_K, false, false>(params, bidb, bidh, n_block);
-        }
-        compute_dq_dk_dv_1colblock<Kernel_traits, Is_dropout, Is_causal, Has_attn_bias, Is_even_M, Is_even_K, false, true>(params, bidb, bidh, 0);
+            compute_dq_dk_dv_1colblock<Kernel_traits, Is_dropout, Is_causal, Has_alibi, Has_attn_bias, Is_even_M, Is_even_K, false, false>(params, bidb, bidh, n_block);
+        }
+        compute_dq_dk_dv_1colblock<Kernel_traits, Is_dropout, Is_causal, Has_alibi, Has_attn_bias, Is_even_M, Is_even_K, false, true>(params, bidb, bidh, 0);
     }
 }
 
 ////////////////////////////////////////////////////////////////////////////////////////////////////
 
-template<typename Kernel_traits, bool Is_dropout, bool Is_causal, bool Is_local, bool Has_attn_bias, bool Is_even_MN, bool Is_even_K, typename Params>
-=======
-        compute_dq_dk_dv_1colblock<Kernel_traits, Is_dropout, Is_causal, Has_alibi, Is_even_M, Is_even_K, true, true>(params, bidb, bidh, 0);
-    } else {
-        // Iterating backward from n_block_max - 1 to 0 might save 1 register
-        compute_dq_dk_dv_1colblock<Kernel_traits, Is_dropout, Is_causal, Has_alibi, Is_even_M, Is_even_K, true, false>(params, bidb, bidh, n_block_max - 1);
-        for (int n_block = n_block_max - 2; n_block > 0; n_block--) {
-            compute_dq_dk_dv_1colblock<Kernel_traits, Is_dropout, Is_causal, Has_alibi, Is_even_M, Is_even_K, false, false>(params, bidb, bidh, n_block);
-        }
-        compute_dq_dk_dv_1colblock<Kernel_traits, Is_dropout, Is_causal, Has_alibi, Is_even_M, Is_even_K, false, true>(params, bidb, bidh, 0);
-    }
-}
-
-////////////////////////////////////////////////////////////////////////////////////////////////////
-
-template<typename Kernel_traits, bool Is_dropout, bool Is_causal, bool Is_local, bool Has_alibi, bool Is_even_MN, bool Is_even_K, typename Params>
->>>>>>> 000b67f5
+template<typename Kernel_traits, bool Is_dropout, bool Is_causal, bool Is_local, bool Has_alibi, bool Has_attn_bias, bool Is_even_MN, bool Is_even_K, typename Params>
 inline __device__ void compute_dq_dk_dv_seqk_parallel(const Params &params) {
 
     // The block index for the batch.
@@ -1783,28 +901,10 @@
     // The block index for the head.
     const int bidh = blockIdx.z;
 
-<<<<<<< HEAD
-    compute_dq_dk_dv_1colblock<Kernel_traits, Is_dropout, Is_causal, Is_local, Has_attn_bias, Is_even_MN, Is_even_K, false, false, /*Seq_parallel=*/true>(params, bidb, bidh, n_block);
-}
-
-////////////////////////////////////////////////////////////////////////////////////////////////////
-
-template<typename Kernel_traits, bool Is_dropout, bool Is_causal, bool Has_attn_bias, bool Is_even_N, bool Is_even_K, typename Params>
-inline __device__ void compute_dq_dk_dv_seqq_parallel(const Params &params) {
-
-    const int m_block = blockIdx.x;
-    // The block index for the batch.
-    const int bidb = blockIdx.y;
-    // The block index for the head.
-    const int bidh = blockIdx.z;
-
-    compute_dq_dk_dv_1rowblock<Kernel_traits, Is_dropout, Is_causal, Has_attn_bias, Is_even_N, Is_even_K>(params, bidb, bidh, m_block);
-=======
     // If deterministic, each thread block will do atomicAdd to a different dQ_accum buffer.
     for (int n_block = blockIdx.x; n_block < (params.seqlen_k + Kernel_traits::kBlockN - 1) / Kernel_traits::kBlockN; n_block += gridDim.x) {
-        compute_dq_dk_dv_1colblock<Kernel_traits, Is_dropout, Is_causal, Is_local, Has_alibi, Is_even_MN, Is_even_K, false, false, /*Seq_parallel=*/true>(params, bidb, bidh, n_block);
-    }
->>>>>>> 000b67f5
+        compute_dq_dk_dv_1colblock<Kernel_traits, Is_dropout, Is_causal, Is_local, Has_alibi, Has_attn_bias, Is_even_MN, Is_even_K, false, false, /*Seq_parallel=*/true>(params, bidb, bidh, n_block);
+    }
 }
 
 ////////////////////////////////////////////////////////////////////////////////////////////////////
