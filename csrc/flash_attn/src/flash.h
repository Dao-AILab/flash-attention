/******************************************************************************
 * Copyright (c) 2023, Tri Dao.
 ******************************************************************************/

#pragma once

#include <cuda.h>
#include <vector>

#ifdef OLD_GENERATOR_PATH
#include <ATen/CUDAGeneratorImpl.h>
#else
#include <ATen/cuda/CUDAGeneratorImpl.h>
#endif

#include <ATen/cuda/CUDAGraphsUtils.cuh> // For at::cuda::philox::unpack

constexpr int TOTAL_DIM = 0;
constexpr int H_DIM = 1;
constexpr int D_DIM = 2;

////////////////////////////////////////////////////////////////////////////////////////////////////

struct Qkv_params {
    using index_t = int64_t;
    // The QKV matrices.
    void *__restrict__ q_ptr;
    void *__restrict__ k_ptr;
    void *__restrict__ v_ptr;

    // The stride between rows of the Q, K and V matrices.
    index_t q_batch_stride;
    index_t k_batch_stride;
    index_t v_batch_stride;
    index_t q_row_stride;
    index_t k_row_stride;
    index_t v_row_stride;
    index_t q_head_stride;
    index_t k_head_stride;
    index_t v_head_stride;

    // The number of heads.
    int h, h_k;
    // In the case of multi-query and grouped-query attention (MQA/GQA), nheads_k could be
    // different from nheads (query).
    int h_h_k_ratio; // precompute h / h_k,
};

////////////////////////////////////////////////////////////////////////////////////////////////////

struct Flash_fwd_params : public Qkv_params {

    // The O matrix (output).
    void * __restrict__ o_ptr;
    void * __restrict__ oaccum_ptr;

    // The stride between rows of O.
    index_t o_batch_stride;
    index_t o_row_stride;
    index_t o_head_stride;

    // The pointer to the P matrix.
    void * __restrict__ p_ptr;

    // The pointer to the softmax sum.
    void * __restrict__ softmax_lse_ptr;
    void * __restrict__ softmax_lseaccum_ptr;

    // The dimensions.
    int b, seqlen_q, seqlen_k, seqlen_knew, d, seqlen_q_rounded, seqlen_k_rounded, d_rounded, rotary_dim, total_q;

    // The scaling factors for the kernel.
    float scale_softmax;
    float scale_softmax_log2;

    // array of length b+1 holding starting offset of each sequence.
    int * __restrict__ cu_seqlens_q;
    int * __restrict__ cu_seqlens_k;
    int * __restrict__ leftpad_k;

    // If provided, the actual length of each k sequence.
    int * __restrict__ seqused_k;

    int *__restrict__ blockmask;

    // The K_new and V_new matrices.
    void * __restrict__ knew_ptr;
    void * __restrict__ vnew_ptr;

    // The stride between rows of the Q, K and V matrices.
    index_t knew_batch_stride;
    index_t vnew_batch_stride;
    index_t knew_row_stride;
    index_t vnew_row_stride;
    index_t knew_head_stride;
    index_t vnew_head_stride;

    // The cos and sin matrices for rotary embedding.
    void * __restrict__ rotary_cos_ptr;
    void * __restrict__ rotary_sin_ptr;

    // The indices to index into the KV cache.
    int * __restrict__ cache_batch_idx;

    // Paged KV cache
    int * __restrict__ block_table;
    index_t block_table_batch_stride;
    int page_block_size;

    // The dropout probability (probability of keeping an activation).
    float p_dropout;
    // uint32_t p_dropout_in_uint;
    // uint16_t p_dropout_in_uint16_t;
    uint8_t p_dropout_in_uint8_t;

    // Scale factor of 1 / (1 - p_dropout).
    float rp_dropout;
    float scale_softmax_rp_dropout;

    // Local window size
    int window_size_left, window_size_right;
    float softcap;

    // Random state.
    at::PhiloxCudaState philox_args;

    // Pointer to the RNG seed (idx 0) and offset (idx 1).
    uint64_t * rng_state;

    bool is_bf16;
    bool is_causal;

    // If is_seqlens_k_cumulative, then seqlen_k is cu_seqlens_k[bidb + 1] - cu_seqlens_k[bidb].
    // Otherwise it's cu_seqlens_k[bidb], i.e., we use cu_seqlens_k to store the sequence lengths of K.
    bool is_seqlens_k_cumulative;

    bool is_rotary_interleaved;

    int num_splits;  // For split-KV version

    void * __restrict__ alibi_slopes_ptr;
    index_t alibi_slopes_batch_stride;

<<<<<<< HEAD
    void * __restrict__ rpe_weights_ptr;
    int rpe_num_buckets;
    int rpe_max_distance;
=======
    bool unpadded_lse;  // For varlen paths: LSE is in [nheads, total_seqlen_q] format instead of [b, nheads, seqlen_q].
    bool seqlenq_ngroups_swapped;  // q has been transposed from (b, 1, (nheads_kv ngroups), d) to (b, ngroups, nheads_kv, d).
>>>>>>> 74b0761f
};

////////////////////////////////////////////////////////////////////////////////////////////////////

struct Flash_bwd_params : public Flash_fwd_params {

    // The dO and dQKV matrices.
    void *__restrict__ do_ptr;
    void *__restrict__ dq_ptr;
    void *__restrict__ dk_ptr;
    void *__restrict__ dv_ptr;

    // To accumulate dQ
    void *__restrict__ dq_accum_ptr;
    void *__restrict__ dk_accum_ptr;
    void *__restrict__ dv_accum_ptr;

    // // To accumulate dK and dV in case we're splitting the bwd along seqlen_q
    // dimension void *__restrict__ dk_accum_ptr; void *__restrict__
    // dv_accum_ptr;

    // The stride between rows of the dO, dQ, dK and dV matrices.
    // TD [2022-04-16]: We're using 32-bit indexing to save registers.
    // The code probably won't work for arrays larger than 2GB.
    index_t do_batch_stride;
    index_t do_row_stride;
    index_t do_head_stride;
    index_t dq_batch_stride;
    index_t dk_batch_stride;
    index_t dv_batch_stride;
    index_t dq_row_stride;
    index_t dk_row_stride;
    index_t dv_row_stride;
    index_t dq_head_stride;
    index_t dk_head_stride;
    index_t dv_head_stride;

    // The pointer to the softmax d sum.
    void *__restrict__ dsoftmax_sum;

    // Pointer to drpe_weights
    void *__restrict__ drpe_weights_ptr;

    bool deterministic;
    index_t dq_accum_split_stride;
};

////////////////////////////////////////////////////////////////////////////////////////////////////

template<typename T, int Headdim, bool Is_causal> void run_mha_fwd_(Flash_fwd_params &params, cudaStream_t stream);
template<typename T, int Headdim, bool Is_causal> void run_mha_fwd_splitkv_dispatch(Flash_fwd_params &params, cudaStream_t stream);

template<typename T, int Headdim> void run_mha_bwd_(Flash_bwd_params &params, cudaStream_t stream);<|MERGE_RESOLUTION|>--- conflicted
+++ resolved
@@ -141,14 +141,12 @@
     void * __restrict__ alibi_slopes_ptr;
     index_t alibi_slopes_batch_stride;
 
-<<<<<<< HEAD
+    bool unpadded_lse;  // For varlen paths: LSE is in [nheads, total_seqlen_q] format instead of [b, nheads, seqlen_q].
+    bool seqlenq_ngroups_swapped;  // q has been transposed from (b, 1, (nheads_kv ngroups), d) to (b, ngroups, nheads_kv, d).
+
     void * __restrict__ rpe_weights_ptr;
     int rpe_num_buckets;
     int rpe_max_distance;
-=======
-    bool unpadded_lse;  // For varlen paths: LSE is in [nheads, total_seqlen_q] format instead of [b, nheads, seqlen_q].
-    bool seqlenq_ngroups_swapped;  // q has been transposed from (b, 1, (nheads_kv ngroups), d) to (b, ngroups, nheads_kv, d).
->>>>>>> 74b0761f
 };
 
 ////////////////////////////////////////////////////////////////////////////////////////////////////
