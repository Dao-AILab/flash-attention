--- conflicted
+++ resolved
@@ -24,61 +24,7 @@
 
 ////////////////////////////////////////////////////////////////////////////////////////////////////
 
-<<<<<<< HEAD
-template<bool Is_first, bool Check_inf=false, typename Tensor0, typename Tensor1, typename Tensor2>
-inline __device__ void softmax_rescale_o(Tensor0 &scores, Tensor1 &scores_max, Tensor1 &scores_sum,
-                                         Tensor2 &acc_o, float softmax_scale_log2) {
-    if (Is_first) {
-        flash::template reduce_max</*zero_init=*/true>(scores, scores_max);
-        flash::scale_apply_exp2(scores, scores_max, softmax_scale_log2);
-        flash::reduce_sum(scores, scores_sum);
-    } else {
-        Tensor scores_max_prev = make_fragment_like(scores_max);
-        cute::copy(scores_max, scores_max_prev);
-        flash::template reduce_max</*zero_init=*/false>(scores, scores_max);
-        // Reshape acc_o from (MMA=4, MMA_M, MMA_K) to (nrow=(2, MMA_M), ncol=(2, MMA_K))
-        Tensor acc_o_rowcol = make_tensor(acc_o.data(), flash::convert_layout_acc_rowcol(acc_o.layout()));
-        #pragma unroll
-        for (int mi = 0; mi < size(scores_max); ++mi) {
-            float scores_max_cur = !Check_inf
-                ? scores_max(mi)
-                : (scores_max(mi) == -INFINITY ? 0.0f : scores_max(mi));
-            float scores_scale = exp2f((scores_max_prev(mi) - scores_max_cur) * softmax_scale_log2);
-            scores_sum(mi) *= scores_scale;
-            #pragma unroll
-            for (int ni = 0; ni < size<1>(acc_o_rowcol); ++ni) { acc_o_rowcol(mi, ni) *= scores_scale; }
-        }
-        flash::scale_apply_exp2(scores, scores_max, softmax_scale_log2);
-        Tensor scores_sum_cur = make_fragment_like(scores_sum);
-        flash::reduce_sum(scores, scores_sum_cur);
-        #pragma unroll
-        for (int mi = 0; mi < size(scores_sum); ++mi) { scores_sum(mi) += scores_sum_cur(mi); }
-    }
-};
-
-////////////////////////////////////////////////////////////////////////////////////////////////////
-
-template<typename Engine0, typename Layout0, typename Engine1, typename Layout1, typename TiledCopy>
-inline __device__ void write_softmax_to_gmem(
-    Tensor<Engine0, Layout0> const &tOrP, Tensor<Engine1, Layout1> &tPgP, TiledCopy gmem_tiled_copy_P
-) {
-    // Reshape tOrP from (8, MMA_M, MMA_N) to (8, MMA_M * MMA_N)
-    Layout l = tOrP.layout();
-    Tensor tPrP = make_tensor(tOrP.data(), make_layout(get<0>(l), make_layout(get<1>(l), get<2>(l))));
-    CUTE_STATIC_ASSERT_V(size<2>(tPgP) == _1{});
-    CUTE_STATIC_ASSERT_V(size<1>(tPrP) == size<1>(tPgP));
-    #pragma unroll
-    for (int mi = 0; mi < size<1>(tPrP); ++mi) {
-        cute::copy(gmem_tiled_copy_P, tPrP(_, mi), tPgP(_, mi, 0));
-    }
-};
-
-////////////////////////////////////////////////////////////////////////////////////////////////////
-
-template<typename Kernel_traits, bool Is_dropout, bool Is_causal, bool Is_local, bool Has_attn_bias, bool Is_even_MN, bool Is_even_K, bool Return_softmax, typename Params>
-=======
-template<typename Kernel_traits, bool Is_dropout, bool Is_causal, bool Is_local, bool Has_alibi, bool Is_even_MN, bool Is_even_K, bool Return_softmax, typename Params>
->>>>>>> 000b67f5
+template<typename Kernel_traits, bool Is_dropout, bool Is_causal, bool Is_local, bool Has_alibi, bool Has_attn_bias, bool Is_even_MN, bool Is_even_K, bool Return_softmax, typename Params>
 inline __device__ void compute_attn_1rowblock(const Params &params, const int bidb, const int bidh, const int m_block) {
 
     using Element = typename Kernel_traits::Element;
@@ -247,19 +193,12 @@
     auto smem_thr_copy_V = smem_tiled_copy_V.get_thread_slice(tidx);
     Tensor tOsVt = smem_thr_copy_V.partition_S(sVt);
 
-<<<<<<< HEAD
     auto smem_tiled_copy_B = make_tiled_copy_C(typename Kernel_traits::SmemCopyAtomB{}, tiled_mma);
     auto smem_thr_copy_B = smem_tiled_copy_B.get_thread_slice(tidx);
     Tensor tSsB = smem_thr_copy_B.partition_S(sB);
     Tensor tBrB = thr_mma.partition_fragment_C(sB);
     Tensor tBrB_copy_view = smem_thr_copy_B.retile_D(tBrB);
 
-    // TODO: this might need to change if we change the mma instruction in SM70
-    Tensor scores_max = make_tensor<ElementAccum>(Shape<Int<2 * size<1>(acc_o)>>{});
-    Tensor scores_sum = make_fragment_like(scores_max);
-
-=======
->>>>>>> 000b67f5
     //
     // PREDICATES
     //
@@ -346,7 +285,7 @@
     flash::Softmax<2 * size<1>(acc_o)> softmax;
 
     const float alibi_slope = !Has_alibi || params.alibi_slopes_ptr == nullptr ? 0.0f : reinterpret_cast<float *>(params.alibi_slopes_ptr)[bidb * params.alibi_slopes_batch_stride + bidh] / params.scale_softmax;
-    flash::Mask<Is_causal, Is_local, Has_alibi> mask(binfo.actual_seqlen_k, binfo.actual_seqlen_q, params.window_size_left, params.window_size_right, alibi_slope);
+    flash::Mask<Is_causal, Is_local, Has_alibi, Has_attn_bias> mask(binfo.actual_seqlen_k, binfo.actual_seqlen_q, params.window_size_left, params.window_size_right, params.scale_softmax, alibi_slope);
 
     // For performance reason, we separate out two kinds of iterations:
     // those that need masking on S, and those that don't.
@@ -389,57 +328,9 @@
         );
         // if (cute::thread0()) { print(acc_s); }
 
-<<<<<<< HEAD
-        // Reshape acc_s from (MMA=4, MMA_M, MMA_N) to (nrow=(2, MMA_M), ncol=(2, MMA_N))
-        Tensor scores = make_tensor(acc_s.data(), flash::convert_layout_acc_rowcol(acc_s.layout()));
-        Tensor bias_fragment = make_tensor(tBrB.data(), flash::convert_layout_acc_rowcol(tBrB.layout()));
-
-        if (Has_attn_bias) {
-            flash::apply_attn_bias<Is_even_MN>(
-                scores, bias_fragment,
-                n_block * kBlockN,
-                binfo.actual_seqlen_k,
-                m_block * kBlockM + (tidx / 32) * 16 + (tidx % 32) / 4,
-                binfo.actual_seqlen_q,
-                kNWarps * 16,
-                params.scale_softmax
-            );
-        }
-
-        // if (cute::thread0()) { print_tensor(scores); }
-        // We don't put the masking before the matmul S = Q K^T because we don't clear sK
-        // for rows outside actual_seqlen_k. So those rows could have Inf / NaN, and the matmul
-        // can produce Inf / NaN.
-        if (!Is_causal && !Is_local) {
-            if (!Is_even_MN) { flash::apply_mask(scores, binfo.actual_seqlen_k - n_block * kBlockN); }
-        } else {
-            // Tensor caccS = make_identity_tensor(Shape<Int<kBlockM>, Int<kBlockN>>{});    // (BLK_M,BLK_N) -> (blk_m,blk_n)
-            // Tensor taccScS = thr_mma.partition_C(caccS);                           // (MMA,MMA_M,MMA_N)
-            // static_assert(decltype(size<0>(taccScS))::value == 4);
-            // // Convert to ((2, 2), MMA_M, MMA_N) then take only the row indices.
-            // Tensor idx_row = logical_divide(taccScS, Shape<_2>{})(make_coord(0, _), _, 0);
-            // Tensor idx_rowcol = make_tensor(taccScS.data(), flash::convert_layout_acc_rowcol(taccScS.layout()));
-            // flash::apply_mask_causal_w_idx(scores, idx_rowcol, n_block * kBlockN, binfo.actual_seqlen_k,
-            //                               m_block * kBlockM);
-            // Idk why it's get<1> and not get<0> of the stride.
-            // if (cute::thread0()) { print(idx_row.layout()); print(stride<1>(idx_row)); printf("stride = %d \n", get<1>(stride<1>(idx_row))); }
-            // I can't get the stride from idx_row
-            flash::apply_mask_local</*HasWSLeft=*/Is_local>(
-                scores, n_block * kBlockN, binfo.actual_seqlen_k,
-                // m_block * kBlockM + get<0>(idx_row(0)),
-                m_block * kBlockM + (tidx / 32) * 16 + (tidx % 32) / 4,
-                binfo.actual_seqlen_q, kNWarps * 16,
-                params.window_size_left, params.window_size_right
-                // m_block * kBlockM + (tidx / 32) * 16, kNWarps * 16
-                // m_block * kBlockM + (tidx / 32) * (kBlockM / kNWarps), 16
-            );
-            // if (cute::thread0()) { print_tensor(scores); }
-        }
-=======
         mask.template apply_mask<Is_causal, Is_even_MN>(
-            acc_s, n_block * kBlockN, m_block * kBlockM + (tidx / 32) * 16 + (tidx % 32) / 4, kNWarps * 16
+            acc_s, tBrB, n_block * kBlockN, m_block * kBlockM + (tidx / 32) * 16 + (tidx % 32) / 4, kNWarps * 16
         );
->>>>>>> 000b67f5
 
         flash::cp_async_wait<0>();
         __syncthreads();
@@ -534,39 +425,11 @@
             }
         }
 
-<<<<<<< HEAD
-        // Reshape acc_s from (MMA=4, MMA_M, MMA_N) to (nrow=(2, MMA_M), ncol=(2, MMA_N))
-        Tensor scores = make_tensor(acc_s.data(), flash::convert_layout_acc_rowcol(acc_s.layout()));
-        Tensor bias_fragment = make_tensor(tBrB.data(), flash::convert_layout_acc_rowcol(tBrB.layout()));
-
-        if (Has_attn_bias) {
-            flash::apply_attn_bias<Is_even_MN>(
-                scores, bias_fragment,
-                n_block * kBlockN,
-                binfo.actual_seqlen_k,
-                m_block * kBlockM + (tidx / 32) * 16 + (tidx % 32) / 4,
-                binfo.actual_seqlen_q,
-                kNWarps * 16,
-                params.scale_softmax
-            );
-        }
-
-        if (Is_local && n_block * kBlockN < (m_block + 1) * kBlockM + binfo.actual_seqlen_k - binfo.actual_seqlen_q + params.window_size_right) {
-            flash::apply_mask_local(
-                scores, n_block * kBlockN, binfo.actual_seqlen_k,
-                m_block * kBlockM + (tidx / 32) * 16 + (tidx % 32) / 4,
-                binfo.actual_seqlen_q, kNWarps * 16,
-                params.window_size_left, params.window_size_right
-            );
-        }
-        softmax_rescale_o</*Is_first=*/false, /*Check_inf=*/Is_local>(scores, scores_max, scores_sum, acc_o, params.scale_softmax_log2);
-=======
         mask.template apply_mask</*Causal_mask=*/false>(
-            acc_s, n_block * kBlockN, m_block * kBlockM + (tidx / 32) * 16 + (tidx % 32) / 4, kNWarps * 16
+            acc_s, tBrB, n_block * kBlockN, m_block * kBlockM + (tidx / 32) * 16 + (tidx % 32) / 4, kNWarps * 16
         );
 
         softmax.template softmax_rescale_o</*Is_first=*/false, /*Check_inf=*/Is_local>(acc_s, acc_o, params.scale_softmax_log2);
->>>>>>> 000b67f5
 
         Tensor rP = flash::convert_type<Element>(acc_s);
         int block_row_idx = m_block * (kBlockM / 16) + tidx / 32;
@@ -658,7 +521,7 @@
 
 ////////////////////////////////////////////////////////////////////////////////////////////////////
 
-template<typename Kernel_traits, bool Is_causal, bool Is_local, bool Has_alibi, bool Is_even_MN, bool Is_even_K, bool Split, bool Append_KV, typename Params>
+template<typename Kernel_traits, bool Is_causal, bool Is_local, bool Has_alibi, bool Has_attn_bias, bool Is_even_MN, bool Is_even_K, bool Split, bool Append_KV, typename Params>
 inline __device__ void compute_attn_1rowblock_splitkv(const Params &params, const int bidb, const int bidh, const int m_block, const int n_split_idx, const int num_n_splits) {
 
     using Element = typename Kernel_traits::Element;
@@ -787,6 +650,21 @@
 
     Tensor acc_o = partition_fragment_C(tiled_mma, Shape<Int<kBlockM>, Int<kHeadDim>>{});  // MMA, MMA_M, MMA_K
 
+    // Attention biases
+    const index_t row_offset_attn_bias = bidb * params.attn_bias_batch_stride +
+        + bidh * params.attn_bias_head_stride + (m_block * kBlockM) * params.attn_bias_q_stride
+        + (n_block_max - 1) * kBlockN;
+    Tensor gB = make_tensor(make_gmem_ptr(reinterpret_cast<Element *>(params.attn_bias_ptr) + row_offset_attn_bias),
+                    Shape<Int<kBlockM>, Int<kBlockN>>{},
+                    make_stride(params.attn_bias_q_stride, _1{})); // (BLK_M,BLK_N)
+    Tensor sB = make_tensor(sV.data() + size(sV), typename Kernel_traits::SmemLayoutB{});
+
+    typename Kernel_traits::GmemTiledCopyB gmem_tiled_copy_B;
+    auto gmem_thr_copy_B = gmem_tiled_copy_B.get_thread_slice(tidx);
+
+    Tensor tBgB = gmem_thr_copy_B.partition_S(gB);
+    Tensor tBsB = gmem_thr_copy_B.partition_D(sB);
+
     //
     // Copy Atom retiling
     //
@@ -802,6 +680,12 @@
     auto smem_tiled_copy_V = make_tiled_copy_B(typename Kernel_traits::SmemCopyAtomTransposed{}, tiled_mma);
     auto smem_thr_copy_V = smem_tiled_copy_V.get_thread_slice(tidx);
     Tensor tOsVt = smem_thr_copy_V.partition_S(sVt);
+
+    auto smem_tiled_copy_B = make_tiled_copy_C(typename Kernel_traits::SmemCopyAtomB{}, tiled_mma);
+    auto smem_thr_copy_B = smem_tiled_copy_B.get_thread_slice(tidx);
+    Tensor tSsB = smem_thr_copy_B.partition_S(sB);
+    Tensor tBrB = thr_mma.partition_fragment_C(sB);
+    Tensor tBrB_copy_view = smem_thr_copy_B.retile_D(tBrB);
 
     // PREDICATES
     //
@@ -977,7 +861,7 @@
     flash::Softmax<2 * size<1>(acc_o)> softmax;
 
     const float alibi_slope = !Has_alibi ? 0.0f : reinterpret_cast<float *>(params.alibi_slopes_ptr)[bidb * params.alibi_slopes_batch_stride + bidh] / params.scale_softmax;
-    flash::Mask<Is_causal, Is_local, Has_alibi> mask(binfo.actual_seqlen_k, binfo.actual_seqlen_q, params.window_size_left, params.window_size_right, alibi_slope);
+    flash::Mask<Is_causal, Is_local, Has_alibi, false> mask(binfo.actual_seqlen_k, binfo.actual_seqlen_q, params.window_size_left, params.window_size_right, params.scale_softmax, alibi_slope);
 
     // For performance reason, we separate out two kinds of iterations:
     // those that need masking on S, and those that don't.
@@ -1016,7 +900,7 @@
         // if (cute::thread0()) { print(acc_s); }
 
         mask.template apply_mask<Is_causal, Is_even_MN>(
-            acc_s, n_block * kBlockN, m_block * kBlockM + (tidx / 32) * 16 + (tidx % 32) / 4, kNWarps * 16
+            acc_s, tBrB, n_block * kBlockN, m_block * kBlockM + (tidx / 32) * 16 + (tidx % 32) / 4, kNWarps * 16
         );
 
         flash::cp_async_wait<0>();
@@ -1082,7 +966,7 @@
         }
 
         mask.template apply_mask</*Causal_mask=*/false>(
-            acc_s, n_block * kBlockN, m_block * kBlockM + (tidx / 32) * 16 + (tidx % 32) / 4, kNWarps * 16
+            acc_s, tBrB, n_block * kBlockN, m_block * kBlockM + (tidx / 32) * 16 + (tidx % 32) / 4, kNWarps * 16
         );
         softmax.template softmax_rescale_o</*Is_first=*/false, /*Check_inf=*/Is_local>(acc_s, acc_o, params.scale_softmax_log2);
 
@@ -1174,11 +1058,7 @@
 
 ////////////////////////////////////////////////////////////////////////////////////////////////////
 
-<<<<<<< HEAD
-template<typename Kernel_traits, bool Is_dropout, bool Is_causal, bool Is_local, bool Has_attn_bias, bool Is_even_MN, bool Is_even_K, bool Return_softmax, typename Params>
-=======
-template<typename Kernel_traits, bool Is_dropout, bool Is_causal, bool Is_local, bool Has_alibi, bool Is_even_MN, bool Is_even_K, bool Return_softmax, typename Params>
->>>>>>> 000b67f5
+template<typename Kernel_traits, bool Is_dropout, bool Is_causal, bool Is_local, bool Has_alibi, bool Has_attn_bias, bool Is_even_MN, bool Is_even_K, bool Return_softmax, typename Params>
 inline __device__ void compute_attn(const Params &params) {
     const int m_block = blockIdx.x;
     // The block index for the batch.
@@ -1194,16 +1074,12 @@
     // the attention matrix. This way, as long as we have the batch, head, and the location of
     // the 16 x 32 block within the attention matrix, we can generate the exact same dropout pattern.
 
-<<<<<<< HEAD
-    flash::compute_attn_1rowblock<Kernel_traits, Is_dropout, Is_causal, Is_local, Has_attn_bias, Is_even_MN, Is_even_K, Return_softmax>(params, bidb, bidh, m_block);
-=======
-    flash::compute_attn_1rowblock<Kernel_traits, Is_dropout, Is_causal, Is_local, Has_alibi, Is_even_MN, Is_even_K, Return_softmax>(params, bidb, bidh, m_block);
->>>>>>> 000b67f5
+    flash::compute_attn_1rowblock<Kernel_traits, Is_dropout, Is_causal, Is_local, Has_alibi, Has_attn_bias, Is_even_MN, Is_even_K, Return_softmax>(params, bidb, bidh, m_block);
 }
 
 ////////////////////////////////////////////////////////////////////////////////////////////////////
 
-template<typename Kernel_traits, bool Is_causal, bool Is_local, bool Has_alibi, bool Is_even_MN, bool Is_even_K, bool Split, bool Append_KV, typename Params>
+template<typename Kernel_traits, bool Is_causal, bool Is_local, bool Has_alibi, bool Has_attn_bias, bool Is_even_MN, bool Is_even_K, bool Split, bool Append_KV, typename Params>
 inline __device__ void compute_attn_splitkv(const Params &params) {
     const int m_block = blockIdx.x;
     // The block index for the batch.
@@ -1212,7 +1088,7 @@
     const int bidh = Split ? blockIdx.z - bidb * params.h : blockIdx.z;
     const int n_split_idx = Split ? blockIdx.y : 0;
     const int num_n_splits = Split ? gridDim.y : 1;
-    flash::compute_attn_1rowblock_splitkv<Kernel_traits, Is_causal, Is_local, Has_alibi, Is_even_MN, Is_even_K, Split, Append_KV>(params, bidb, bidh, m_block, n_split_idx, num_n_splits);
+    flash::compute_attn_1rowblock_splitkv<Kernel_traits, Is_causal, Is_local, Has_alibi, Has_attn_bias, Is_even_MN, Is_even_K, Split, Append_KV>(params, bidb, bidh, m_block, n_split_idx, num_n_splits);
 }
 
 ////////////////////////////////////////////////////////////////////////////////////////////////////
