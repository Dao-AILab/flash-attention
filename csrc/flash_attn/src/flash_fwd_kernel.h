/******************************************************************************
 * Copyright (c) 2024, Tri Dao.
 ******************************************************************************/

#pragma once

#include <cute/tensor.hpp>

#include <cutlass/cutlass.h>
#include <cutlass/array.h>
#include <cutlass/numeric_types.h>

#include "block_info.h"
#include "kernel_traits.h"
#include "utils.h"
#include "softmax.h"
#include "mask.h"
#include "dropout.h"
#include "rotary.h"

#include "rpe.h"

namespace flash {

using namespace cute;

template <typename Engine, typename Layout>
__forceinline__ __device__ void apply_softcap(Tensor<Engine, Layout> &tensor, const float softcap){
    #pragma unroll
    for (int i = 0; i < size(tensor); ++i) {
        tensor(i) = cutlass::fast_tanh(tensor(i) * softcap);
    }
}

////////////////////////////////////////////////////////////////////////////////////////////////////

<<<<<<< HEAD
template<typename Kernel_traits, bool Is_dropout, bool Is_causal, bool Is_local, bool Has_alibi, bool Has_rpe_bias, bool Is_even_MN, bool Is_even_K, bool Return_softmax, typename Params>
=======
template<typename ElementAccum, typename Params, int kBlockM, bool Is_even_MN>
__forceinline__ __device__ auto get_lse_tile(const Params &params, const int bidb, const int bidh, const int m_block, const BlockInfo</*Varlen=*/!Is_even_MN> &binfo) {
        // When params.unpadded_lse is false, LSE is written as (b, h, seqlen_q) - this is non-variable seqlen path.
        // Otherwise, when params.seqlenq_ngroups_swapped is true, it is written as (h, seqlen_q, b) to account for seqlen_q <-> h swapping trick.
        // Otherwise, it's written as (h, b, seqlen_q).
        const bool varlen_q = params.unpadded_lse && !params.seqlenq_ngroups_swapped;
        auto lse_offset = varlen_q ? binfo.q_offset(params.seqlen_q, 1, bidb) : 0;
        auto gmem_ptr_lse = make_gmem_ptr(reinterpret_cast<ElementAccum*>(params.softmax_lse_ptr) + lse_offset);

        auto lse_shape = varlen_q ? make_shape(1, params.h, params.total_q) : make_shape(params.b, params.h, params.seqlen_q);
        auto lse_stride = params.seqlenq_ngroups_swapped ? make_stride(1, params.seqlen_q * params.b, params.b) : (
            params.unpadded_lse ? make_stride(params.h * params.total_q, params.total_q, 1) :  make_stride(params.h * params.seqlen_q, params.seqlen_q, 1)
            );

        auto lse_layout = make_layout(lse_shape, lse_stride);
        Tensor mLSE = make_tensor(gmem_ptr_lse, lse_layout);
        auto mLSE_slice = varlen_q ? mLSE(0, bidh, _) : mLSE(bidb, bidh, _);
        return local_tile(mLSE_slice, Shape<Int<kBlockM>>{}, make_coord(m_block));
}


template<typename Kernel_traits, bool Is_dropout, bool Is_causal, bool Is_local, bool Has_alibi, bool Is_even_MN, bool Is_even_K, bool Is_softcap, bool Return_softmax, typename Params>
>>>>>>> 74b0761f
inline __device__ void compute_attn_1rowblock(const Params &params, const int bidb, const int bidh, const int m_block) {

    using Element = typename Kernel_traits::Element;
    using ElementAccum = typename Kernel_traits::ElementAccum;
    using index_t = typename Kernel_traits::index_t;

    // Shared memory.
    extern __shared__ char smem_[];

    // The thread index.
    const int tidx = threadIdx.x;

    constexpr int kBlockM = Kernel_traits::kBlockM;
    constexpr int kBlockN = Kernel_traits::kBlockN;
    constexpr int kHeadDim = Kernel_traits::kHeadDim;
    constexpr int kNWarps = Kernel_traits::kNWarps;

    auto seed_offset = at::cuda::philox::unpack(params.philox_args);
    flash::Dropout dropout(std::get<0>(seed_offset), std::get<1>(seed_offset), params.p_dropout_in_uint8_t,
                           bidb, bidh, tidx, params.h);

    // Save seed and offset for backward, before any early exiting. Otherwise the 0-th thread block might
    // exit early and no one saves the rng states.
    if (Is_dropout && blockIdx.x == 0 && blockIdx.y == 0 && blockIdx.z == 0 && tidx == 0) {
        params.rng_state[0] = std::get<0>(seed_offset);
        params.rng_state[1] = std::get<1>(seed_offset);
    }

    const BlockInfo</*Varlen=*/!Is_even_MN> binfo(params, bidb);
    if (m_block * kBlockM >= binfo.actual_seqlen_q) return;

    const int n_block_min = !Is_local ? 0 : std::max(0, (m_block * kBlockM + binfo.actual_seqlen_k - binfo.actual_seqlen_q - params.window_size_left) / kBlockN);
    int n_block_max = cute::ceil_div(binfo.actual_seqlen_k, kBlockN);
    if (Is_causal || Is_local) {
        n_block_max = std::min(n_block_max,
                               cute::ceil_div((m_block + 1) * kBlockM + binfo.actual_seqlen_k - binfo.actual_seqlen_q + params.window_size_right, kBlockN));
        // if (threadIdx.x == 0 && blockIdx.y == 0 && blockIdx.z == 0) {
        //     printf("m_block = %d, n_block_max = %d\n", m_block, n_block_max);
        // }
    }
    // We exit early and write 0 to gO and gLSE. This also covers the case where actual_seqlen_k == 0.
    // Otherwise we might read OOB elements from gK and gV.
    if ((Is_causal || Is_local || !Is_even_MN) && n_block_max <= n_block_min) {
        Tensor mO = make_tensor(make_gmem_ptr(reinterpret_cast<Element*>(params.o_ptr)
                                              + binfo.q_offset(params.o_batch_stride, params.o_row_stride, bidb)),
                                make_shape(binfo.actual_seqlen_q, params.h, params.d),
                                make_stride(params.o_row_stride, params.o_head_stride, _1{}));
        Tensor gO = local_tile(mO(_, bidh, _), Shape<Int<kBlockM>, Int<kHeadDim>>{},
                              make_coord(m_block, 0));  // (kBlockM, kHeadDim)

        Tensor gLSE = get_lse_tile<ElementAccum, Params, kBlockM, Is_even_MN>(params, bidb, bidh, m_block, binfo);

        typename Kernel_traits::GmemTiledCopyO gmem_tiled_copy_O;
        auto gmem_thr_copy_O = gmem_tiled_copy_O.get_thread_slice(tidx);
        Tensor tOgO = gmem_thr_copy_O.partition_D(gO);
        Tensor tOrO = make_tensor<Element>(shape(tOgO));
        clear(tOrO);
        // Construct identity layout for sO
        Tensor cO = make_identity_tensor(make_shape(size<0>(gO), size<1>(gO)));    // (BLK_M,BLK_K) -> (blk_m,blk_k)
        // Repeat the partitioning with identity layouts
        Tensor tOcO = gmem_thr_copy_O.partition_D(cO);
        Tensor tOpO = make_tensor<bool>(make_shape(size<2>(tOgO)));
        if (!Is_even_K) {
            #pragma unroll
            for (int k = 0; k < size(tOpO); ++k) { tOpO(k) = get<1>(tOcO(0, 0, k)) < params.d; }
        }
        // Clear_OOB_K must be false since we don't want to write zeros to gmem
        flash::copy<Is_even_MN, Is_even_K, /*Clear_OOB_MN=*/false, /*Clear_OOB_K=*/false>(
            gmem_tiled_copy_O, tOrO, tOgO, tOcO, tOpO, binfo.actual_seqlen_q - m_block * kBlockM
        );
        #pragma unroll
        for (int m = 0; m < size<1>(tOgO); ++m) {
            const int row = get<0>(tOcO(0, m, 0));
            if (row < binfo.actual_seqlen_q - m_block * kBlockM && get<1>(tOcO(0, m, 0)) == 0) { gLSE(row) = INFINITY; }
        }
        return;
    }
    // if (tidx == 0) { printf("m_block = %d, n_block_min = %d, n_block_max = %d\n", m_block, n_block_min, n_block_max); }

    // We iterate over the blocks in reverse order. This is because the last block is the only one
    // that needs masking when we read K and V from global memory. Moreover, iterating in reverse
    // might save us 1 register (we just need n_block instead of both n_block and n_block_max).

    const index_t row_offset_p = ((bidb * params.h + bidh) * params.seqlen_q_rounded
        + m_block * kBlockM) * params.seqlen_k_rounded + (n_block_max - 1) * kBlockN;

    Tensor mQ = make_tensor(make_gmem_ptr(reinterpret_cast<Element*>(params.q_ptr)
                                          + binfo.q_offset(params.q_batch_stride, params.q_row_stride, bidb)),
                            make_shape(binfo.actual_seqlen_q, params.h, params.d),
                            make_stride(params.q_row_stride, params.q_head_stride, _1{}));
    Tensor gQ = local_tile(mQ(_, bidh, _), Shape<Int<kBlockM>, Int<kHeadDim>>{},
                           make_coord(m_block, 0));  // (kBlockM, kHeadDim)
    Tensor mK = make_tensor(make_gmem_ptr(reinterpret_cast<Element*>(params.k_ptr)
                                          + binfo.k_offset(params.k_batch_stride, params.k_row_stride, bidb)),
                            make_shape(binfo.actual_seqlen_k, params.h_k, params.d),
                            make_stride(params.k_row_stride, params.k_head_stride, _1{}));
    Tensor gK = local_tile(mK(_, bidh / params.h_h_k_ratio, _), Shape<Int<kBlockN>, Int<kHeadDim>>{},
                           make_coord(_, 0));  // (kBlockN, kHeadDim, nblocksN)
    Tensor mV = make_tensor(make_gmem_ptr(reinterpret_cast<Element*>(params.v_ptr)
                                          + binfo.k_offset(params.v_batch_stride, params.v_row_stride, bidb)),
                            make_shape(binfo.actual_seqlen_k, params.h_k, params.d),
                            make_stride(params.v_row_stride, params.v_head_stride, _1{}));
    Tensor gV = local_tile(mV(_, bidh / params.h_h_k_ratio, _), Shape<Int<kBlockN>, Int<kHeadDim>>{},
                           make_coord(_, 0));  // (kBlockN, kHeadDim, nblocksN)
    Tensor gP = make_tensor(make_gmem_ptr(reinterpret_cast<Element *>(params.p_ptr) + row_offset_p),
                            Shape<Int<kBlockM>, Int<kBlockN>>{},
                            make_stride(params.seqlen_k_rounded, _1{}));

    Tensor sQ = make_tensor(make_smem_ptr(reinterpret_cast<Element *>(smem_)),
                            typename Kernel_traits::SmemLayoutQ{});
    // Careful we're using the same smem for sQ and sK | sV if Share_Q_K_smem;
    Tensor sK = make_tensor(sQ.data() + (Kernel_traits::Share_Q_K_smem ? 0 : size(sQ)),
                            typename Kernel_traits::SmemLayoutKV{});
    Tensor sV = make_tensor(sK.data() + size(sK), typename Kernel_traits::SmemLayoutKV{});
    Tensor sVt = make_tensor(sV.data(), typename Kernel_traits::SmemLayoutVtransposed{});
    Tensor sVtNoSwizzle = make_tensor(sV.data().get(), typename Kernel_traits::SmemLayoutVtransposedNoSwizzle{});

    typename Kernel_traits::GmemTiledCopyQKV gmem_tiled_copy_QKV;
    auto gmem_thr_copy_QKV = gmem_tiled_copy_QKV.get_thread_slice(tidx);

    Tensor tQgQ = gmem_thr_copy_QKV.partition_S(gQ);
    Tensor tQsQ = gmem_thr_copy_QKV.partition_D(sQ);
    Tensor tKgK = gmem_thr_copy_QKV.partition_S(gK);  // (KCPY, KCPY_N, KCPY_K, nblocksN)
    Tensor tKsK = gmem_thr_copy_QKV.partition_D(sK);
    Tensor tVgV = gmem_thr_copy_QKV.partition_S(gV);  // (VCPY, VCPY_N, VCPY_K, nblocksN)
    Tensor tVsV = gmem_thr_copy_QKV.partition_D(sV);

    typename Kernel_traits::TiledMma tiled_mma;
    auto thr_mma = tiled_mma.get_thread_slice(tidx);
    Tensor tSrQ  = thr_mma.partition_fragment_A(sQ);                           // (MMA,MMA_M,MMA_K)
    Tensor tSrK  = thr_mma.partition_fragment_B(sK);                           // (MMA,MMA_N,MMA_K)
    Tensor tOrVt  = thr_mma.partition_fragment_B(sVtNoSwizzle);                // (MMA, MMA_K,MMA_N)

    Tensor tSgS  = thr_mma.partition_C(gP);

    Tensor acc_o = partition_fragment_C(tiled_mma, Shape<Int<kBlockM>, Int<kHeadDim>>{});  // MMA, MMA_M, MMA_K

    //
    // Copy Atom retiling
    //

    auto smem_tiled_copy_Q = make_tiled_copy_A(typename Kernel_traits::SmemCopyAtom{}, tiled_mma);
    auto smem_thr_copy_Q = smem_tiled_copy_Q.get_thread_slice(tidx);
    // if (cute::thread0()) {smem_thr_copy_Q.print_all();}
    Tensor tSsQ = smem_thr_copy_Q.partition_S(sQ);
    // if (cute::thread0()) {print(tSsQ.layout()); printf("\n");}

    auto smem_tiled_copy_K = make_tiled_copy_B(typename Kernel_traits::SmemCopyAtom{}, tiled_mma);
    auto smem_thr_copy_K = smem_tiled_copy_K.get_thread_slice(tidx);
    Tensor tSsK = smem_thr_copy_K.partition_S(sK);

    auto smem_tiled_copy_V = make_tiled_copy_B(typename Kernel_traits::SmemCopyAtomTransposed{}, tiled_mma);
    auto smem_thr_copy_V = smem_tiled_copy_V.get_thread_slice(tidx);
    Tensor tOsVt = smem_thr_copy_V.partition_S(sVt);

    //
    // PREDICATES
    //

    // // Allocate predicate tensors for m and n
    // Tensor tQpQ = make_tensor<bool>(make_shape(size<1>(tQsQ), size<2>(tQsQ)), Stride<_1,_0>{});
    // Tensor tKVpKV = make_tensor<bool>(make_shape(size<1>(tKsK), size<2>(tKsK)), Stride<_1,_0>{});

    // Construct identity layout for sQ and sK
    Tensor cQ = make_identity_tensor(make_shape(size<0>(sQ), size<1>(sQ)));    // (BLK_M,BLK_K) -> (blk_m,blk_k)
    Tensor cKV = make_identity_tensor(make_shape(size<0>(sK), size<1>(sK)));    // (BLK_N,BLK_K) -> (blk_n,blk_k)
    // Tensor tScQ = thr_mma.partition_A(cQ);                           // (MMA,MMA_M,MMA_K)
    // if (cute::thread0()) {
    //     print(tScQ.layout()); printf("\n");
    //     for (int i = 0; i < size(tScQ); ++i) {
    //         printf("%d ", get<0>(tScQ(i)));
    //     }
    //     printf("\n");
    //     for (int i = 0; i < size(tScQ); ++i) {
    //         printf("%d ", get<1>(tScQ(i)));
    //     }
    //     printf("\n");
    // }

    // Repeat the partitioning with identity layouts
    Tensor tQcQ = gmem_thr_copy_QKV.partition_S(cQ);       // (ACPY,ACPY_M,ACPY_K) -> (blk_m,blk_k)
    Tensor tKVcKV = gmem_thr_copy_QKV.partition_S(cKV);   // (BCPY,BCPY_N,BCPY_K) -> (blk_n,blk_k)

    // Allocate predicate tensors for k
    Tensor tQpQ = make_tensor<bool>(make_shape(size<2>(tQsQ)));
    Tensor tKVpKV = make_tensor<bool>(make_shape(size<2>(tKsK)));

    // Set predicates for k bounds
    if (!Is_even_K) {
        #pragma unroll
        for (int k = 0; k < size(tQpQ); ++k) { tQpQ(k) = get<1>(tQcQ(0, 0, k)) < params.d; }
        #pragma unroll
        for (int k = 0; k < size(tKVpKV); ++k) { tKVpKV(k) = get<1>(tKVcKV(0, 0, k)) < params.d; }
    }

    // Prologue

    // We don't need to clear the sQ smem tiles since we'll only write out the valid outputs
    flash::copy<Is_even_MN, Is_even_K>(gmem_tiled_copy_QKV, tQgQ, tQsQ, tQcQ, tQpQ,
                                       binfo.actual_seqlen_q - m_block * kBlockM);
    if (Kernel_traits::Is_Q_in_regs) { cute::cp_async_fence(); }

    // // if (cute::thread(1, 0)) { print(tQsQ); }
    // // Tensor sQNoSwizzle = make_tensor(make_smem_ptr(reinterpret_cast<Element *>(smem_)), typename Kernel_traits::SmemLayoutQNoSwizzle{});
    // // if (cute::thread0()) { print(sQNoSwizzle); }

    if (Kernel_traits::Share_Q_K_smem) {
        flash::cp_async_wait<0>();
        __syncthreads();
        Tensor tSrQ_copy_view = smem_thr_copy_Q.retile_D(tSrQ);
        CUTE_STATIC_ASSERT_V(size<1>(tSsQ) == size<1>(tSrQ_copy_view));            // M
        cute::copy(smem_tiled_copy_Q, tSsQ, tSrQ_copy_view);
        __syncthreads();
    }

    int n_block = n_block_max - 1;
    // We don't need to clear the sK smem tiles since we'll mask out the scores anyway.
    flash::copy<Is_even_MN, Is_even_K>(gmem_tiled_copy_QKV, tKgK(_, _, _, n_block), tKsK, tKVcKV, tKVpKV,
                                       binfo.actual_seqlen_k - n_block * kBlockN);
    cute::cp_async_fence();
    // if (threadIdx.x == 0 && blockIdx.y == 0 && blockIdx.z < 2) { print(tKgK); }
    // __syncthreads();

    if (Kernel_traits::Is_Q_in_regs && !Kernel_traits::Share_Q_K_smem) {
        flash::cp_async_wait<1>();
        __syncthreads();
        Tensor tSrQ_copy_view = smem_thr_copy_Q.retile_D(tSrQ);
        CUTE_STATIC_ASSERT_V(size<1>(tSsQ) == size<1>(tSrQ_copy_view));            // M
        cute::copy(smem_tiled_copy_Q, tSsQ, tSrQ_copy_view);
    }

    clear(acc_o);

    flash::Softmax<2 * size<1>(acc_o)> softmax;

    // RPE biases
    //Tensor rpe_weights = make_tensor(make_smem_ptr(reinterpret_cast<cutlass::tfloat32_t*>(smem_ + Kernel_traits::kSmemQKVSize)), typename Kernel_traits::SmemLayoutRPE{});
    flash::RPE<Is_causal, kBlockM, kBlockN, Kernel_traits::kNThreads, false> rpe(params.rpe_num_buckets, params.rpe_max_distance, params.h, params.scale_softmax);
    float *smem_rpe_weights = reinterpret_cast<float *>(smem_ + Kernel_traits::kSmemQKVSize);
    float *gmem_rpe_weights = reinterpret_cast<float*>(params.rpe_weights_ptr) + bidh * params.rpe_num_buckets;

    const float alibi_slope = !Has_alibi || params.alibi_slopes_ptr == nullptr ? 0.0f : reinterpret_cast<float *>(params.alibi_slopes_ptr)[bidb * params.alibi_slopes_batch_stride + bidh] / params.scale_softmax;
    flash::Mask<Is_causal, Is_local, Has_alibi, Has_rpe_bias> mask(binfo.actual_seqlen_k, binfo.actual_seqlen_q,
                                                                    params.window_size_left, params.window_size_right,
                                                                    alibi_slope, kBlockM - 1, kBlockN + kBlockM - 1);

    // For performance reason, we separate out two kinds of iterations:
    // those that need masking on S, and those that don't.
    // We need masking on S for the very last block when K and V has length not multiple of kBlockN.
    // We also need masking on S if it's causal, for the last ceil_div(kBlockM, kBlockN) blocks.
    // We will have at least 1 "masking" iteration.

    // If not even_N, then seqlen_k might end in the middle of a block. In that case we need to
    // mask 2 blocks (e.g. when kBlockM == kBlockN), not just 1.
    constexpr int n_masking_steps = (!Is_causal && !Is_local)
        ? 1
        : ((Is_even_MN && Is_causal) ? cute::ceil_div(kBlockM, kBlockN) : cute::ceil_div(kBlockM, kBlockN) + 1);
    #pragma unroll
    for (int masking_step = 0; masking_step < n_masking_steps; ++masking_step, --n_block) {
        Tensor acc_s = partition_fragment_C(tiled_mma, Shape<Int<kBlockM>, Int<kBlockN>>{});  // (MMA=4, MMA_M, MMA_N)
        clear(acc_s);
        flash::cp_async_wait<0>();
        __syncthreads();

        // Load RPE biases
        if (Has_rpe_bias) {
            rpe.load_rpe(gmem_rpe_weights, smem_rpe_weights, m_block, n_block, tidx, nullptr);
            __syncthreads();
        }

        // Advance gV
        if (masking_step > 0) {
            flash::copy</*Is_even_MN=*/true, Is_even_K>(gmem_tiled_copy_QKV, tVgV(_, _, _, n_block), tVsV, tKVcKV, tKVpKV);
        } else {
            // Clear the smem tiles to account for predicated off loads
            flash::copy<Is_even_MN, Is_even_K, /*Clear_OOB_MN=*/true>(
                gmem_tiled_copy_QKV, tVgV(_, _, _, n_block), tVsV, tKVcKV, tKVpKV, binfo.actual_seqlen_k - n_block * kBlockN
            );
        }
        cute::cp_async_fence();

        flash::gemm</*A_in_regs=*/Kernel_traits::Is_Q_in_regs>(
            acc_s, tSrQ, tSrK, tSsQ, tSsK, tiled_mma, smem_tiled_copy_Q, smem_tiled_copy_K,
            smem_thr_copy_Q, smem_thr_copy_K
        );
        // if (cute::thread0()) { print(acc_s); }
        if constexpr (Is_softcap){
            apply_softcap(acc_s, params.softcap);
        }

        mask.template apply_mask<Is_causal, Is_even_MN>(
            acc_s, n_block * kBlockN, m_block * kBlockM + (tidx / 32) * 16 + (tidx % 32) / 4, kNWarps * 16, smem_rpe_weights
        );

        flash::cp_async_wait<0>();
        __syncthreads();
        if (n_block > n_block_min) {
            flash::copy</*Is_even_MN=*/true, Is_even_K>(gmem_tiled_copy_QKV, tKgK(_, _, _, n_block - 1), tKsK, tKVcKV, tKVpKV);
            // This cp_async_fence needs to be in the if block, otherwise the synchronization
            // isn't right and we get race conditions.
            cute::cp_async_fence();
        }

        // TODO: when we have key_padding_mask we'll need to Check_inf
        masking_step == 0
            ? softmax.template softmax_rescale_o</*Is_first=*/true,  /*Check_inf=*/Is_causal || Is_local>(acc_s, acc_o, params.scale_softmax_log2)
            : softmax.template softmax_rescale_o</*Is_first=*/false, /*Check_inf=*/Is_causal || Is_local>(acc_s, acc_o, params.scale_softmax_log2);

        // Convert acc_s from fp32 to fp16/bf16
        Tensor rP = flash::convert_type<Element>(acc_s);
        int block_row_idx = m_block * (kBlockM / 16) + tidx / 32;
        int block_col_idx = n_block * (kBlockN / 32);
        if (Return_softmax) {
            Tensor rP_drop = make_fragment_like(rP);
            cute::copy(rP, rP_drop);
            dropout.template apply_dropout</*encode_dropout_in_sign_bit=*/true>(
                rP_drop, block_row_idx, block_col_idx, kNWarps
            );
            cute::copy(rP_drop, tSgS);
            tSgS.data() = tSgS.data() + (-kBlockN);
        }
        if (Is_dropout) {
            dropout.apply_dropout(rP, block_row_idx, block_col_idx, kNWarps);
        }

        // Reshape rP from (MMA=4, MMA_M, MMA_N) to ((4, 2), MMA_M, MMA_N / 2)
        // if using m16n8k16 or (4, MMA_M, MMA_N) if using m16n8k8.
        Tensor tOrP = make_tensor(rP.data(), flash::convert_layout_acc_Aregs<Kernel_traits::TiledMma>(rP.layout()));
        // if (cute::thread0()) { print(tOrP); }
        flash::gemm_rs(acc_o, tOrP, tOrVt, tOsVt, tiled_mma, smem_tiled_copy_V, smem_thr_copy_V);
        // if (cute::thread0()) { print(scores); }

        // This check is at the end of the loop since we always have at least 1 iteration
        if (n_masking_steps > 1 && n_block <= n_block_min) {
            --n_block;
            break;
        }
    }

    // These are the iterations where we don't need masking on S
    for (; n_block >= n_block_min; --n_block) {
        Tensor acc_s = partition_fragment_C(tiled_mma, Shape<Int<kBlockM>, Int<kBlockN>>{});  // (MMA=4, MMA_M, MMA_N)
        clear(acc_s);
        flash::cp_async_wait<0>();
        __syncthreads();
        flash::copy</*Is_even_MN=*/true, Is_even_K>(gmem_tiled_copy_QKV, tVgV(_, _, _, n_block), tVsV, tKVcKV, tKVpKV);
        cute::cp_async_fence();

        // Load RPE biases
        if (Has_rpe_bias) {
            rpe.load_rpe(gmem_rpe_weights, smem_rpe_weights, m_block, n_block, tidx, nullptr);
            __syncthreads();
        }

        flash::gemm</*A_in_regs=*/Kernel_traits::Is_Q_in_regs>(
            acc_s, tSrQ, tSrK, tSsQ, tSsK, tiled_mma, smem_tiled_copy_Q, smem_tiled_copy_K,
            smem_thr_copy_Q, smem_thr_copy_K
        );
        if constexpr (Is_softcap){
            apply_softcap(acc_s, params.softcap);
        }

        flash::cp_async_wait<0>();
        __syncthreads();
        if (n_block > n_block_min) {
            flash::copy</*Is_even_MN=*/true, Is_even_K>(gmem_tiled_copy_QKV, tKgK(_, _, _, n_block - 1), tKsK, tKVcKV, tKVpKV);
            // This cp_async_fence needs to be in the if block, otherwise the synchronization
            // isn't right and we get race conditions.
            cute::cp_async_fence();
        }

        mask.template apply_mask</*Causal_mask=*/false>(
            acc_s, n_block * kBlockN, m_block * kBlockM + (tidx / 32) * 16 + (tidx % 32) / 4, kNWarps * 16, smem_rpe_weights
        );

        softmax.template softmax_rescale_o</*Is_first=*/false, /*Check_inf=*/Is_local>(acc_s, acc_o, params.scale_softmax_log2);

        Tensor rP = flash::convert_type<Element>(acc_s);
        int block_row_idx = m_block * (kBlockM / 16) + tidx / 32;
        int block_col_idx = n_block * (kBlockN / 32);
        if (Return_softmax) {
            Tensor rP_drop = make_fragment_like(rP);
            cute::copy(rP, rP_drop);
            dropout.template apply_dropout</*encode_dropout_in_sign_bit=*/true>(
                rP_drop, block_row_idx, block_col_idx, kNWarps
            );
            cute::copy(rP_drop, tSgS);
            tSgS.data() = tSgS.data() + (-kBlockN);
        }
        if (Is_dropout) {
            dropout.apply_dropout(rP, block_row_idx, block_col_idx, kNWarps);
        }

        // Reshape rP from (MMA=4, MMA_M, MMA_N) to ((4, 2), MMA_M, MMA_N / 2)
        // if using m16n8k16 or (4, MMA_M, MMA_N) if using m16n8k8.
        Tensor tOrP = make_tensor(rP.data(), flash::convert_layout_acc_Aregs<Kernel_traits::TiledMma>(rP.layout()));
        flash::gemm_rs(acc_o, tOrP, tOrVt, tOsVt, tiled_mma, smem_tiled_copy_V, smem_thr_copy_V);
    }

    // Epilogue

    Tensor lse = softmax.template normalize_softmax_lse<Is_dropout>(acc_o, params.scale_softmax, params.rp_dropout);

    // Convert acc_o from fp32 to fp16/bf16
    Tensor rO = flash::convert_type<Element>(acc_o);
    Tensor sO = make_tensor(sQ.data(), typename Kernel_traits::SmemLayoutO{});    // (SMEM_M,SMEM_N)
    // Partition sO to match the accumulator partitioning
    auto smem_tiled_copy_O = make_tiled_copy_C(typename Kernel_traits::SmemCopyAtomO{}, tiled_mma);
    auto smem_thr_copy_O = smem_tiled_copy_O.get_thread_slice(tidx);
    Tensor taccOrO = smem_thr_copy_O.retile_S(rO);        // ((Atom,AtomNum), MMA_M, MMA_N)
    Tensor taccOsO = smem_thr_copy_O.partition_D(sO);     // ((Atom,AtomNum),PIPE_M,PIPE_N)

    // sO has the same size as sQ, so we don't need to sync here.
    if (Kernel_traits::Share_Q_K_smem) { __syncthreads(); }

    cute::copy(smem_tiled_copy_O, taccOrO, taccOsO);

    Tensor mO = make_tensor(make_gmem_ptr(reinterpret_cast<Element*>(params.o_ptr)
                                          + binfo.q_offset(params.o_batch_stride, params.o_row_stride, bidb)),
                            make_shape(binfo.actual_seqlen_q, params.h, params.d),
                            make_stride(params.o_row_stride, params.o_head_stride, _1{}));
    Tensor gO = local_tile(mO(_, bidh, _), Shape<Int<kBlockM>, Int<kHeadDim>>{},
                           make_coord(m_block, 0));  // (kBlockM, kHeadDim)
    Tensor gLSE = get_lse_tile<ElementAccum, Params, kBlockM, Is_even_MN>(params, bidb, bidh, m_block, binfo);

    typename Kernel_traits::GmemTiledCopyO gmem_tiled_copy_O;
    auto gmem_thr_copy_O = gmem_tiled_copy_O.get_thread_slice(tidx);
    Tensor tOsO = gmem_thr_copy_O.partition_S(sO);        // ((Atom,AtomNum),ATOM_M,ATOM_N)
    Tensor tOgO = gmem_thr_copy_O.partition_D(gO);

    __syncthreads();

    Tensor tOrO = make_tensor<Element>(shape(tOgO));
    cute::copy(gmem_tiled_copy_O, tOsO, tOrO);

    Tensor caccO = make_identity_tensor(Shape<Int<kBlockM>, Int<kHeadDim>>{});    // (BLK_M,BLK_K) -> (blk_m,blk_k)
    Tensor taccOcO = thr_mma.partition_C(caccO);                           // (MMA,MMA_M,MMA_K)
    static_assert(decltype(size<0>(taccOcO))::value == 4);
    // Convert to ((2, 2), MMA_M, MMA_K) then take only the row indices.
    Tensor taccOcO_row = logical_divide(taccOcO, Shape<_2>{})(make_coord(0, _), _, 0);
    CUTE_STATIC_ASSERT_V(size(lse) == size(taccOcO_row));                     // MMA_M
    if (get<1>(taccOcO_row(0)) == 0) {
        #pragma unroll
        for (int mi = 0; mi < size(lse); ++mi) {
            const int row = get<0>(taccOcO_row(mi));
            if (row < binfo.actual_seqlen_q - m_block * kBlockM) { gLSE(row) = lse(mi); }
        }
    }

    // Construct identity layout for sO
    Tensor cO = make_identity_tensor(make_shape(size<0>(sO), size<1>(sO)));    // (BLK_M,BLK_K) -> (blk_m,blk_k)
    // Repeat the partitioning with identity layouts
    Tensor tOcO = gmem_thr_copy_O.partition_D(cO);                           // (ACPY,ACPY_M,ACPY_K) -> (blk_m,blk_k)
    Tensor tOpO = make_tensor<bool>(make_shape(size<2>(tOgO)));
    if (!Is_even_K) {
        #pragma unroll
        for (int k = 0; k < size(tOpO); ++k) { tOpO(k) = get<1>(tOcO(0, 0, k)) < params.d; }
    }
    // Clear_OOB_K must be false since we don't want to write zeros to gmem
    flash::copy<Is_even_MN, Is_even_K, /*Clear_OOB_MN=*/false, /*Clear_OOB_K=*/false>(
        gmem_tiled_copy_O, tOrO, tOgO, tOcO, tOpO, binfo.actual_seqlen_q - m_block * kBlockM
    );
}

////////////////////////////////////////////////////////////////////////////////////////////////////

<<<<<<< HEAD
template<typename Kernel_traits, bool Is_causal, bool Is_local, bool Has_alibi, bool Has_rpe_bias, bool Is_even_MN, bool Is_even_K, bool Split, bool Append_KV, typename Params>
=======
template<typename Kernel_traits, bool Is_causal, bool Is_local, bool Has_alibi, bool Is_even_MN, bool Is_even_K, bool Is_softcap, bool Split, bool Append_KV, typename Params>
>>>>>>> 74b0761f
inline __device__ void compute_attn_1rowblock_splitkv(const Params &params, const int bidb, const int bidh, const int m_block, const int n_split_idx, const int num_n_splits) {

    using Element = typename Kernel_traits::Element;
    using ElementAccum = typename Kernel_traits::ElementAccum;
    using index_t = typename Kernel_traits::index_t;

    // Shared memory.
    extern __shared__ char smem_[];

    // The thread index.
    const int tidx = threadIdx.x;

    constexpr int kBlockM = Kernel_traits::kBlockM;
    constexpr int kBlockN = Kernel_traits::kBlockN;
    constexpr int kHeadDim = Kernel_traits::kHeadDim;
    constexpr int kNWarps = Kernel_traits::kNWarps;

    using GmemTiledCopyO = std::conditional_t<
        !Split,
        typename Kernel_traits::GmemTiledCopyO,
        typename Kernel_traits::GmemTiledCopyOaccum
    >;
    using ElementO = std::conditional_t<!Split, Element, ElementAccum>;

    const BlockInfo</*Varlen=*/!Is_even_MN> binfo(params, bidb);
    // if (threadIdx.x == 0 && blockIdx.y == 0 && blockIdx.z == 0) { printf("Is_even_MN = %d, is_cumulativ = %d, seqlen_k_cache = %d, actual_seqlen_k = %d\n", Is_even_MN, params.is_seqlens_k_cumulative, binfo.seqlen_k_cache, binfo.actual_seqlen_k); }
    // if (threadIdx.x == 0 && blockIdx.y == 1 && blockIdx.z == 0) { printf("params.knew_ptr = %p, seqlen_k_cache + seqlen_knew = %d\n", params.knew_ptr, binfo.seqlen_k_cache + (params.knew_ptr == nullptr ? 0 : params.seqlen_knew)); }
    if (m_block * kBlockM >= binfo.actual_seqlen_q) return;

    const int n_blocks_per_split = ((params.seqlen_k + kBlockN - 1) / kBlockN + num_n_splits - 1) / num_n_splits;
    const int n_block_min = !Is_local
        ? n_split_idx * n_blocks_per_split
        : std::max(n_split_idx * n_blocks_per_split, (m_block * kBlockM + binfo.actual_seqlen_k - binfo.actual_seqlen_q - params.window_size_left) / kBlockN);
    int n_block_max = std::min(cute::ceil_div(binfo.actual_seqlen_k, kBlockN), (n_split_idx + 1) * n_blocks_per_split);
    if (Is_causal || Is_local) {
        n_block_max = std::min(n_block_max,
                               cute::ceil_div((m_block + 1) * kBlockM + binfo.actual_seqlen_k - binfo.actual_seqlen_q + params.window_size_right, kBlockN));
    }
    if (n_block_min >= n_block_max) {  // This also covers the case where n_block_max <= 0
        // We exit early and write 0 to gOaccum and -inf to gLSEaccum.
        // Otherwise we might read OOB elements from gK and gV,
        // or get wrong results when we combine gOaccum from different blocks.
        const index_t row_offset_o = binfo.q_offset(params.o_batch_stride, params.o_row_stride, bidb)
            + m_block * kBlockM * params.o_row_stride + bidh * params.o_head_stride;
        const index_t row_offset_oaccum = (((n_split_idx * params.b + bidb) * params.h + bidh) * params.seqlen_q
            + m_block * kBlockM) * params.d_rounded;
        const index_t row_offset_lseaccum = ((n_split_idx * params.b + bidb) * params.h + bidh) * params.seqlen_q + m_block * kBlockM;
        Tensor gOaccum = make_tensor(make_gmem_ptr(reinterpret_cast<ElementO *>(Split ? params.oaccum_ptr : params.o_ptr) + (Split ? row_offset_oaccum : row_offset_o)),
                                      Shape<Int<kBlockM>, Int<kHeadDim>>{},
                                     make_stride(Split ? kHeadDim : params.o_row_stride, _1{}));
        Tensor gLSEaccum = make_tensor(make_gmem_ptr(reinterpret_cast<ElementAccum *>(Split ? params.softmax_lseaccum_ptr : params.softmax_lse_ptr) + row_offset_lseaccum),
                                      Shape<Int<kBlockM>>{}, Stride<_1>{});

        GmemTiledCopyO gmem_tiled_copy_Oaccum;
        auto gmem_thr_copy_Oaccum = gmem_tiled_copy_Oaccum.get_thread_slice(tidx);
        Tensor tOgOaccum = gmem_thr_copy_Oaccum.partition_D(gOaccum);
        Tensor tOrOaccum = make_tensor<ElementO>(shape(tOgOaccum));
        clear(tOrOaccum);
        // Construct identity layout for sO
        Tensor cO = make_identity_tensor(make_shape(size<0>(gOaccum), size<1>(gOaccum)));    // (BLK_M,BLK_K) -> (blk_m,blk_k)
        // Repeat the partitioning with identity layouts
        Tensor tOcO = gmem_thr_copy_Oaccum.partition_D(cO);
        Tensor tOpO = make_tensor<bool>(make_shape(size<2>(tOgOaccum)));
        if (!Is_even_K) {
            #pragma unroll
            for (int k = 0; k < size(tOpO); ++k) { tOpO(k) = get<1>(tOcO(0, 0, k)) < params.d; }
        }
        // Clear_OOB_K must be false since we don't want to write zeros to gmem
        flash::copy<Is_even_MN, Is_even_K, /*Clear_OOB_MN=*/false, /*Clear_OOB_K=*/false>(
            gmem_tiled_copy_Oaccum, tOrOaccum, tOgOaccum, tOcO, tOpO, binfo.actual_seqlen_q - m_block * kBlockM
        );
        #pragma unroll
        for (int m = 0; m < size<1>(tOgOaccum); ++m) {
            const int row = get<0>(tOcO(0, m, 0));
            if (row < binfo.actual_seqlen_q - m_block * kBlockM && get<1>(tOcO(0, m, 0)) == 0) { gLSEaccum(row) = Split ? -INFINITY : INFINITY; }
        }
        return;
    }

    // We iterate over the blocks in reverse order. This is because the last block is the only one
    // that needs masking when we read K and V from global memory. Moreover, iterating in reverse
    // might save us 1 register (we just need n_block instead of both n_block and n_block_max).

    // We move K and V to the last block.
    const int bidb_cache = params.cache_batch_idx == nullptr ? bidb : params.cache_batch_idx[bidb];
    const int *block_table = params.block_table == nullptr ? nullptr : params.block_table + bidb * params.block_table_batch_stride;
    const int block_table_idx = block_table == nullptr ? 0 : (n_block_max - 1) * kBlockN / params.page_block_size;
    const int block_table_offset = block_table == nullptr ? 0 : (n_block_max - 1) * kBlockN - block_table_idx * params.page_block_size;
    const index_t row_offset_k = block_table == nullptr
        ? binfo.k_offset(params.k_batch_stride, params.k_row_stride, bidb_cache)
          + (n_block_max - 1) * kBlockN * params.k_row_stride + (bidh / params.h_h_k_ratio) * params.k_head_stride
        : block_table[block_table_idx] * params.k_batch_stride + block_table_offset * params.k_row_stride + (bidh / params.h_h_k_ratio) * params.k_head_stride;
    const index_t row_offset_v = block_table == nullptr
        ? binfo.k_offset(params.v_batch_stride, params.v_row_stride, bidb_cache)
          + (n_block_max - 1) * kBlockN * params.v_row_stride + (bidh / params.h_h_k_ratio) * params.v_head_stride
        : block_table[block_table_idx] * params.v_batch_stride + block_table_offset * params.v_row_stride + (bidh / params.h_h_k_ratio) * params.v_head_stride;

    Tensor mQ = make_tensor(make_gmem_ptr(reinterpret_cast<Element*>(params.q_ptr) + binfo.q_offset(params.q_batch_stride, params.q_row_stride, bidb)),
                            make_shape(binfo.actual_seqlen_q, params.h, params.d),
                            make_stride(params.q_row_stride, params.q_head_stride, _1{}));
    Tensor gQ = local_tile(mQ(_, bidh, _), Shape<Int<kBlockM>, Int<kHeadDim>>{},
                           make_coord(m_block, 0));  // (kBlockM, kHeadDim)
    Tensor gK = make_tensor(make_gmem_ptr(reinterpret_cast<Element *>(params.k_ptr) + row_offset_k),
                            Shape<Int<kBlockN>, Int<kHeadDim>>{},
                            make_stride(params.k_row_stride, _1{}));
    // if (threadIdx.x == 0 && blockIdx.y == 0 && blockIdx.z == 0) { printf("k_ptr = %p, row_offset_k = %d, gK_ptr = %p\n", params.k_ptr, row_offset_k, gK.data()); }
    Tensor gV = make_tensor(make_gmem_ptr(reinterpret_cast<Element *>(params.v_ptr) + row_offset_v),
                            Shape<Int<kBlockN>, Int<kHeadDim>>{},
                            make_stride(params.v_row_stride, _1{}));

    Tensor sQ = make_tensor(make_smem_ptr(reinterpret_cast<Element *>(smem_)),
                            typename Kernel_traits::SmemLayoutQ{});
    Tensor sK = make_tensor(sQ.data() + size(sQ), typename Kernel_traits::SmemLayoutKV{});
    Tensor sV = make_tensor(sK.data() + size(sK), typename Kernel_traits::SmemLayoutKV{});
    Tensor sVt = make_tensor(sV.data(), typename Kernel_traits::SmemLayoutVtransposed{});
    Tensor sVtNoSwizzle = make_tensor(sV.data().get(), typename Kernel_traits::SmemLayoutVtransposedNoSwizzle{});

    typename Kernel_traits::GmemTiledCopyQKV gmem_tiled_copy_QKV;
    auto gmem_thr_copy_QKV = gmem_tiled_copy_QKV.get_thread_slice(tidx);

    Tensor tQgQ = gmem_thr_copy_QKV.partition_S(gQ);
    Tensor tQsQ = gmem_thr_copy_QKV.partition_D(sQ);
    Tensor tKgK = gmem_thr_copy_QKV.partition_S(gK);  // (KCPY, KCPY_N, KCPY_K)
    Tensor tKsK = gmem_thr_copy_QKV.partition_D(sK);
    Tensor tVgV = gmem_thr_copy_QKV.partition_S(gV);  // (VCPY, VCPY_N, VCPY_K)
    Tensor tVsV = gmem_thr_copy_QKV.partition_D(sV);

    typename Kernel_traits::TiledMma tiled_mma;
    auto thr_mma = tiled_mma.get_thread_slice(tidx);
    Tensor tSrQ  = thr_mma.partition_fragment_A(sQ);                           // (MMA,MMA_M,MMA_K)
    Tensor tSrK  = thr_mma.partition_fragment_B(sK);                           // (MMA,MMA_N,MMA_K)
    Tensor tOrVt  = thr_mma.partition_fragment_B(sVtNoSwizzle);                // (MMA, MMA_K,MMA_N)

    Tensor acc_o = partition_fragment_C(tiled_mma, Shape<Int<kBlockM>, Int<kHeadDim>>{});  // MMA, MMA_M, MMA_K

    //
    // Copy Atom retiling
    //

    auto smem_tiled_copy_Q = make_tiled_copy_A(typename Kernel_traits::SmemCopyAtom{}, tiled_mma);
    auto smem_thr_copy_Q = smem_tiled_copy_Q.get_thread_slice(tidx);
    Tensor tSsQ = smem_thr_copy_Q.partition_S(sQ);

    auto smem_tiled_copy_K = make_tiled_copy_B(typename Kernel_traits::SmemCopyAtom{}, tiled_mma);
    auto smem_thr_copy_K = smem_tiled_copy_K.get_thread_slice(tidx);
    Tensor tSsK = smem_thr_copy_K.partition_S(sK);

    auto smem_tiled_copy_V = make_tiled_copy_B(typename Kernel_traits::SmemCopyAtomTransposed{}, tiled_mma);
    auto smem_thr_copy_V = smem_tiled_copy_V.get_thread_slice(tidx);
    Tensor tOsVt = smem_thr_copy_V.partition_S(sVt);

    // PREDICATES
    //

    // // Allocate predicate tensors for m and n
    // Tensor tQpQ = make_tensor<bool>(make_shape(size<1>(tQsQ), size<2>(tQsQ)), Stride<_1,_0>{});
    // Tensor tKVpKV = make_tensor<bool>(make_shape(size<1>(tKsK), size<2>(tKsK)), Stride<_1,_0>{});

    // Construct identity layout for sQ and sK
    Tensor cQ = make_identity_tensor(make_shape(size<0>(sQ), size<1>(sQ)));    // (BLK_M,BLK_K) -> (blk_m,blk_k)
    Tensor cKV = make_identity_tensor(make_shape(size<0>(sK), size<1>(sK)));    // (BLK_N,BLK_K) -> (blk_n,blk_k)

    // Repeat the partitioning with identity layouts
    Tensor tQcQ = gmem_thr_copy_QKV.partition_S(cQ);       // (ACPY,ACPY_M,ACPY_K) -> (blk_m,blk_k)
    Tensor tKVcKV = gmem_thr_copy_QKV.partition_S(cKV);   // (BCPY,BCPY_N,BCPY_K) -> (blk_n,blk_k)

    // Allocate predicate tensors for k
    Tensor tQpQ = make_tensor<bool>(make_shape(size<2>(tQsQ)));
    Tensor tKVpKV = make_tensor<bool>(make_shape(size<2>(tKsK)));

    // Set predicates for k bounds
    if (!Is_even_K) {
        #pragma unroll
        for (int k = 0; k < size(tQpQ); ++k) { tQpQ(k) = get<1>(tQcQ(0, 0, k)) < params.d; }
        #pragma unroll
        for (int k = 0; k < size(tKVpKV); ++k) { tKVpKV(k) = get<1>(tKVcKV(0, 0, k)) < params.d; }
    }

    // Prologue

    // Copy from Knew to K, optionally apply rotary embedding.
    typename Kernel_traits::GmemTiledCopyRotcossin gmem_tiled_copy_rotary;
    auto gmem_thr_copy_rotary = gmem_tiled_copy_rotary.get_thread_slice(tidx);
    typename Kernel_traits::GmemTiledCopyRotcossinCont gmem_tiled_copy_rotary_cont;
    auto gmem_thr_copy_rotary_cont = gmem_tiled_copy_rotary_cont.get_thread_slice(tidx);
    if constexpr (Append_KV) {
        // Even if we have MQA / GQA, all threadblocks responsible for the same KV head are writing to
        // gmem. Technically it's a race condition, but they all write the same content anyway, and it's safe.
        // We want to do this so that all threadblocks can proceed right after they finish writing the KV cache.
        const index_t row_offset_cossin = ((n_block_max - 1) * kBlockN + (params.leftpad_k == nullptr ? 0 : params.leftpad_k[bidb])) * (params.rotary_dim / 2);
        Tensor gCos = make_tensor(make_gmem_ptr(reinterpret_cast<Element *>(params.rotary_cos_ptr) + row_offset_cossin),
                                  Shape<Int<kBlockN>, Int<kHeadDim / 2>>{},
                                  make_stride(params.rotary_dim / 2, _1{}));
        Tensor gSin = make_tensor(make_gmem_ptr(reinterpret_cast<Element *>(params.rotary_sin_ptr) + row_offset_cossin),
                                  Shape<Int<kBlockN>, Int<kHeadDim / 2>>{},
                                  make_stride(params.rotary_dim / 2, _1{}));
        Tensor gCosCont = make_tensor(make_gmem_ptr(reinterpret_cast<Element *>(params.rotary_cos_ptr) + row_offset_cossin),
                                      Shape<Int<kBlockN>, Int<kHeadDim>>{},
                                      make_stride(params.rotary_dim / 2, _1{}));
        Tensor gSinCont = make_tensor(make_gmem_ptr(reinterpret_cast<Element *>(params.rotary_sin_ptr) + row_offset_cossin),
                                      Shape<Int<kBlockN>, Int<kHeadDim>>{},
                                      make_stride(params.rotary_dim / 2, _1{}));
        Tensor tRgCos = gmem_thr_copy_rotary.partition_S(gCos);
        Tensor tRgSin = gmem_thr_copy_rotary.partition_S(gSin);
        Tensor tRgCosCont = gmem_thr_copy_rotary_cont.partition_S(gCosCont);
        Tensor tRgSinCont = gmem_thr_copy_rotary_cont.partition_S(gSinCont);
        // if (cute::thread(0, 0)) { printf("rotary_cos_ptr = %p, gCos.data() = %p, tRgCos.data() = %p, rotary_dim = %d\n", params.rotary_cos_ptr, gCos.data(), tRgCos.data(), params.rotary_dim); }
        // if (cute::thread(8, 0)) { print_tensor(gCos); }
        // if (cute::thread(0, 0)) { print_tensor(tRgCos); }

        // const index_t row_offset_knew = binfo.k_offset(params.knew_batch_stride, params.knew_row_stride, bidb)
        const index_t row_offset_knew = bidb * params.knew_batch_stride
            + ((n_block_max - 1) * kBlockN) * params.knew_row_stride + (bidh / params.h_h_k_ratio) * params.knew_head_stride;
        // const index_t row_offset_vnew = binfo.k_offset(params.vnew_batch_stride, params.vnew_row_stride, bidb)
        const index_t row_offset_vnew = bidb * params.vnew_batch_stride
            + ((n_block_max - 1) * kBlockN) * params.vnew_row_stride + (bidh / params.h_h_k_ratio) * params.vnew_head_stride;
        // Subtract seqlen_k_cache * row stride so that conceptually gK and gKnew "line up". When we access them,
        // e.g. if gK has 128 rows and gKnew has 64 rows, we access gK[:128] and gKNew[128:128 + 64].
        // This maps to accessing the first 64 rows of knew_ptr.
        Tensor gKnew = make_tensor(make_gmem_ptr(reinterpret_cast<Element *>(params.knew_ptr)
                                                + row_offset_knew - binfo.seqlen_k_cache * params.knew_row_stride),
                                  Shape<Int<kBlockN>, Int<kHeadDim>>{},
                                  make_stride(params.knew_row_stride, _1{}));
        // if (threadIdx.x == 0 && blockIdx.y == 0 && blockIdx.z == 0) { printf("knew_ptr = %p, row_offset_knew = %d, gKnew_ptr = %p\n", params.knew_ptr, row_offset_knew, gKnew.data()); }
        Tensor gVnew = make_tensor(make_gmem_ptr(reinterpret_cast<Element *>(params.vnew_ptr)
                                                + row_offset_vnew - binfo.seqlen_k_cache * params.vnew_row_stride),
                                  Shape<Int<kBlockN>, Int<kHeadDim>>{},
                                  make_stride(params.vnew_row_stride, _1{}));
        Tensor tKgKnew = gmem_thr_copy_QKV.partition_S(gKnew);  // (KCPY, KCPY_N, KCPY_K)
        Tensor tVgVnew = gmem_thr_copy_QKV.partition_S(gVnew);  // (VCPY, VCPY_N, VCPY_K)

        const int n_block_copy_min = std::max(n_block_min, binfo.seqlen_k_cache / kBlockN);
        auto tKgK_data = tKgK.data();
        auto tVgV_data = tVgV.data();
        for (int n_block = n_block_max - 1; n_block >= n_block_copy_min; n_block--) {
            flash::copy_w_min_idx<Is_even_K>(
                tVgVnew, tVgV, tKVcKV, tKVpKV, binfo.actual_seqlen_k - n_block * kBlockN, binfo.seqlen_k_cache - n_block * kBlockN
            );
            tVgVnew.data() = tVgVnew.data() + (-int(kBlockN * params.vnew_row_stride));
            if (params.rotary_dim == 0) {
                flash::copy_w_min_idx<Is_even_K>(
                    tKgKnew, tKgK, tKVcKV, tKVpKV, binfo.actual_seqlen_k - n_block * kBlockN, binfo.seqlen_k_cache - n_block * kBlockN
                );
            } else {
                if (params.is_rotary_interleaved) {
                    // Don't clear OOB_K because we're writing to global memory
                    flash::copy_rotary_interleaved<Is_even_K, /*Clear_OOB_K=*/false>(
                        tKgKnew, tKgK, tRgCos, tRgSin, tKVcKV, binfo.actual_seqlen_k - n_block * kBlockN,
                        binfo.seqlen_k_cache - n_block * kBlockN, params.d, params.rotary_dim
                    );
                    tRgCos.data() = tRgCos.data() + (-int(kBlockN * params.rotary_dim / 2));
                    tRgSin.data() = tRgSin.data() + (-int(kBlockN * params.rotary_dim / 2));
                } else {
                    // Don't clear OOB_K because we're writing to global memory
                    flash::copy_rotary_contiguous<Is_even_K, /*Clear_OOB_K=*/false>(
                        tKgKnew, tKgK, tRgCosCont, tRgSinCont, tKVcKV, binfo.actual_seqlen_k - n_block * kBlockN,
                        binfo.seqlen_k_cache - n_block * kBlockN, params.d, params.rotary_dim
                    );
                    tRgCosCont.data() = tRgCosCont.data() + (-int(kBlockN * params.rotary_dim / 2));
                    tRgSinCont.data() = tRgSinCont.data() + (-int(kBlockN * params.rotary_dim / 2));

                }
            }
            tKgKnew.data() = tKgKnew.data() + (-int(kBlockN * params.knew_row_stride));
            if (block_table == nullptr) {
                tVgV.data() = tVgV.data() + (-int(kBlockN * params.v_row_stride));
                tKgK.data() = tKgK.data() + (-int(kBlockN * params.k_row_stride));
            } else {
                if (n_block > n_block_copy_min) {
                    const int block_table_idx_cur = n_block * kBlockN / params.page_block_size;
                    const int block_table_offset_cur = n_block * kBlockN - block_table_idx_cur * params.page_block_size;
                    const int block_table_idx_next = (n_block - 1) * kBlockN / params.page_block_size;
                    const int block_table_offset_next = (n_block - 1) * kBlockN - block_table_idx_next * params.page_block_size;
                    const int table_diff = block_table[block_table_idx_next] - block_table[block_table_idx_cur];
                    const int offset_diff = block_table_offset_next - block_table_offset_cur;
                    tVgV.data() = tVgV.data() + table_diff * params.v_batch_stride + offset_diff * params.v_row_stride;
                    tKgK.data() = tKgK.data() + table_diff * params.k_batch_stride + offset_diff * params.k_row_stride;
                }
            }
        }
        // Need this before we can read in K again, so that we'll see the updated K values.
        __syncthreads();
        tKgK.data() = tKgK_data;
        tVgV.data() = tVgV_data;
    }

    // Read Q from gmem to smem, optionally apply rotary embedding.
    if (!Append_KV || params.rotary_dim == 0) {
        // We don't need to clear the sQ smem tiles since we'll only write out the valid outputs
        flash::copy<Is_even_MN, Is_even_K>(gmem_tiled_copy_QKV, tQgQ, tQsQ, tQcQ, tQpQ,
                                           binfo.actual_seqlen_q - m_block * kBlockM);
    } else {
        const index_t row_offset_cossin = (binfo.seqlen_k_cache + (params.leftpad_k == nullptr ? 0 : params.leftpad_k[bidb]) + (Is_causal || Is_local ? m_block * kBlockM : 0)) * (params.rotary_dim / 2);
        // If not causal, all the queries get the same the cos/sin, taken at location seqlen_k_cache.
        // We do this by setting the row stride of gCos / gSin to 0.
        Tensor gCos = make_tensor(make_gmem_ptr(reinterpret_cast<Element *>(params.rotary_cos_ptr) + row_offset_cossin),
                                  Shape<Int<kBlockM>, Int<kHeadDim / 2>>{},
                                  make_stride(Is_causal || Is_local ? params.rotary_dim / 2 : 0, _1{}));
        Tensor gSin = make_tensor(make_gmem_ptr(reinterpret_cast<Element *>(params.rotary_sin_ptr) + row_offset_cossin),
                                  Shape<Int<kBlockM>, Int<kHeadDim / 2>>{},
                                  make_stride(Is_causal || Is_local ? params.rotary_dim / 2 : 0, _1{}));
        Tensor gCosCont = make_tensor(make_gmem_ptr(reinterpret_cast<Element *>(params.rotary_cos_ptr) + row_offset_cossin),
                                  Shape<Int<kBlockM>, Int<kHeadDim>>{},
                                  make_stride(Is_causal || Is_local ? params.rotary_dim / 2 : 0, _1{}));
        Tensor gSinCont = make_tensor(make_gmem_ptr(reinterpret_cast<Element *>(params.rotary_sin_ptr) + row_offset_cossin),
                                  Shape<Int<kBlockM>, Int<kHeadDim>>{},
                                  make_stride(Is_causal || Is_local ? params.rotary_dim / 2 : 0, _1{}));
        Tensor tRgCos = gmem_thr_copy_rotary.partition_S(gCos);
        Tensor tRgSin = gmem_thr_copy_rotary.partition_S(gSin);
        Tensor tRgCosCont = gmem_thr_copy_rotary_cont.partition_S(gCosCont);
        Tensor tRgSinCont = gmem_thr_copy_rotary_cont.partition_S(gSinCont);
        if (params.is_rotary_interleaved) {
            flash::copy_rotary_interleaved<Is_even_K>(
                tQgQ, tQsQ, tRgCos, tRgSin, tQcQ, binfo.actual_seqlen_q - m_block * kBlockM,
                0, params.d, params.rotary_dim
            );
        } else {
            flash::copy_rotary_contiguous<Is_even_K>(
                tQgQ, tQsQ, tRgCosCont, tRgSinCont, tQcQ, binfo.actual_seqlen_q - m_block * kBlockM,
                0, params.d, params.rotary_dim
            );
        }
    }

    int n_block = n_block_max - 1;
    // We don't need to clear the sK smem tiles since we'll mask out the scores anyway.
    flash::copy<Is_even_MN, Is_even_K>(gmem_tiled_copy_QKV, tKgK, tKsK, tKVcKV, tKVpKV,
                                       binfo.actual_seqlen_k - n_block * kBlockN);
    cute::cp_async_fence();

    // flash::cp_async_wait<0>();
    // __syncthreads();
    // if (tidx == 0 && blockIdx.y == 0 && blockIdx.z == 0) { print(tKsK); }
    // __syncthreads();

    clear(acc_o);

    flash::Softmax<2 * size<1>(acc_o)> softmax;

    // Array for RPE iases
    flash::RPE<Is_causal, kBlockM, kBlockN, Kernel_traits::kNThreads, false> rpe(params.rpe_num_buckets, params.rpe_max_distance, params.h, params.scale_softmax);
    float *smem_rpe_weights = reinterpret_cast<float *>(smem_ + Kernel_traits::kSmemQKVSize);
    float *gmem_rpe_weights = reinterpret_cast<float*>(params.rpe_weights_ptr) + bidh * params.rpe_num_buckets;


    const float alibi_slope = !Has_alibi ? 0.0f : reinterpret_cast<float *>(params.alibi_slopes_ptr)[bidb * params.alibi_slopes_batch_stride + bidh] / params.scale_softmax;
    flash::Mask<Is_causal, Is_local, Has_alibi, Has_rpe_bias> mask(binfo.actual_seqlen_k, binfo.actual_seqlen_q,
                                                                    params.window_size_left, params.window_size_right,
                                                                    alibi_slope, kBlockM - 1, kBlockN + kBlockM - 1);

    // For performance reason, we separate out two kinds of iterations:
    // those that need masking on S, and those that don't.
    // We need masking on S for the very last block when K and V has length not multiple of kBlockN.
    // We also need masking on S if it's causal, for the last ceil_div(kBlockM, kBlockN) blocks.
    // We will have at least 1 "masking" iteration.

    // If not even_N, then seqlen_k might end in the middle of a block. In that case we need to
    // mask 2 blocks (e.g. when kBlockM == kBlockN), not just 1.
    constexpr int n_masking_steps = (!Is_causal && !Is_local)
        ? 1
        : ((Is_even_MN && Is_causal) ? cute::ceil_div(kBlockM, kBlockN) : cute::ceil_div(kBlockM, kBlockN) + 1);
    #pragma unroll
    for (int masking_step = 0; masking_step < n_masking_steps; ++masking_step, --n_block) {
        Tensor acc_s = partition_fragment_C(tiled_mma, Shape<Int<kBlockM>, Int<kBlockN>>{});  // (MMA=4, MMA_M, MMA_N)
        clear(acc_s);
        flash::cp_async_wait<0>();
        __syncthreads();

        // Load RPE biases
        if (Has_rpe_bias) {
            rpe.load_rpe(gmem_rpe_weights, smem_rpe_weights, m_block, n_block, tidx, nullptr);
            __syncthreads();
        }

        // Advance gV
        if (masking_step > 0) {
            if (block_table == nullptr) {
                tVgV.data() = tVgV.data() + (-int(kBlockN * params.v_row_stride));
            } else {
                const int block_table_idx_cur = (n_block + 1) * kBlockN / params.page_block_size;
                const int block_table_offset_cur = (n_block + 1) * kBlockN - block_table_idx_cur * params.page_block_size;
                const int block_table_idx_next = n_block * kBlockN / params.page_block_size;
                const int block_table_offset_next = n_block * kBlockN - block_table_idx_next * params.page_block_size;
                tVgV.data() = tVgV.data() + (block_table[block_table_idx_next] - block_table[block_table_idx_cur]) * params.v_batch_stride + (block_table_offset_next - block_table_offset_cur) * params.v_row_stride;
            }
            flash::copy</*Is_even_MN=*/true, Is_even_K>(gmem_tiled_copy_QKV, tVgV, tVsV, tKVcKV, tKVpKV);
        } else {
            // Clear the smem tiles to account for predicated off loads
            flash::copy<Is_even_MN, Is_even_K, /*Clear_OOB_MN=*/true>(
                gmem_tiled_copy_QKV, tVgV, tVsV, tKVcKV, tKVpKV, binfo.actual_seqlen_k - n_block * kBlockN
            );
        }
        cute::cp_async_fence();

        flash::gemm(
            acc_s, tSrQ, tSrK, tSsQ, tSsK, tiled_mma, smem_tiled_copy_Q, smem_tiled_copy_K,
            smem_thr_copy_Q, smem_thr_copy_K
        );
        // if (cute::thread0()) { print(acc_s); }
        if constexpr (Is_softcap){
            apply_softcap(acc_s, params.softcap);
        }


        mask.template apply_mask<Is_causal, Is_even_MN>(
            acc_s, n_block * kBlockN, m_block * kBlockM + (tidx / 32) * 16 + (tidx % 32) / 4, kNWarps * 16, smem_rpe_weights
        );

        flash::cp_async_wait<0>();
        __syncthreads();
        // if (tidx == 0 && blockIdx.y == 0 && blockIdx.z == 0) { print(tVsV); }
        // __syncthreads();

        if (n_block > n_block_min) {
            // Advance gK
            if (block_table == nullptr) {
                tKgK.data() = tKgK.data() + (-int(kBlockN * params.k_row_stride));
            } else {
                const int block_table_idx_cur = n_block * kBlockN / params.page_block_size;
                const int block_table_offset_cur = n_block * kBlockN - block_table_idx_cur * params.page_block_size;
                const int block_table_idx_next = (n_block - 1) * kBlockN / params.page_block_size;
                const int block_table_offset_next =(n_block - 1) * kBlockN - block_table_idx_next * params.page_block_size;
                tKgK.data() = tKgK.data() + (block_table[block_table_idx_next] - block_table[block_table_idx_cur]) * params.k_batch_stride + (block_table_offset_next - block_table_offset_cur) * params.k_row_stride;
            }
            flash::copy</*Is_even_MN=*/true, Is_even_K>(gmem_tiled_copy_QKV, tKgK, tKsK, tKVcKV, tKVpKV);
            // This cp_async_fence needs to be in the if block, otherwise the synchronization
            // isn't right and we get race conditions.
            cute::cp_async_fence();
        }

        // We have key_padding_mask so we'll need to Check_inf
        masking_step == 0
            ? softmax.template softmax_rescale_o</*Is_first=*/true,  /*Check_inf=*/Is_causal || Is_local || !Is_even_MN>(acc_s, acc_o, params.scale_softmax_log2)
            : softmax.template softmax_rescale_o</*Is_first=*/false, /*Check_inf=*/Is_causal || Is_local || !Is_even_MN>(acc_s, acc_o, params.scale_softmax_log2);
        // if (cute::thread0()) { print(scores_max); print(scores_sum); print(scores); }

        // Convert acc_s from fp32 to fp16/bf16
        Tensor rP = flash::convert_type<Element>(acc_s);
        // Reshape rP from (MMA=4, MMA_M, MMA_N) to ((4, 2), MMA_M, MMA_N / 2)
        // if using m16n8k16 or (4, MMA_M, MMA_N) if using m16n8k8.
        Tensor tOrP = make_tensor(rP.data(), flash::convert_layout_acc_Aregs<Kernel_traits::TiledMma>(rP.layout()));

        flash::gemm_rs(acc_o, tOrP, tOrVt, tOsVt, tiled_mma, smem_tiled_copy_V, smem_thr_copy_V);

        // This check is at the end of the loop since we always have at least 1 iteration
        if (n_masking_steps > 1 && n_block <= n_block_min) {
            --n_block;
            break;
        }
    }

    // These are the iterations where we don't need masking on S
    for (; n_block >= n_block_min; --n_block) {
        Tensor acc_s = partition_fragment_C(tiled_mma, Shape<Int<kBlockM>, Int<kBlockN>>{});  // (MMA=4, MMA_M, MMA_N)
        clear(acc_s);
        flash::cp_async_wait<0>();
        __syncthreads();

        // Load RPE biases
        if (Has_rpe_bias) {
            rpe.load_rpe(gmem_rpe_weights, smem_rpe_weights, m_block, n_block, tidx, nullptr);
            __syncthreads();
        }

        // Advance gV
        if (block_table == nullptr) {
            tVgV.data() = tVgV.data() + (-int(kBlockN * params.v_row_stride));
        } else {
            const int block_table_idx_cur = (n_block + 1) * kBlockN / params.page_block_size;
            const int block_table_offset_cur = (n_block + 1) * kBlockN - block_table_idx_cur * params.page_block_size;
            const int block_table_idx_next = n_block * kBlockN / params.page_block_size;
            const int block_table_offset_next = n_block * kBlockN - block_table_idx_next * params.page_block_size;
            tVgV.data() = tVgV.data() + (block_table[block_table_idx_next] - block_table[block_table_idx_cur]) * params.v_batch_stride + (block_table_offset_next - block_table_offset_cur) * params.v_row_stride;
        }
        flash::copy</*Is_even_MN=*/true, Is_even_K>(gmem_tiled_copy_QKV, tVgV, tVsV, tKVcKV, tKVpKV);
        cute::cp_async_fence();

        flash::gemm(
            acc_s, tSrQ, tSrK, tSsQ, tSsK, tiled_mma, smem_tiled_copy_Q, smem_tiled_copy_K,
            smem_thr_copy_Q, smem_thr_copy_K
        );
        if constexpr (Is_softcap){
            apply_softcap(acc_s, params.softcap);
        }

        flash::cp_async_wait<0>();
        __syncthreads();
        if (n_block > n_block_min) {
            // Advance gK
            if (block_table == nullptr) {
                tKgK.data() = tKgK.data() + (-int(kBlockN * params.k_row_stride));
            } else {
                const int block_table_idx_cur = n_block * kBlockN / params.page_block_size;
                const int block_table_offset_cur = n_block * kBlockN - block_table_idx_cur * params.page_block_size;
                const int block_table_idx_next = (n_block - 1) * kBlockN / params.page_block_size;
                const int block_table_offset_next = (n_block - 1) * kBlockN - block_table_idx_next * params.page_block_size;
                tKgK.data() = tKgK.data() + (block_table[block_table_idx_next] - block_table[block_table_idx_cur]) * params.k_batch_stride + (block_table_offset_next - block_table_offset_cur) * params.k_row_stride;
            }
            flash::copy</*Is_even_MN=*/true, Is_even_K>(gmem_tiled_copy_QKV, tKgK, tKsK, tKVcKV, tKVpKV);
            // This cp_async_fence needs to be in the if block, otherwise the synchronization
            // isn't right and we get race conditions.
            cute::cp_async_fence();
        }

        mask.template apply_mask</*Causal_mask=*/false>(
            acc_s, n_block * kBlockN, m_block * kBlockM + (tidx / 32) * 16 + (tidx % 32) / 4, kNWarps * 16, smem_rpe_weights
        );
        softmax.template softmax_rescale_o</*Is_first=*/false, /*Check_inf=*/Is_local>(acc_s, acc_o, params.scale_softmax_log2);

        Tensor rP = flash::convert_type<Element>(acc_s);
        // Reshape rP from (MMA=4, MMA_M, MMA_N) to ((4, 2), MMA_M, MMA_N / 2)
        // if using m16n8k16 or (4, MMA_M, MMA_N) if using m16n8k8.
        Tensor tOrP = make_tensor(rP.data(), flash::convert_layout_acc_Aregs<Kernel_traits::TiledMma>(rP.layout()));

        flash::gemm_rs(acc_o, tOrP, tOrVt, tOsVt, tiled_mma, smem_tiled_copy_V, smem_thr_copy_V);
    }

    // Epilogue

    Tensor lse = softmax.template normalize_softmax_lse</*Is_dropout=*/false, Split>(acc_o, params.scale_softmax);
    // if (cute::thread0()) { print(lse); }

    Tensor sOaccum = make_tensor(make_smem_ptr(reinterpret_cast<ElementO *>(smem_)), typename Kernel_traits::SmemLayoutO{}); // (SMEM_M,SMEM_N)
    // Partition sO to match the accumulator partitioning
    using SmemTiledCopyO = std::conditional_t<
        !Split,
        typename Kernel_traits::SmemCopyAtomO,
        typename Kernel_traits::SmemCopyAtomOaccum
    >;
    auto smem_tiled_copy_Oaccum = make_tiled_copy_C(SmemTiledCopyO{}, tiled_mma);
    auto smem_thr_copy_Oaccum = smem_tiled_copy_Oaccum.get_thread_slice(tidx);
    Tensor rO = flash::convert_type<ElementO>(acc_o);
    Tensor taccOrOaccum = smem_thr_copy_Oaccum.retile_S(rO);        // ((Atom,AtomNum), MMA_M, MMA_N)
    Tensor taccOsOaccum = smem_thr_copy_Oaccum.partition_D(sOaccum);     // ((Atom,AtomNum),PIPE_M,PIPE_N)

    // sOaccum is larger than sQ, so we need to syncthreads here
    // TODO: allocate enough smem for sOaccum
    if constexpr (Split) { __syncthreads(); }

    cute::copy(smem_tiled_copy_Oaccum, taccOrOaccum, taccOsOaccum);

    const index_t row_offset_o = binfo.q_offset(params.o_batch_stride, params.o_row_stride, bidb)
        + m_block * kBlockM * params.o_row_stride + bidh * params.o_head_stride;
    const index_t row_offset_oaccum = (((n_split_idx * params.b + bidb) * params.h + bidh) * params.seqlen_q
                                         + m_block * kBlockM) * params.d_rounded;
    const index_t row_offset_lseaccum = (Split || !params.unpadded_lse ?
            ((n_split_idx * params.b + bidb) * params.h + bidh) * params.seqlen_q : bidh * params.total_q + binfo.q_offset(params.seqlen_q, 1, bidb)
        ) + m_block * kBlockM;

    Tensor gOaccum = make_tensor(make_gmem_ptr(reinterpret_cast<ElementO *>(Split ? params.oaccum_ptr : params.o_ptr) + (Split ? row_offset_oaccum : row_offset_o)),
                                 Shape<Int<kBlockM>, Int<kHeadDim>>{},
                                 make_stride(Split ? kHeadDim : params.o_row_stride, _1{}));
    Tensor gLSEaccum = make_tensor(make_gmem_ptr(reinterpret_cast<ElementAccum *>(Split ? params.softmax_lseaccum_ptr : params.softmax_lse_ptr) + row_offset_lseaccum),
                                   Shape<Int<kBlockM>>{}, Stride<_1>{});
    // if (tidx == 0) { printf("row_offset_o = %d, bidh = %d, gOaccum = %p\n", row_offset_o, bidh, gOaccum.data()); }

    GmemTiledCopyO gmem_tiled_copy_Oaccum;
    auto gmem_thr_copy_Oaccum = gmem_tiled_copy_Oaccum.get_thread_slice(tidx);
    Tensor tOsOaccum = gmem_thr_copy_Oaccum.partition_S(sOaccum);        // ((Atom,AtomNum),ATOM_M,ATOM_N)
    Tensor tOgOaccum = gmem_thr_copy_Oaccum.partition_D(gOaccum);

    __syncthreads();

    Tensor tOrOaccum = make_tensor<ElementO>(shape(tOgOaccum));
    cute::copy(gmem_tiled_copy_Oaccum, tOsOaccum, tOrOaccum);

    Tensor caccO = make_identity_tensor(Shape<Int<kBlockM>, Int<kHeadDim>>{});    // (BLK_M,BLK_K) -> (blk_m,blk_k)
    Tensor taccOcO = thr_mma.partition_C(caccO);                           // (MMA,MMA_M,MMA_K)
    static_assert(decltype(size<0>(taccOcO))::value == 4);
    // Convert to ((2, 2), MMA_M, MMA_K) then take only the row indices.
    Tensor taccOcO_row = logical_divide(taccOcO, Shape<_2>{})(make_coord(0, _), _, 0);
    CUTE_STATIC_ASSERT_V(size(lse) == size(taccOcO_row));                     // MMA_M
    if (get<1>(taccOcO_row(0)) == 0) {
        #pragma unroll
        for (int mi = 0; mi < size(lse); ++mi) {
            const int row = get<0>(taccOcO_row(mi));
            if (row < binfo.actual_seqlen_q - m_block * kBlockM) { gLSEaccum(row) = lse(mi); }
        }
    }

    // Construct identity layout for sO
    Tensor cO = make_identity_tensor(make_shape(size<0>(sOaccum), size<1>(sOaccum)));    // (BLK_M,BLK_K) -> (blk_m,blk_k)
    // Repeat the partitioning with identity layouts
    Tensor tOcO = gmem_thr_copy_Oaccum.partition_D(cO);                           // (ACPY,ACPY_M,ACPY_K) -> (blk_m,blk_k)
    Tensor tOpO = make_tensor<bool>(make_shape(size<2>(tOgOaccum)));
    if (!Is_even_K) {
        #pragma unroll
        for (int k = 0; k < size(tOpO); ++k) { tOpO(k) = get<1>(tOcO(0, 0, k)) < params.d; }
    }
    // Clear_OOB_K must be false since we don't want to write zeros to gmem
    flash::copy<Is_even_MN, Is_even_K, /*Clear_OOB_MN=*/false, /*Clear_OOB_K=*/false>(
        gmem_tiled_copy_Oaccum, tOrOaccum, tOgOaccum, tOcO, tOpO, binfo.actual_seqlen_q - m_block * kBlockM
    );
}

////////////////////////////////////////////////////////////////////////////////////////////////////

<<<<<<< HEAD
template<typename Kernel_traits, bool Is_dropout, bool Is_causal, bool Is_local, bool Has_alibi, bool Has_rpe_bias, bool Is_even_MN, bool Is_even_K, bool Return_softmax, typename Params>
=======
template<typename Kernel_traits, bool Is_dropout, bool Is_causal, bool Is_local, bool Has_alibi, bool Is_even_MN, bool Is_even_K, bool Is_softcap, bool Return_softmax, typename Params>
>>>>>>> 74b0761f
inline __device__ void compute_attn(const Params &params) {
    const int m_block = blockIdx.x;
    // The block index for the batch.
    const int bidb = blockIdx.y;
    // The block index for the head.
    const int bidh = blockIdx.z;

    // We want the fwd and bwd to generate the same dropout pattern (RNG), without restricting
    // them to have the same number of threads or have to traverse the attention matrix
    // in the same order.
    // In the Philox RNG, we use the offset to store the batch, head, and the lane id
    // (within a warp). We use the subsequence to store the location of the 16 x 32 blocks within
    // the attention matrix. This way, as long as we have the batch, head, and the location of
    // the 16 x 32 block within the attention matrix, we can generate the exact same dropout pattern.

<<<<<<< HEAD
    flash::compute_attn_1rowblock<Kernel_traits, Is_dropout, Is_causal, Is_local, Has_alibi, Has_rpe_bias, Is_even_MN, Is_even_K, Return_softmax>(params, bidb, bidh, m_block);
}

////////////////////////////////////////////////////////////////////////////////////////////////////

template<typename Kernel_traits, bool Is_causal, bool Is_local, bool Has_alibi, bool Has_rpe_bias, bool Is_even_MN, bool Is_even_K, bool Split, bool Append_KV, typename Params>
=======
    flash::compute_attn_1rowblock<Kernel_traits, Is_dropout, Is_causal, Is_local, Has_alibi, Is_even_MN, Is_even_K, Is_softcap, Return_softmax>(params, bidb, bidh, m_block);
}

////////////////////////////////////////////////////////////////////////////////////////////////////

template<typename Kernel_traits, bool Is_causal, bool Is_local, bool Has_alibi, bool Is_even_MN, bool Is_even_K, bool Is_softcap, bool Split, bool Append_KV, typename Params>
>>>>>>> 74b0761f
inline __device__ void compute_attn_splitkv(const Params &params) {
    const int m_block = blockIdx.x;
    // The block index for the batch.
    const int bidb = Split ? blockIdx.z / params.h : blockIdx.y;
    // The block index for the head.
    const int bidh = Split ? blockIdx.z - bidb * params.h : blockIdx.z;
    const int n_split_idx = Split ? blockIdx.y : 0;
    const int num_n_splits = Split ? gridDim.y : 1;
<<<<<<< HEAD
    flash::compute_attn_1rowblock_splitkv<Kernel_traits, Is_causal, Is_local, Has_alibi, Has_rpe_bias, Is_even_MN, Is_even_K, Split, Append_KV>(params, bidb, bidh, m_block, n_split_idx, num_n_splits);
=======
    flash::compute_attn_1rowblock_splitkv<Kernel_traits, Is_causal, Is_local, Has_alibi, Is_even_MN, Is_even_K, Is_softcap, Split, Append_KV>(params, bidb, bidh, m_block, n_split_idx, num_n_splits);
>>>>>>> 74b0761f
}

////////////////////////////////////////////////////////////////////////////////////////////////////

template<typename Kernel_traits, int kBlockM, int Log_max_splits, bool Is_even_K, typename Params>
inline __device__ void combine_attn_seqk_parallel(const Params &params) {
    using Element = typename Kernel_traits::Element;
    using ElementAccum = typename Kernel_traits::ElementAccum;
    using index_t = typename Kernel_traits::index_t;
    constexpr int kMaxSplits = 1 << Log_max_splits;
    constexpr int kHeadDim = Kernel_traits::kHeadDim;
    constexpr int kNThreads = Kernel_traits::kNThreads;

    static_assert(kMaxSplits <= 128, "kMaxSplits must be <= 128");
    static_assert(kBlockM == 4 || kBlockM == 8 || kBlockM == 16 || kBlockM == 32, "kBlockM must be 4, 8, 16 or 32");
    static_assert(kNThreads == 128, "We assume that each block has 128 threads");

    // Shared memory.
    // kBlockM + 1 instead of kBlockM to reduce bank conflicts.
    __shared__ ElementAccum sLSE[kMaxSplits][kBlockM + 1];

    // The thread and block index.
    const int tidx = threadIdx.x;
    const int bidx = blockIdx.x;

    const index_t lse_size = params.b * params.h * params.seqlen_q;

    const index_t row_offset_lse = bidx * kBlockM;
    Tensor gLSEaccum = make_tensor(make_gmem_ptr(reinterpret_cast<ElementAccum *>(params.softmax_lseaccum_ptr) + row_offset_lse),
                                   Shape<Int<kMaxSplits>, Int<kBlockM>>{},
                                   make_stride(lse_size, _1{}));

    // LSE format is different depending on params.unpadded_lse and params.seqlenq_ngroups_swapped, see comment in get_lse_tile.
    // This tensor's layout maps row_offset_lse to {bidb, bidh, q_offset}.
    Tensor gLSE = make_tensor(make_gmem_ptr(reinterpret_cast<ElementAccum *>(params.softmax_lse_ptr) + row_offset_lse),
                              Shape<Int<kBlockM>>{}, Stride<_1>{});

    // This layout maps row_offset_lse to {bidh, q_offset, bidb} or {bidh, bidb, q_offset}.
    Layout flat_layout = make_layout(lse_size);
    Layout orig_layout = make_layout(make_shape(params.seqlen_q, params.h, params.b));
    auto transposed_stride = params.seqlenq_ngroups_swapped ? make_stride(params.b, params.seqlen_q * params.b, 1) : make_stride(1, params.seqlen_q * params.b, params.seqlen_q);
    Layout remapped_layout = make_layout(make_shape(params.seqlen_q, params.h, params.b), transposed_stride);
    Layout final_layout = cute::composition(remapped_layout, cute::composition(orig_layout, flat_layout));

    Tensor gLSE_unpadded = make_tensor(make_gmem_ptr(reinterpret_cast<ElementAccum *>(params.softmax_lse_ptr)), final_layout);

    constexpr int kNLsePerThread = (kMaxSplits * kBlockM + kNThreads - 1) / kNThreads;

    // Read the LSE values from gmem and store them in shared memory, then transpose them.
    constexpr int kRowsPerLoadLSE = kNThreads / kBlockM;
    #pragma unroll
    for (int l = 0; l < kNLsePerThread; ++l) {
        const int row = l * kRowsPerLoadLSE + tidx / kBlockM;
        const int col = tidx % kBlockM;
        ElementAccum lse = (row < params.num_splits && col < lse_size - bidx * kBlockM) ? gLSEaccum(row, col) : -INFINITY;
        if (row < kMaxSplits) { sLSE[row][col] = lse; }
        // if (bidx == 0 && tidx < 32) { printf("tidx = %d, row = %d, col = %d, lse = %f\n", tidx, row, col, lse); }
    }
    // if (bidx == 1 && tidx < 32) { printf("tidx = %d, row_offset_lse = %d, lse = %f\n", tidx, row_offset_lse, lse_accum(0)); }
    __syncthreads();
    Tensor lse_accum = make_tensor<ElementAccum>(Shape<Int<kNLsePerThread>>{});
    constexpr int kRowsPerLoadTranspose = std::min(kRowsPerLoadLSE, kMaxSplits);
    // To make sure that kMaxSplits is within 1 warp: we decide how many elements within kMaxSplits
    // each thread should hold. If kMaxSplits = 16, then each thread holds 2 elements (128 threads,
    // kBlockM rows, so each time we load we can load 128 / kBlockM rows).
    // constexpr int kThreadsPerSplit = kMaxSplits / kRowsPerLoadTranspose;
    // static_assert(kThreadsPerSplit <= 32);
    static_assert(kRowsPerLoadTranspose <= 32);
    static_assert(kNLsePerThread * kRowsPerLoadTranspose <= kMaxSplits);
    #pragma unroll
    for (int l = 0; l < kNLsePerThread; ++l) {
        const int row = l * kRowsPerLoadTranspose + tidx % kRowsPerLoadTranspose;
        const int col = tidx / kRowsPerLoadTranspose;
        lse_accum(l) = (row < kMaxSplits && col < kBlockM) ? sLSE[row][col] : -INFINITY;
        // if (bidx == 0 && tidx < 32) { printf("tidx = %d, row = %d, col = %d, lse = %f\n", tidx, row, col, lse_accum(l)); }
    }

    // Compute the logsumexp of the LSE along the split dimension.
    ElementAccum lse_max = lse_accum(0);
    #pragma unroll
    for (int l = 1; l < kNLsePerThread; ++l) { lse_max = max(lse_max, lse_accum(l)); }
    MaxOp<float> max_op;
    lse_max = Allreduce<kRowsPerLoadTranspose>::run(lse_max, max_op);
    lse_max = lse_max == -INFINITY ? 0.0f : lse_max;  // In case all local LSEs are -inf
    float lse_sum = expf(lse_accum(0) - lse_max);
    #pragma unroll
    for (int l = 1; l < kNLsePerThread; ++l) { lse_sum += expf(lse_accum(l) - lse_max); }
    SumOp<float> sum_op;
    lse_sum = Allreduce<kRowsPerLoadTranspose>::run(lse_sum, sum_op);
    // For the case where all local lse == -INFINITY, we want to set lse_logsum to INFINITY. Otherwise
    // lse_logsum is log(0.0) = -INFINITY and we get NaN when we do lse_accum(l) - lse_logsum.
    ElementAccum lse_logsum = (lse_sum == 0.f || lse_sum != lse_sum) ? INFINITY : logf(lse_sum) + lse_max;
    // if (bidx == 0 && tidx < 32) { printf("tidx = %d, lse = %f, lse_max = %f, lse_logsum = %f\n", tidx, lse_accum(0), lse_max, lse_logsum); }
    if (tidx % kRowsPerLoadTranspose == 0 && tidx / kRowsPerLoadTranspose < kBlockM) {
        if (params.unpadded_lse) {
            const index_t lse_offset = row_offset_lse + tidx / kRowsPerLoadTranspose;
            if (lse_offset < lse_size) {
                gLSE_unpadded(lse_offset) = lse_logsum;
            }
        } else {
            gLSE(tidx / kRowsPerLoadTranspose) = lse_logsum;
        }
    }
    // Store the scales exp(lse - lse_logsum) in shared memory.
    #pragma unroll
    for (int l = 0; l < kNLsePerThread; ++l) {
        const int row = l * kRowsPerLoadTranspose + tidx % kRowsPerLoadTranspose;
        const int col = tidx / kRowsPerLoadTranspose;
        if (row < params.num_splits && col < kBlockM) { sLSE[row][col] = expf(lse_accum(l) - lse_logsum); }
    }
    __syncthreads();

    const index_t row_offset_oaccum = bidx * kBlockM * params.d_rounded;
    Tensor gOaccum = make_tensor(make_gmem_ptr(reinterpret_cast<ElementAccum *>(params.oaccum_ptr) + row_offset_oaccum),
                                 Shape<Int<kBlockM>, Int<kHeadDim>>{},
                                 Stride<Int<kHeadDim>, _1>{});
    constexpr int kBlockN = kNThreads / kBlockM;
    using GmemLayoutAtomOaccum = Layout<Shape<Int<kBlockM>, Int<kBlockN>>, Stride<Int<kBlockN>, _1>>;
    using GmemTiledCopyOaccum = decltype(
        make_tiled_copy(Copy_Atom<DefaultCopy, ElementAccum>{},
                        GmemLayoutAtomOaccum{},
                        Layout<Shape < _1, _4>>{}));  // Val layout, 4 vals per store
    GmemTiledCopyOaccum gmem_tiled_copy_Oaccum;
    auto gmem_thr_copy_Oaccum = gmem_tiled_copy_Oaccum.get_thread_slice(tidx);
    Tensor tOgOaccum = gmem_thr_copy_Oaccum.partition_S(gOaccum);
    Tensor tOrO = make_tensor<ElementAccum>(shape(tOgOaccum));
    Tensor tOrOaccum = make_tensor<ElementAccum>(shape(tOgOaccum));
    clear(tOrO);

    // Predicates
    Tensor cOaccum = make_identity_tensor(Shape<Int<kBlockM>, Int<kHeadDim>>{});
    // Repeat the partitioning with identity layouts
    Tensor tOcOaccum = gmem_thr_copy_Oaccum.partition_S(cOaccum);
    Tensor tOpOaccum = make_tensor<bool>(make_shape(size<2>(tOgOaccum)));
    if (!Is_even_K) {
        #pragma unroll
        for (int k = 0; k < size(tOpOaccum); ++k) { tOpOaccum(k) = get<1>(tOcOaccum(0, 0, k)) < params.d; }
    }
    // Load Oaccum in then scale and accumulate to O
    for (int split = 0; split < params.num_splits; ++split) {
        flash::copy</*Is_even_MN=*/false, Is_even_K>(
            gmem_tiled_copy_Oaccum, tOgOaccum, tOrOaccum, tOcOaccum, tOpOaccum, params.b * params.h * params.seqlen_q - bidx * kBlockM
        );
        #pragma unroll
        for (int m = 0; m < size<1>(tOrOaccum); ++m) {
            int row = get<0>(tOcOaccum(0, m, 0));
            ElementAccum lse_scale = sLSE[split][row];
            #pragma unroll
            for (int k = 0; k < size<2>(tOrOaccum); ++k) {
                #pragma unroll
                for (int i = 0; i < size<0>(tOrOaccum); ++i) {
                    tOrO(i, m, k) += lse_scale * tOrOaccum(i, m, k);
                }
            }
        // if (cute::thread0()) { printf("lse_scale = %f, %f\n", sLSE[split][0], sLSE[split][1]); print(tOrOaccum); }
        }
        tOgOaccum.data() = tOgOaccum.data() + params.b * params.h * params.seqlen_q * params.d_rounded;
    }
    // if (cute::thread0()) { print_tensor(tOrO); }

    Tensor rO = flash::convert_type<Element>(tOrO);
    // Write to gO
    #pragma unroll
    for (int m = 0; m < size<1>(rO); ++m) {
        const int idx = bidx * kBlockM + get<0>(tOcOaccum(0, m, 0));
        if (idx < params.b * params.h * params.seqlen_q) {
            const int batch_idx = idx / (params.h * params.seqlen_q);
            const int head_idx = (idx - batch_idx * (params.h * params.seqlen_q)) / params.seqlen_q;
            // The index to the rows of Q
            const int row = idx - batch_idx * (params.h * params.seqlen_q) - head_idx * params.seqlen_q;
            auto o_ptr = reinterpret_cast<Element *>(params.o_ptr) + batch_idx * params.o_batch_stride
                + head_idx * params.o_head_stride + row * params.o_row_stride;
            #pragma unroll
            for (int k = 0; k < size<2>(rO); ++k) {
                if (Is_even_K || tOpOaccum(k)) {
                    const int col = get<1>(tOcOaccum(0, m, k));
                    Tensor gO = make_tensor(make_gmem_ptr(o_ptr + col),
                                            Shape<Int<decltype(size<0>(rO))::value>>{}, Stride<_1>{});
                    // TODO: Should check if this is using vectorized store, but it seems pretty fast
                    copy(rO(_, m, k), gO);
                    // if (bidx == 0 && tidx == 0) { printf("tidx = %d, idx = %d, batch_idx = %d, head_idx = %d, row = %d, col = %d\n", tidx, idx, batch_idx, head_idx, row, col); print(rO(_, m, k)); print(gO); }
                    // reinterpret_cast<uint64_t *>(o_ptr)[col / 4] = recast<uint64_t>(rO)(0, m, k);
                }
            }
        }
    }
}

} // namespace flash<|MERGE_RESOLUTION|>--- conflicted
+++ resolved
@@ -34,9 +34,6 @@
 
 ////////////////////////////////////////////////////////////////////////////////////////////////////
 
-<<<<<<< HEAD
-template<typename Kernel_traits, bool Is_dropout, bool Is_causal, bool Is_local, bool Has_alibi, bool Has_rpe_bias, bool Is_even_MN, bool Is_even_K, bool Return_softmax, typename Params>
-=======
 template<typename ElementAccum, typename Params, int kBlockM, bool Is_even_MN>
 __forceinline__ __device__ auto get_lse_tile(const Params &params, const int bidb, const int bidh, const int m_block, const BlockInfo</*Varlen=*/!Is_even_MN> &binfo) {
         // When params.unpadded_lse is false, LSE is written as (b, h, seqlen_q) - this is non-variable seqlen path.
@@ -58,8 +55,7 @@
 }
 
 
-template<typename Kernel_traits, bool Is_dropout, bool Is_causal, bool Is_local, bool Has_alibi, bool Is_even_MN, bool Is_even_K, bool Is_softcap, bool Return_softmax, typename Params>
->>>>>>> 74b0761f
+template<typename Kernel_traits, bool Is_dropout, bool Is_causal, bool Is_local, bool Has_alibi, bool Has_rpe_bias, bool Is_even_MN, bool Is_even_K, bool Is_softcap, bool Return_softmax, typename Params>
 inline __device__ void compute_attn_1rowblock(const Params &params, const int bidb, const int bidh, const int m_block) {
 
     using Element = typename Kernel_traits::Element;
@@ -526,11 +522,7 @@
 
 ////////////////////////////////////////////////////////////////////////////////////////////////////
 
-<<<<<<< HEAD
-template<typename Kernel_traits, bool Is_causal, bool Is_local, bool Has_alibi, bool Has_rpe_bias, bool Is_even_MN, bool Is_even_K, bool Split, bool Append_KV, typename Params>
-=======
-template<typename Kernel_traits, bool Is_causal, bool Is_local, bool Has_alibi, bool Is_even_MN, bool Is_even_K, bool Is_softcap, bool Split, bool Append_KV, typename Params>
->>>>>>> 74b0761f
+template<typename Kernel_traits, bool Is_causal, bool Is_local, bool Has_alibi, bool Has_rpe_bias, bool Is_even_MN, bool Is_even_K, bool Is_softcap, bool Split, bool Append_KV, typename Params>
 inline __device__ void compute_attn_1rowblock_splitkv(const Params &params, const int bidb, const int bidh, const int m_block, const int n_split_idx, const int num_n_splits) {
 
     using Element = typename Kernel_traits::Element;
@@ -1128,11 +1120,7 @@
 
 ////////////////////////////////////////////////////////////////////////////////////////////////////
 
-<<<<<<< HEAD
-template<typename Kernel_traits, bool Is_dropout, bool Is_causal, bool Is_local, bool Has_alibi, bool Has_rpe_bias, bool Is_even_MN, bool Is_even_K, bool Return_softmax, typename Params>
-=======
-template<typename Kernel_traits, bool Is_dropout, bool Is_causal, bool Is_local, bool Has_alibi, bool Is_even_MN, bool Is_even_K, bool Is_softcap, bool Return_softmax, typename Params>
->>>>>>> 74b0761f
+template<typename Kernel_traits, bool Is_dropout, bool Is_causal, bool Is_local, bool Has_alibi, bool Has_rpe_bias, bool Is_even_MN, bool Is_even_K, bool Is_softcap, bool Return_softmax, typename Params>
 inline __device__ void compute_attn(const Params &params) {
     const int m_block = blockIdx.x;
     // The block index for the batch.
@@ -1148,21 +1136,12 @@
     // the attention matrix. This way, as long as we have the batch, head, and the location of
     // the 16 x 32 block within the attention matrix, we can generate the exact same dropout pattern.
 
-<<<<<<< HEAD
-    flash::compute_attn_1rowblock<Kernel_traits, Is_dropout, Is_causal, Is_local, Has_alibi, Has_rpe_bias, Is_even_MN, Is_even_K, Return_softmax>(params, bidb, bidh, m_block);
+    flash::compute_attn_1rowblock<Kernel_traits, Is_dropout, Is_causal, Is_local, Has_alibi, Has_rpe_bias Is_even_MN, Is_even_K, Is_softcap, Return_softmax>(params, bidb, bidh, m_block);
 }
 
 ////////////////////////////////////////////////////////////////////////////////////////////////////
 
-template<typename Kernel_traits, bool Is_causal, bool Is_local, bool Has_alibi, bool Has_rpe_bias, bool Is_even_MN, bool Is_even_K, bool Split, bool Append_KV, typename Params>
-=======
-    flash::compute_attn_1rowblock<Kernel_traits, Is_dropout, Is_causal, Is_local, Has_alibi, Is_even_MN, Is_even_K, Is_softcap, Return_softmax>(params, bidb, bidh, m_block);
-}
-
-////////////////////////////////////////////////////////////////////////////////////////////////////
-
-template<typename Kernel_traits, bool Is_causal, bool Is_local, bool Has_alibi, bool Is_even_MN, bool Is_even_K, bool Is_softcap, bool Split, bool Append_KV, typename Params>
->>>>>>> 74b0761f
+template<typename Kernel_traits, bool Is_causal, bool Is_local, bool Has_alibi, bool Has_rpe_bias, bool Is_even_MN, bool Is_even_K, bool Is_softcap, bool Split, bool Append_KV, typename Params>
 inline __device__ void compute_attn_splitkv(const Params &params) {
     const int m_block = blockIdx.x;
     // The block index for the batch.
@@ -1171,11 +1150,7 @@
     const int bidh = Split ? blockIdx.z - bidb * params.h : blockIdx.z;
     const int n_split_idx = Split ? blockIdx.y : 0;
     const int num_n_splits = Split ? gridDim.y : 1;
-<<<<<<< HEAD
-    flash::compute_attn_1rowblock_splitkv<Kernel_traits, Is_causal, Is_local, Has_alibi, Has_rpe_bias, Is_even_MN, Is_even_K, Split, Append_KV>(params, bidb, bidh, m_block, n_split_idx, num_n_splits);
-=======
-    flash::compute_attn_1rowblock_splitkv<Kernel_traits, Is_causal, Is_local, Has_alibi, Is_even_MN, Is_even_K, Is_softcap, Split, Append_KV>(params, bidb, bidh, m_block, n_split_idx, num_n_splits);
->>>>>>> 74b0761f
+    flash::compute_attn_1rowblock_splitkv<Kernel_traits, Is_causal, Is_local, Has_alibi, Has_rpe_bias, Is_even_MN, Is_even_K, Is_softcap, Split, Append_KV>(params, bidb, bidh, m_block, n_split_idx, num_n_splits);
 }
 
 ////////////////////////////////////////////////////////////////////////////////////////////////////
