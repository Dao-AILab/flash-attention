/******************************************************************************
 * Copyright (c) 2023, Tri Dao.
 ******************************************************************************/

#pragma once

#include <cmath>
#include <cute/algorithm/copy.hpp>
#include <cute/algorithm/gemm.hpp>

#include <cutlass/cutlass.h>
#include <cutlass/array.h>
#include <cutlass/numeric_types.h>
#include <cutlass/numeric_conversion.h>

#include "block_info.h"
#include "kernel_traits.h"
#include "utils.h"
#include "softmax.h"
#include "philox.cuh"

namespace flash {

using namespace cute;

////////////////////////////////////////////////////////////////////////////////////////////////////

template <int MMA_M,
          class... Args,
          class TiledMMA>
CUTE_HOST_DEVICE
auto
make_tiled_copy_A_warpcontiguousM(Copy_Atom<Args...> const& copy_atom,
                                 TiledMMA           const& tiled_mma) {
    using TileShape_MNK = typename TiledMMA::TiledShape_MNK;
    using AtomShape_MNK = typename TiledMMA::AtomShape_MNK;
    constexpr int AtomShape_M = decltype(size<0>(AtomShape_MNK{}))::value;
    constexpr int kNWarps = decltype(size<0>(TileShape_MNK{}))::value / AtomShape_M;
    constexpr int MMAStride_M = MMA_M * AtomShape_M;
    auto t = make_tile(Layout<Shape<Int<AtomShape_M>, Int<kNWarps>>,
                              Stride<_1, Int<MMAStride_M>> >{},
                       make_layout(size<2>(TileShape_MNK{})));
    // if (cute::thread0()) {printf("make_tiled_copy_A_warpcontiguousM "); print(t); printf("\n");  }
    return make_tiled_copy_impl(copy_atom, tiled_mma.get_layoutA_TV(), t);
}

////////////////////////////////////////////////////////////////////////////////////////////////////

template <int MMA_M,
          class... Args,
          class TiledMMA>
CUTE_HOST_DEVICE
auto
make_tiled_copy_C_warpcontiguousM(Copy_Atom<Args...> const& copy_atom,
                                 TiledMMA           const& tiled_mma) {
    using TileShape_MNK = typename TiledMMA::TiledShape_MNK;
    using AtomShape_MNK = typename TiledMMA::AtomShape_MNK;
    constexpr int AtomShape_M = decltype(size<0>(AtomShape_MNK{}))::value;
    constexpr int kNWarps = decltype(size<0>(TileShape_MNK{}))::value / AtomShape_M;
    constexpr int MMAStride_M = MMA_M * AtomShape_M;
    auto t = make_tile(Layout<Shape<Int<AtomShape_M>, Int<kNWarps>>,
                              Stride<_1, Int<MMAStride_M>> >{},
                       // TODO: Shouldn't this be size<1>?
                       make_layout(size<2>(TileShape_MNK{})));
    // if (cute::thread0()) {printf("make_tiled_copy_C_warpcontiguousM "); print(t); printf("\n");  }
    return make_tiled_copy_impl(copy_atom, tiled_mma.get_layoutC_TV(), t);
}

////////////////////////////////////////////////////////////////////////////////////////////////////

template<bool Is_first, bool Check_inf=false, typename Tensor0, typename Tensor1, typename Tensor2>
inline __device__ void softmax_rescale_o(Tensor0 &scores, Tensor1 &scores_max, Tensor1 &scores_sum,
                                         Tensor2 &acc_o, float softmax_scale_log2) {
    if (Is_first) {
        flash::template reduce_max</*zero_init=*/true>(scores, scores_max);
        flash::scale_apply_exp2(scores, scores_max, softmax_scale_log2);
        flash::reduce_sum(scores, scores_sum);
    } else {
        Tensor scores_max_prev = make_fragment_like(scores_max);
        cute::copy(scores_max, scores_max_prev);
        flash::template reduce_max</*zero_init=*/false>(scores, scores_max);
        // Reshape acc_o from (MMA=4, MMA_M, MMA_K) to (nrow=(2, MMA_M), ncol=(2, MMA_K))
        Tensor acc_o_rowcol = make_tensor(acc_o.data(), flash::convert_layout_acc_rowcol(acc_o.layout()));
        #pragma unroll
        for (int mi = 0; mi < size(scores_max); ++mi) {
            float scores_max_cur = !Check_inf
                ? scores_max(mi)
                : (scores_max(mi) == -INFINITY ? 0.0f : scores_max(mi));
            float scores_scale = exp2f((scores_max_prev(mi) - scores_max_cur) * softmax_scale_log2);
            scores_sum(mi) *= scores_scale;
            #pragma unroll
            for (int ni = 0; ni < size<1>(acc_o_rowcol); ++ni) { acc_o_rowcol(mi, ni) *= scores_scale; }
        }
        flash::scale_apply_exp2(scores, scores_max, softmax_scale_log2);
        Tensor scores_sum_cur = make_fragment_like(scores_sum);
        flash::reduce_sum(scores, scores_sum_cur);
        #pragma unroll
        for (int mi = 0; mi < size(scores_sum); ++mi) { scores_sum(mi) += scores_sum_cur(mi); }
    }
};

////////////////////////////////////////////////////////////////////////////////////////////////////

template<typename Engine0, typename Layout0, typename Engine1, typename Layout1, typename TiledCopy>
inline __device__ void write_softmax_to_gmem(
    Tensor<Engine0, Layout0> const &tOrP, Tensor<Engine1, Layout1> &tPgP, TiledCopy gmem_tiled_copy_P
) {
    // Reshape tOrP from (8, MMA_M, MMA_N) to (8, MMA_M * MMA_N)
    Layout l = tOrP.layout();
    Tensor tPrP = make_tensor(tOrP.data(), make_layout(get<0>(l), make_layout(get<1>(l), get<2>(l))));
    CUTE_STATIC_ASSERT_V(size<2>(tPgP) == _1{});
    CUTE_STATIC_ASSERT_V(size<1>(tPrP) == size<1>(tPgP));
    #pragma unroll
    for (int mi = 0; mi < size<1>(tPrP); ++mi) {
        cute::copy(gmem_tiled_copy_P, tPrP(_, mi), tPgP(_, mi, 0));
    }
};

////////////////////////////////////////////////////////////////////////////////////////////////////

template<typename Kernel_traits, bool Is_dropout, bool Is_causal, bool Is_even_MN, bool Is_even_K, bool Return_softmax, typename Params>
inline __device__ void compute_attn_1rowblock(const Params &params, const int bidb, const int bidh, const int m_block) {
    using Element = typename Kernel_traits::Element;
    using ElementAccum = typename Kernel_traits::ElementAccum;
    using index_t = typename Kernel_traits::index_t;

    // Shared memory.
    extern __shared__ char smem_[];

    // The thread index.
    const int tidx = threadIdx.x;

    constexpr int kBlockM = Kernel_traits::kBlockM;
    constexpr int kBlockN = Kernel_traits::kBlockN;
    constexpr int kHeadDim = Kernel_traits::kHeadDim;
    constexpr int kNWarps = Kernel_traits::kNWarps;
    constexpr int MMA_M = kBlockM / decltype(size<0>(typename Kernel_traits::TiledMma::TiledShape_MNK{}))::value;

    const BlockInfo</*Varlen=*/!Is_even_MN> binfo(params, bidb);
    if (m_block * kBlockM >= binfo.actual_seqlen_q || binfo.actual_seqlen_k == 0) return;

    int n_block_max = cute::ceil_div(binfo.actual_seqlen_k, kBlockN);
    int n_block_min = 0;
    if (Is_causal) {
        n_block_max = std::min(n_block_max,
                               cute::ceil_div((m_block + 1) * kBlockM + binfo.actual_seqlen_k - binfo.actual_seqlen_q, kBlockN));
        // if (threadIdx.x == 0 && blockIdx.y == 0 && blockIdx.z == 0) {
        //     printf("m_block = %d, n_block_max = %d\n", m_block, n_block_max);
        // }
        // We exit early and write 0 to gO and gLSE.
        // Otherwise we might read OOB elements from gK and gV.
        if (n_block_max <= 0) {
            // Save seed and offset for backward. If we don't have this here, the 0-th thread block might
            // exit early and no one saves the rng state.
            if (Is_dropout && blockIdx.x == 0 && blockIdx.y == 0 && blockIdx.z == 0 && tidx == 0) {
                auto seeds = at::cuda::philox::unpack(params.philox_args);
                params.rng_state[0] = std::get<0>(seeds);
                params.rng_state[1] = std::get<1>(seeds);
            }
            const index_t row_offset_o = binfo.q_offset(params.o_batch_stride, params.o_row_stride, bidb)
                + m_block * kBlockM * params.o_row_stride + bidh * params.o_head_stride;
            const index_t row_offset_lse = (bidb * params.h + bidh) * params.seqlen_q + m_block * kBlockM;
            Tensor gO = make_tensor(make_gmem_ptr(reinterpret_cast<Element *>(params.o_ptr) + row_offset_o),
                                    Shape<Int<kBlockM>, Int<kHeadDim>>{},
                                    make_stride(params.o_row_stride, _1{}));
            Tensor gLSE = make_tensor(make_gmem_ptr(reinterpret_cast<ElementAccum *>(params.softmax_lse_ptr) + row_offset_lse),
                                      Shape<Int<kBlockM>>{}, Stride<_1>{});

            typename Kernel_traits::GmemTiledCopyO gmem_tiled_copy_O;
            auto gmem_thr_copy_O = gmem_tiled_copy_O.get_thread_slice(tidx);
            Tensor tOgO = gmem_thr_copy_O.partition_D(gO);
            Tensor tOrO = make_tensor<Element>(shape(tOgO));
            clear(tOrO);
            // Construct identity layout for sO
            Tensor cO = make_identity_tensor(make_shape(size<0>(gO), size<1>(gO)));    // (BLK_M,BLK_K) -> (blk_m,blk_k)
            // Repeat the partitioning with identity layouts
            Tensor tOcO = gmem_thr_copy_O.partition_D(cO);
            Tensor tOpO = make_tensor<bool>(make_shape(size<2>(tOgO)));
            if (!Is_even_K) {
                #pragma unroll
                for (int k = 0; k < size(tOpO); ++k) { tOpO(k) = get<1>(tOcO(0, 0, k)) < params.d; }
            }
            // Clear_OOB_K must be false since we don't want to write zeros to gmem
            flash::copy<Is_even_MN, Is_even_K, /*Clear_OOB_MN=*/false, /*Clear_OOB_K=*/false>(
                gmem_tiled_copy_O, tOrO, tOgO, tOcO, tOpO, binfo.actual_seqlen_q - m_block * kBlockM
            );
            #pragma unroll
            for (int m = 0; m < size<1>(tOgO); ++m) {
                const int row = get<0>(tOcO(0, m, 0));
                if (row < binfo.actual_seqlen_q - m_block * kBlockM && get<1>(tOcO(0, m, 0)) == 0) { gLSE(row) = INFINITY; }
            }
            return;
        }
    }
    if (params.max_past > 0) {
        n_block_min = std::max(n_block_min, ((m_block * kBlockM - params.max_past) / kBlockN));
    }

    // We iterate over the blocks in reverse order. This is because the last block is the only one
    // that needs masking when we read K and V from global memory. Moreover, iterating in reverse
    // might save us 1 register (we just need n_block instead of both n_block and n_block_max).

    const index_t row_offset_q = binfo.q_offset(params.q_batch_stride, params.q_row_stride, bidb)
        + m_block * kBlockM * params.q_row_stride + bidh * params.q_head_stride;
    // We move K and V to the last block.
    const index_t row_offset_k = binfo.k_offset(params.k_batch_stride, params.k_row_stride, bidb)
        + (n_block_max - 1) * kBlockN * params.k_row_stride + (bidh / params.h_h_k_ratio) * params.k_head_stride;
    const index_t row_offset_v = binfo.k_offset(params.v_batch_stride, params.v_row_stride, bidb)
        + (n_block_max - 1) * kBlockN * params.v_row_stride + (bidh / params.h_h_k_ratio) * params.v_head_stride;
    const index_t row_offset_p = ((bidb * params.h + bidh) * params.seqlen_q_rounded
        + m_block * kBlockM) * params.seqlen_k_rounded + (n_block_max - 1) * kBlockN;

    Tensor gQ = make_tensor(make_gmem_ptr(reinterpret_cast<Element *>(params.q_ptr) + row_offset_q),
                            Shape<Int<kBlockM>, Int<kHeadDim>>{},
                            make_stride(params.q_row_stride, _1{}));
    Tensor gK = make_tensor(make_gmem_ptr(reinterpret_cast<Element *>(params.k_ptr) + row_offset_k),
                            Shape<Int<kBlockN>, Int<kHeadDim>>{},
                            make_stride(params.k_row_stride, _1{}));
    Tensor gV = make_tensor(make_gmem_ptr(reinterpret_cast<Element *>(params.v_ptr) + row_offset_v),
                            Shape<Int<kBlockN>, Int<kHeadDim>>{},
                            make_stride(params.v_row_stride, _1{}));
    Tensor gP = make_tensor(make_gmem_ptr(reinterpret_cast<Element *>(params.p_ptr) + row_offset_p),
                            Shape<Int<kBlockM>, Int<kBlockN>>{},
                            make_stride(params.seqlen_k_rounded, _1{}));

    Tensor sQ = make_tensor(make_smem_ptr(reinterpret_cast<Element *>(smem_)),
                            typename Kernel_traits::SmemLayoutQ{});
    // Careful we're using the same smem for sQ and sK | sV if Share_Q_K_smem;
    Tensor sK = make_tensor(sQ.data() + (Kernel_traits::Share_Q_K_smem ? 0 : size(sQ)),
                            typename Kernel_traits::SmemLayoutKV{});
    Tensor sV = make_tensor(sK.data() + size(sK), typename Kernel_traits::SmemLayoutKV{});
    Tensor sVt = make_tensor(sV.data(), typename Kernel_traits::SmemLayoutVtransposed{});
    Tensor sVtNoSwizzle = make_tensor(sV.data(), typename Kernel_traits::SmemLayoutVtransposedNoSwizzle{});

    typename Kernel_traits::GmemTiledCopyQKV gmem_tiled_copy_QKV;
    auto gmem_thr_copy_QKV = gmem_tiled_copy_QKV.get_thread_slice(tidx);
    typename Kernel_traits::GmemTiledCopyP gmem_tiled_copy_P;
    auto gmem_thr_copy_P = gmem_tiled_copy_P.get_thread_slice(tidx);

    Tensor tQgQ = gmem_thr_copy_QKV.partition_S(gQ);
    Tensor tQsQ = gmem_thr_copy_QKV.partition_D(sQ);
    Tensor tKgK = gmem_thr_copy_QKV.partition_S(gK);  // (KCPY, KCPY_N, KCPY_K)
    Tensor tKsK = gmem_thr_copy_QKV.partition_D(sK);
    Tensor tVgV = gmem_thr_copy_QKV.partition_S(gV);  // (VCPY, VCPY_N, VCPY_K)
    Tensor tVsV = gmem_thr_copy_QKV.partition_D(sV);
    Tensor tPgP = gmem_thr_copy_P.partition_D(gP);

    typename Kernel_traits::TiledMma tiled_mma;
    auto thr_mma = tiled_mma.get_thread_slice(tidx);
    Tensor tSrQ  = thr_mma.partition_fragment_A(sQ);                           // (MMA,MMA_M,MMA_K)
    Tensor tSrK  = thr_mma.partition_fragment_B(sK);                           // (MMA,MMA_N,MMA_K)
    Tensor tOrVt  = thr_mma.partition_fragment_B(sVtNoSwizzle);                // (MMA, MMA_K,MMA_N)

    Tensor acc_o = partition_fragment_C(tiled_mma, Shape<Int<kBlockM>, Int<kHeadDim>>{});  // MMA, MMA_M, MMA_K

    //
    // Copy Atom retiling
    //

    auto smem_tiled_copy_Q = make_tiled_copy_A(typename Kernel_traits::SmemCopyAtom{}, tiled_mma);
    auto smem_thr_copy_Q = smem_tiled_copy_Q.get_thread_slice(tidx);
    // auto smem_thr_copy_Q = make_tiled_copy_A_warpcontiguousM<MMA_M>(typename Kernel_traits::SmemCopyAtom{}, tiled_mma).get_thread_slice(tidx);
    // if (cute::thread0()) {smem_thr_copy_Q.print_all();}
    Tensor tSsQ = smem_thr_copy_Q.partition_S(sQ);
    // if (cute::thread0()) {print(tSsQ.layout()); printf("\n");}

    auto smem_tiled_copy_K = make_tiled_copy_B(typename Kernel_traits::SmemCopyAtom{}, tiled_mma);
    auto smem_thr_copy_K = smem_tiled_copy_K.get_thread_slice(tidx);
    Tensor tSsK = smem_thr_copy_K.partition_S(sK);

    auto smem_tiled_copy_V = make_tiled_copy_B(typename Kernel_traits::SmemCopyAtomTransposed{}, tiled_mma);
    auto smem_thr_copy_V = smem_tiled_copy_V.get_thread_slice(tidx);
    Tensor tOsVt = smem_thr_copy_V.partition_S(sVt);

    // TODO: this might need to change if we change the mma instruction in SM70
    Tensor scores_max = make_tensor<ElementAccum>(Shape<Int<2 * size<1>(acc_o)>>{});
    Tensor scores_sum = make_fragment_like(scores_max);

    //
    // PREDICATES
    //

    // // Allocate predicate tensors for m and n
    // Tensor tQpQ = make_tensor<bool>(make_shape(size<1>(tQsQ), size<2>(tQsQ)), Stride<_1,_0>{});
    // Tensor tKVpKV = make_tensor<bool>(make_shape(size<1>(tKsK), size<2>(tKsK)), Stride<_1,_0>{});

    // Construct identity layout for sQ and sK
    Tensor cQ = make_identity_tensor(make_shape(size<0>(sQ), size<1>(sQ)));    // (BLK_M,BLK_K) -> (blk_m,blk_k)
    Tensor cKV = make_identity_tensor(make_shape(size<0>(sK), size<1>(sK)));    // (BLK_N,BLK_K) -> (blk_n,blk_k)
    // Tensor tScQ = thr_mma.partition_A(cQ);                           // (MMA,MMA_M,MMA_K)
    // if (cute::thread0()) {
    //     print(tScQ.layout()); printf("\n");
    //     for (int i = 0; i < size(tScQ); ++i) {
    //         printf("%d ", get<0>(tScQ(i)));
    //     }
    //     printf("\n");
    //     for (int i = 0; i < size(tScQ); ++i) {
    //         printf("%d ", get<1>(tScQ(i)));
    //     }
    //     printf("\n");
    // }

    // Repeat the partitioning with identity layouts
    Tensor tQcQ = gmem_thr_copy_QKV.partition_S(cQ);       // (ACPY,ACPY_M,ACPY_K) -> (blk_m,blk_k)
    Tensor tKVcKV = gmem_thr_copy_QKV.partition_S(cKV);   // (BCPY,BCPY_N,BCPY_K) -> (blk_n,blk_k)

    // Allocate predicate tensors for k
    Tensor tQpQ = make_tensor<bool>(make_shape(size<2>(tQsQ)));
    Tensor tKVpKV = make_tensor<bool>(make_shape(size<2>(tKsK)));

    // Set predicates for k bounds
    if (!Is_even_K) {
        #pragma unroll
        for (int k = 0; k < size(tQpQ); ++k) { tQpQ(k) = get<1>(tQcQ(0, 0, k)) < params.d; }
        #pragma unroll
        for (int k = 0; k < size(tKVpKV); ++k) { tKVpKV(k) = get<1>(tKVcKV(0, 0, k)) < params.d; }
    }

    // Prologue

    Tensor tQrQ = make_fragment_like(tQgQ);
    // We don't need to clear the sQ smem tiles since we'll only write out the valid outputs
    flash::copy<Is_even_MN, Is_even_K>(gmem_tiled_copy_QKV, tQgQ, tQsQ, tQcQ, tQpQ,
                                       binfo.actual_seqlen_q - m_block * kBlockM);
    if (Kernel_traits::Is_Q_in_regs) { cute::cp_async_fence(); }

    // // Copy rmem to smem
    // // copy(tQrQ, tQsQ);
    // flash::cp_async_wait<0>();
    // __syncthreads();
    // // if (cute::thread(1, 0)) { print(tQsQ); }
    // // Tensor sQNoSwizzle = make_tensor(make_smem_ptr(reinterpret_cast<Element *>(smem_)), typename Kernel_traits::SmemLayoutQNoSwizzle{});
    // // if (cute::thread0()) { print(sQNoSwizzle); }

    if (Kernel_traits::Share_Q_K_smem) {
        flash::cp_async_wait<0>();
        __syncthreads();
        Tensor tSrQ_copy_view = smem_thr_copy_Q.retile_D(tSrQ);
        CUTE_STATIC_ASSERT_V(size<1>(tSsQ) == size<1>(tSrQ_copy_view));            // M
        cute::copy(smem_tiled_copy_Q, tSsQ, tSrQ_copy_view);
        __syncthreads();
    }

    int n_block = n_block_max - 1;
    // We don't need to clear the sK smem tiles since we'll mask out the scores anyway.
    flash::copy<Is_even_MN, Is_even_K>(gmem_tiled_copy_QKV, tKgK, tKsK, tKVcKV, tKVpKV,
                                       binfo.actual_seqlen_k - n_block * kBlockN);
    cute::cp_async_fence();
    // if (threadIdx.x == 0 && blockIdx.y == 0 && blockIdx.z < 2) { print(tKgK); }
    // __syncthreads();

    if (Kernel_traits::Is_Q_in_regs && !Kernel_traits::Share_Q_K_smem) {
        flash::cp_async_wait<1>();
        __syncthreads();
        Tensor tSrQ_copy_view = smem_thr_copy_Q.retile_D(tSrQ);
        CUTE_STATIC_ASSERT_V(size<1>(tSsQ) == size<1>(tSrQ_copy_view));            // M
        cute::copy(smem_tiled_copy_Q, tSsQ, tSrQ_copy_view);
    }

    auto seeds = at::cuda::philox::unpack(params.philox_args);
    unsigned long long seed = std::get<0>(seeds);
    unsigned long long offset = std::get<1>(seeds) + (bidb * params.h + bidh) * 32 + tidx % 32;

    // Save seed and offset for backward.
    if (Is_dropout && blockIdx.x == 0 && blockIdx.y == 0 && blockIdx.z == 0 && tidx == 0) {
        params.rng_state[0] = seed;
        params.rng_state[1] = std::get<1>(seeds);
    }

    clear(acc_o);

    // For performance reason, we separate out two kinds of iterations:
    // those that need masking on S, and those that don't.
    // We need masking on S for the very last block when K and V has length not multiple of kBlockN.
    // We also need masking on S if it's causal, for the last ceil_div(kBlockM, kBlockN) blocks.
    // We will have at least 1 "masking" iteration.

    // If not even_N, then seqlen_k might end in the middle of a block. In that case we need to
    // mask 2 blocks (e.g. when kBlockM == kBlockN), not just 1.
    constexpr int n_masking_steps = !Is_causal
        ? 1
        : (Is_even_MN ? cute::ceil_div(kBlockM, kBlockN) : cute::ceil_div(kBlockM, kBlockN) + 1);
    #pragma unroll
    for (int masking_step = 0; masking_step < n_masking_steps; ++masking_step, --n_block) {
        Tensor acc_s = partition_fragment_C(tiled_mma, Shape<Int<kBlockM>, Int<kBlockN>>{});  // (MMA=4, MMA_M, MMA_N)
        clear(acc_s);
        flash::cp_async_wait<0>();
        __syncthreads();

        // Advance gV
        if (masking_step > 0) {
            tVgV.data() = tVgV.data() + (-int(kBlockN * params.v_row_stride));
            flash::copy</*Is_even_MN=*/true, Is_even_K>(gmem_tiled_copy_QKV, tVgV, tVsV, tKVcKV, tKVpKV);
        } else {
            // Clear the smem tiles to account for predicated off loads
            flash::copy<Is_even_MN, Is_even_K, /*Clear_OOB_MN=*/true>(
                gmem_tiled_copy_QKV, tVgV, tVsV, tKVcKV, tKVpKV, binfo.actual_seqlen_k - n_block * kBlockN
            );
        }
        cute::cp_async_fence();

        flash::gemm</*A_in_regs=*/Kernel_traits::Is_Q_in_regs>(
            acc_s, tSrQ, tSrK, tSsQ, tSsK, tiled_mma, smem_tiled_copy_Q, smem_tiled_copy_K,
            smem_thr_copy_Q, smem_thr_copy_K
        );
        // if (cute::thread0()) { print(acc_s); }

        // Reshape acc_s from (MMA=4, MMA_M, MMA_N) to (nrow=(2, MMA_M), ncol=(2, MMA_N))
        Tensor scores = make_tensor(acc_s.data(), flash::convert_layout_acc_rowcol(acc_s.layout()));
        // if (cute::thread0()) { print(scores); }
        // We don't put the masking before the matmul S = Q K^T because we don't clear sK
        // for rows outside actual_seqlen_k. So those rows could have Inf / NaN, and the matmul
        // can produce Inf / NaN.
        if (!Is_causal) {
            if (!Is_even_MN) { flash::apply_mask(scores, binfo.actual_seqlen_k - n_block * kBlockN); }
        } else {
            // Tensor caccS = make_identity_tensor(Shape<Int<kBlockM>, Int<kBlockN>>{});    // (BLK_M,BLK_N) -> (blk_m,blk_n)
            // Tensor taccScS = thr_mma.partition_C(caccS);                           // (MMA,MMA_M,MMA_N)
            // static_assert(decltype(size<0>(taccScS))::value == 4);
            // // Convert to ((2, 2), MMA_M, MMA_N) then take only the row indices.
            // Tensor idx_row = logical_divide(taccScS, Shape<_2>{})(make_coord(0, _), _, 0);
            // Tensor idx_rowcol = make_tensor(taccScS.data(), flash::convert_layout_acc_rowcol(taccScS.layout()));
            // flash::apply_mask_causal_w_idx(scores, idx_rowcol, n_block * kBlockN, binfo.actual_seqlen_k,
            //                               m_block * kBlockM);
            // Idk why it's get<1> and not get<0> of the stride.
            // if (cute::thread0()) { print(idx_row.layout()); print(stride<1>(idx_row)); printf("stride = %d \n", get<1>(stride<1>(idx_row))); }
            // I can't get the stride from idx_row
            flash::apply_mask_causal(scores, n_block * kBlockN, binfo.actual_seqlen_k,
                                     // m_block * kBlockM + get<0>(idx_row(0)),
                                     m_block * kBlockM + (tidx / 32) * 16 + (tidx % 32) / 4,
<<<<<<< HEAD
                                     kNWarps * 16,
                                     params.max_past); // will mask "for free if needed"
                                     // but params.max_past masking might be required in non-masking steps as well :| 

=======
                                     binfo.actual_seqlen_q,
                                     kNWarps * 16);
>>>>>>> a1576ad1
                                     // m_block * kBlockM + (tidx / 32) * 16, kNWarps * 16);
                                     // m_block * kBlockM + (tidx / 32) * (kBlockM / kNWarps), 16);
        }
        flash::cp_async_wait<0>();
        __syncthreads();
        if (n_block > 0) {
            // Advance gK
            tKgK.data() = tKgK.data() + (-int(kBlockN * params.k_row_stride));
            flash::copy</*Is_even_MN=*/true, Is_even_K>(gmem_tiled_copy_QKV, tKgK, tKsK, tKVcKV, tKVpKV);
            // This cp_async_fence needs to be in the if block, otherwise the synchronization
            // isn't right and we get race conditions.
            cute::cp_async_fence();
        }

        // TODO: when we have key_padding_mask we'll need to Check_inf
        masking_step == 0
            ? softmax_rescale_o</*Is_first=*/true,  /*Check_inf=*/Is_causal>(scores, scores_max, scores_sum, acc_o, params.scale_softmax_log2)
            : softmax_rescale_o</*Is_first=*/false, /*Check_inf=*/Is_causal>(scores, scores_max, scores_sum, acc_o, params.scale_softmax_log2);

        // Convert scores from fp32 to fp16/bf16
        Tensor rP = flash::convert_type<Element>(scores);
        // Reshape rP from (nrow=(2, MMA_M), ncol=(2, MMA_N)) to ((2, 2, 2), MMA_M, MMA_N / 2)
        // if using m16n8k16 or ((2, 2, 1), MMA_M, MMA_N) if using m16n8k8.
        Tensor tOrP = make_tensor(rP.data(), flash::convert_layout_rowcol_Aregs<Kernel_traits::TiledMma>(rP.layout()));
        int block_row_idx = m_block * (kBlockM / 16) + tidx / 32;
        int block_col_idx = n_block * (kBlockN / 32);
        if (Return_softmax) {
            Tensor tOrP_copy = make_fragment_like(tOrP);
            cute::copy(tOrP, tOrP_copy);
            flash::apply_dropout</*encode_dropout_in_sign_bit=*/true>(
                tOrP_copy, params.p_dropout_in_uint8_t, seed, offset,
                block_row_idx, block_col_idx, kNWarps
            );
            flash::write_softmax_to_gmem(tOrP_copy, tPgP, gmem_tiled_copy_P);
            tPgP.data() = tPgP.data() + (-kBlockN);
        }
        if (Is_dropout) {
            flash::apply_dropout(tOrP, params.p_dropout_in_uint8_t, seed, offset,
                                 block_row_idx, block_col_idx, kNWarps);
        }
        // if (cute::thread0()) { print(tOrP); }

        flash::gemm_A_in_regs(acc_o, tOrP, tOrVt, tOsVt, tiled_mma, smem_tiled_copy_V, smem_thr_copy_V);
        // if (cute::thread0()) { print(scores); }

        // This check is at the end of the loop since we always have at least 1 iteration
        if (n_masking_steps > 1 && n_block <= n_block_min) {
            --n_block;
            break;
        }
    }
    // These are the iterations where we don't need masking on S
    for (; n_block >= n_block_min; --n_block) {
        Tensor acc_s = partition_fragment_C(tiled_mma, Shape<Int<kBlockM>, Int<kBlockN>>{});  // (MMA=4, MMA_M, MMA_N)
        clear(acc_s);
        flash::cp_async_wait<0>();
        __syncthreads();
        // Advance gV
        tVgV.data() = tVgV.data() + (-int(kBlockN * params.v_row_stride));
        flash::copy</*Is_even_MN=*/true, Is_even_K>(gmem_tiled_copy_QKV, tVgV, tVsV, tKVcKV, tKVpKV);
        cute::cp_async_fence();

        flash::gemm</*A_in_regs=*/Kernel_traits::Is_Q_in_regs>(
            acc_s, tSrQ, tSrK, tSsQ, tSsK, tiled_mma, smem_tiled_copy_Q, smem_tiled_copy_K,
            smem_thr_copy_Q, smem_thr_copy_K
        );

        flash::cp_async_wait<0>();
        __syncthreads();
        if (n_block > 0) {
            // Advance gK
            tKgK.data() = tKgK.data() + (-int(kBlockN * params.k_row_stride));
            flash::copy</*Is_even_MN=*/true, Is_even_K>(gmem_tiled_copy_QKV, tKgK, tKsK, tKVcKV, tKVpKV);
            // This cp_async_fence needs to be in the if block, otherwise the synchronization
            // isn't right and we get race conditions.
            cute::cp_async_fence();
        }

        // Reshape acc_s from (MMA=4, MMA_M, MMA_N) to (nrow=(2, MMA_M), ncol=(2, MMA_N))
        Tensor scores = make_tensor(acc_s.data(), flash::convert_layout_acc_rowcol(acc_s.layout()));

        // could separate this to be the last one but whatever
        if (params.max_past > 0 && n_block * kBlockN < (m_block + 1) * kBlockM - params.max_past) {
            flash::apply_mask_past(
                scores, n_block * kBlockN,
                m_block * kBlockM + (tidx / 32) * 16 + (tidx % 32) / 4,
                kNWarps * 16,
                params.max_past
            );
            softmax_rescale_o</*Is_first=*/false, true>(scores, scores_max, scores_sum, acc_o, params.scale_softmax_log2);
        } else {
            softmax_rescale_o</*Is_first=*/false, false>(scores, scores_max, scores_sum, acc_o, params.scale_softmax_log2);
        }



        Tensor rP = flash::convert_type<Element>(scores);
        // Reshape rP from (nrow=(2, MMA_M), ncol=(2, MMA_N)) to ((2, 2, 2), MMA_M, MMA_N / 2)
        // if using m16n8k16 or ((2, 2, 1), MMA_M, MMA_N) if using m16n8k8.
        Tensor tOrP = make_tensor(rP.data(), flash::convert_layout_rowcol_Aregs<Kernel_traits::TiledMma>(rP.layout()));
        int block_row_idx = m_block * (kBlockM / 16) + tidx / 32;
        int block_col_idx = n_block * (kBlockN / 32);
        if (Return_softmax) {
            Tensor tOrP_copy = make_fragment_like(tOrP);
            cute::copy(tOrP, tOrP_copy);
            flash::apply_dropout</*encode_dropout_in_sign_bit=*/true>(
                tOrP_copy, params.p_dropout_in_uint8_t, seed, offset,
                block_row_idx, block_col_idx, kNWarps
            );
            flash::write_softmax_to_gmem(tOrP_copy, tPgP, gmem_tiled_copy_P);
            tPgP.data() = tPgP.data() + (-kBlockN);
        }
        if (Is_dropout) {
            flash::apply_dropout(tOrP, params.p_dropout_in_uint8_t, seed, offset,
                                 block_row_idx, block_col_idx, kNWarps);
        }

        flash::gemm_A_in_regs(acc_o, tOrP, tOrVt, tOsVt, tiled_mma, smem_tiled_copy_V, smem_thr_copy_V);
    }

    // Epilogue

    // Reshape acc_o from (MMA=4, MMA_M, MMA_K) to (nrow=(2, MMA_M), ncol=(2, MMA_K))
    Tensor acc_o_rowcol = make_tensor(acc_o.data(), flash::convert_layout_acc_rowcol(acc_o.layout()));
    Tensor lse = make_fragment_like(scores_sum);
    #pragma unroll
    for (int mi = 0; mi < size<0>(acc_o_rowcol); ++mi) {
        float sum = scores_sum(mi);
        float inv_sum = (sum == 0.f || sum != sum) ? 1.f : 1.f / sum;
        lse(mi) = (sum == 0.f || sum != sum) ? INFINITY : scores_max(mi) * params.scale_softmax + __logf(sum);
        float scale = !Is_dropout ? inv_sum : inv_sum * params.rp_dropout;
        #pragma unroll
        for (int ni = 0; ni < size<1>(acc_o_rowcol); ++ni) { acc_o_rowcol(mi, ni) *= scale; }
    }

    // if (cute::thread0()) { print(acc_o_rowcol); }

    // Convert acc_o from fp32 to fp16/bf16
    Tensor rO = flash::convert_type<Element>(acc_o);
    Tensor sO = make_tensor(sQ.data(), typename Kernel_traits::SmemLayoutO{});    // (SMEM_M,SMEM_N)
    // Partition sO to match the accumulator partitioning
    auto smem_tiled_copy_O = make_tiled_copy_C(typename Kernel_traits::SmemCopyAtomO{}, tiled_mma);
    auto smem_thr_copy_O = smem_tiled_copy_O.get_thread_slice(tidx);
    // auto smem_thr_copy_O = make_tiled_copy_C_warpcontiguousM<MMA_M>(typename Kernel_traits::SmemCopyAtomO{}, tiled_mma).get_thread_slice(tidx);
    Tensor taccOrO = smem_thr_copy_O.retile_S(rO);        // ((Atom,AtomNum), MMA_M, MMA_N)
    Tensor taccOsO = smem_thr_copy_O.partition_D(sO);     // ((Atom,AtomNum),PIPE_M,PIPE_N)

    // sO has the same size as sQ, so we don't need to sync here.
    if (Kernel_traits::Share_Q_K_smem) { __syncthreads(); }

    cute::copy(smem_tiled_copy_O, taccOrO, taccOsO);

    const index_t row_offset_o = binfo.q_offset(params.o_batch_stride, params.o_row_stride, bidb)
        + m_block * kBlockM * params.o_row_stride + bidh * params.o_head_stride;
    const index_t row_offset_lse = (bidb * params.h + bidh) * params.seqlen_q + m_block * kBlockM;
    Tensor gO = make_tensor(make_gmem_ptr(reinterpret_cast<Element *>(params.o_ptr) + row_offset_o),
                            Shape<Int<kBlockM>, Int<kHeadDim>>{},
                            make_stride(params.o_row_stride, _1{}));
    Tensor gLSE = make_tensor(make_gmem_ptr(reinterpret_cast<ElementAccum *>(params.softmax_lse_ptr) + row_offset_lse),
                              Shape<Int<kBlockM>>{}, Stride<_1>{});

    typename Kernel_traits::GmemTiledCopyO gmem_tiled_copy_O;
    auto gmem_thr_copy_O = gmem_tiled_copy_O.get_thread_slice(tidx);
    Tensor tOsO = gmem_thr_copy_O.partition_S(sO);        // ((Atom,AtomNum),ATOM_M,ATOM_N)
    Tensor tOgO = gmem_thr_copy_O.partition_D(gO);

    __syncthreads();

    Tensor tOrO = make_tensor<Element>(shape(tOgO));
    cute::copy(gmem_tiled_copy_O, tOsO, tOrO);

    Tensor caccO = make_identity_tensor(Shape<Int<kBlockM>, Int<kHeadDim>>{});    // (BLK_M,BLK_K) -> (blk_m,blk_k)
    Tensor taccOcO = thr_mma.partition_C(caccO);                           // (MMA,MMA_M,MMA_K)
    static_assert(decltype(size<0>(taccOcO))::value == 4);
    // Convert to ((2, 2), MMA_M, MMA_K) then take only the row indices.
    Tensor taccOcO_row = logical_divide(taccOcO, Shape<_2>{})(make_coord(0, _), _, 0);
    CUTE_STATIC_ASSERT_V(size(lse) == size(taccOcO_row));                     // MMA_M
    if (get<1>(taccOcO_row(0)) == 0) {
        #pragma unroll
        for (int mi = 0; mi < size(lse); ++mi) {
            const int row = get<0>(taccOcO_row(mi));
            if (row < binfo.actual_seqlen_q - m_block * kBlockM) { gLSE(row) = lse(mi); }
        }
    }

    // Construct identity layout for sO
    Tensor cO = make_identity_tensor(make_shape(size<0>(sO), size<1>(sO)));    // (BLK_M,BLK_K) -> (blk_m,blk_k)
    // Repeat the partitioning with identity layouts
    Tensor tOcO = gmem_thr_copy_O.partition_D(cO);                           // (ACPY,ACPY_M,ACPY_K) -> (blk_m,blk_k)
    Tensor tOpO = make_tensor<bool>(make_shape(size<2>(tOgO)));
    if (!Is_even_K) {
        #pragma unroll
        for (int k = 0; k < size(tOpO); ++k) { tOpO(k) = get<1>(tOcO(0, 0, k)) < params.d; }
    }
    // Clear_OOB_K must be false since we don't want to write zeros to gmem
    flash::copy<Is_even_MN, Is_even_K, /*Clear_OOB_MN=*/false, /*Clear_OOB_K=*/false>(
        gmem_tiled_copy_O, tOrO, tOgO, tOcO, tOpO, binfo.actual_seqlen_q - m_block * kBlockM
    );
}

////////////////////////////////////////////////////////////////////////////////////////////////////

template<typename Kernel_traits, bool Is_causal, bool Is_even_MN, bool Is_even_K, bool Split, bool Append_KV, typename Params>
inline __device__ void compute_attn_1rowblock_splitkv(const Params &params, const int bidb, const int bidh, const int m_block, const int n_split_idx, const int num_n_splits) {

    using Element = typename Kernel_traits::Element;
    using ElementAccum = typename Kernel_traits::ElementAccum;
    using index_t = typename Kernel_traits::index_t;

    // Shared memory.
    extern __shared__ char smem_[];

    // The thread index.
    const int tidx = threadIdx.x;

    constexpr int kBlockM = Kernel_traits::kBlockM;
    constexpr int kBlockN = Kernel_traits::kBlockN;
    constexpr int kHeadDim = Kernel_traits::kHeadDim;
    constexpr int kNWarps = Kernel_traits::kNWarps;

    using GmemTiledCopyO = std::conditional_t<
        !Split,
        typename Kernel_traits::GmemTiledCopyOaccum,
        typename Kernel_traits::GmemTiledCopyO
    >;
    using ElementO = std::conditional_t<!Split, Element, ElementAccum>;

    const BlockInfo</*Varlen=*/!Is_even_MN> binfo(params, bidb);
    // if (threadIdx.x == 0 && blockIdx.y == 0 && blockIdx.z == 0) { printf("Is_even_MN = %d, is_cumulativ = %d, seqlen_k_cache = %d, actual_seqlen_k = %d\n", Is_even_MN, params.is_seqlens_k_cumulative, binfo.seqlen_k_cache, binfo.actual_seqlen_k); }
    // if (threadIdx.x == 0 && blockIdx.y == 1 && blockIdx.z == 0) { printf("params.knew_ptr = %p, seqlen_k_cache + seqlen_q = %d\n", params.knew_ptr, binfo.seqlen_k_cache + (params.knew_ptr == nullptr ? 0 : params.seqlen_q)); }
    if (m_block * kBlockM >= binfo.actual_seqlen_q) return;

    const int n_blocks_per_split = ((params.seqlen_k + kBlockN - 1) / kBlockN + num_n_splits - 1) / num_n_splits;
    const int n_block_min = n_split_idx * n_blocks_per_split;
    int n_block_max = std::min(cute::ceil_div(binfo.actual_seqlen_k, kBlockN), (n_split_idx + 1) * n_blocks_per_split);
    if (Is_causal) {
        n_block_max = std::min(n_block_max,
                               cute::ceil_div((m_block + 1) * kBlockM + binfo.actual_seqlen_k - binfo.actual_seqlen_q, kBlockN));
    }
    if (n_block_min >= n_block_max) {  // This also covers the case where n_block_max <= 0
        // We exit early and write 0 to gOaccum and -inf to gLSEaccum.
        // Otherwise we might read OOB elements from gK and gV,
        // or get wrong results when we combine gOaccum from different blocks.
        const index_t row_offset_o = binfo.q_offset(params.o_batch_stride, params.o_row_stride, bidb)
            + m_block * kBlockM * params.o_row_stride + bidh * params.o_head_stride;
        const index_t row_offset_oaccum = (((n_split_idx * params.b + bidb) * params.h + bidh) * params.seqlen_q
            + m_block * kBlockM) * params.d_rounded;
        const index_t row_offset_lseaccum = ((n_split_idx * params.b + bidb) * params.h + bidh) * params.seqlen_q + m_block * kBlockM;
        Tensor gOaccum = make_tensor(make_gmem_ptr(reinterpret_cast<ElementO *>(Split ? params.oaccum_ptr : params.o_ptr) + (Split ? row_offset_oaccum : row_offset_o)),
                                      Shape<Int<kBlockM>, Int<kHeadDim>>{},
                                     make_stride(Split ? kHeadDim : params.o_row_stride, _1{}));
        Tensor gLSEaccum = make_tensor(make_gmem_ptr(reinterpret_cast<ElementAccum *>(Split ? params.softmax_lseaccum_ptr : params.softmax_lse_ptr) + row_offset_lseaccum),
                                      Shape<Int<kBlockM>>{}, Stride<_1>{});

        GmemTiledCopyO gmem_tiled_copy_Oaccum;
        auto gmem_thr_copy_Oaccum = gmem_tiled_copy_Oaccum.get_thread_slice(tidx);
        Tensor tOgOaccum = gmem_thr_copy_Oaccum.partition_D(gOaccum);
        Tensor tOrOaccum = make_tensor<ElementO>(shape(tOgOaccum));
        clear(tOrOaccum);
        // Construct identity layout for sO
        Tensor cO = make_identity_tensor(make_shape(size<0>(gOaccum), size<1>(gOaccum)));    // (BLK_M,BLK_K) -> (blk_m,blk_k)
        // Repeat the partitioning with identity layouts
        Tensor tOcO = gmem_thr_copy_Oaccum.partition_D(cO);
        Tensor tOpO = make_tensor<bool>(make_shape(size<2>(tOgOaccum)));
        if (!Is_even_K) {
            #pragma unroll
            for (int k = 0; k < size(tOpO); ++k) { tOpO(k) = get<1>(tOcO(0, 0, k)) < params.d; }
        }
        // Clear_OOB_K must be false since we don't want to write zeros to gmem
        flash::copy<Is_even_MN, Is_even_K, /*Clear_OOB_MN=*/false, /*Clear_OOB_K=*/false>(
            gmem_tiled_copy_Oaccum, tOrOaccum, tOgOaccum, tOcO, tOpO, binfo.actual_seqlen_q - m_block * kBlockM
        );
        #pragma unroll
        for (int m = 0; m < size<1>(tOgOaccum); ++m) {
            const int row = get<0>(tOcO(0, m, 0));
            if (row < binfo.actual_seqlen_q - m_block * kBlockM && get<1>(tOcO(0, m, 0)) == 0) { gLSEaccum(row) = Split ? -INFINITY : INFINITY; }
        }
        return;
    }

    // We iterate over the blocks in reverse order. This is because the last block is the only one
    // that needs masking when we read K and V from global memory. Moreover, iterating in reverse
    // might save us 1 register (we just need n_block instead of both n_block and n_block_max).

    const index_t row_offset_q = binfo.q_offset(params.q_batch_stride, params.q_row_stride, bidb)
        + m_block * kBlockM * params.q_row_stride + bidh * params.q_head_stride;
    // We move K and V to the last block.
    const index_t row_offset_k = binfo.k_offset(params.k_batch_stride, params.k_row_stride, bidb)
        + (n_block_max - 1) * kBlockN * params.k_row_stride + (bidh / params.h_h_k_ratio) * params.k_head_stride;
    const index_t row_offset_v = binfo.k_offset(params.v_batch_stride, params.v_row_stride, bidb)
        + (n_block_max - 1) * kBlockN * params.v_row_stride + (bidh / params.h_h_k_ratio) * params.v_head_stride;
    const index_t row_offset_knew = binfo.k_offset(params.knew_batch_stride, params.knew_row_stride, bidb)
        + ((n_block_max - 1) * kBlockN) * params.knew_row_stride + (bidh / params.h_h_k_ratio) * params.knew_head_stride;
    const index_t row_offset_vnew = binfo.k_offset(params.vnew_batch_stride, params.vnew_row_stride, bidb)
        + ((n_block_max - 1) * kBlockN) * params.vnew_row_stride + (bidh / params.h_h_k_ratio) * params.vnew_head_stride;

    Tensor gQ = make_tensor(make_gmem_ptr(reinterpret_cast<Element *>(params.q_ptr) + row_offset_q),
                            Shape<Int<kBlockM>, Int<kHeadDim>>{},
                            make_stride(params.q_row_stride, _1{}));
    Tensor gK = make_tensor(make_gmem_ptr(reinterpret_cast<Element *>(params.k_ptr) + row_offset_k),
                            Shape<Int<kBlockN>, Int<kHeadDim>>{},
                            make_stride(params.k_row_stride, _1{}));
    // if (threadIdx.x == 0 && blockIdx.y == 0 && blockIdx.z == 0) { printf("k_ptr = %p, row_offset_k = %d, gK_ptr = %p\n", params.k_ptr, row_offset_k, gK.data()); }
    Tensor gV = make_tensor(make_gmem_ptr(reinterpret_cast<Element *>(params.v_ptr) + row_offset_v),
                            Shape<Int<kBlockN>, Int<kHeadDim>>{},
                            make_stride(params.v_row_stride, _1{}));
    // Subtract seqlen_k_cache * row stride so that conceptually gK and gKnew "line up". When we access them,
    // e.g. if gK has 128 rows and gKnew has 64 rows, we access gK[:128] and gKNew[128:128 + 64].
    // This maps to accessing the first 64 rows of knew_ptr.
    Tensor gKnew = make_tensor(make_gmem_ptr(reinterpret_cast<Element *>(params.knew_ptr)
                                             + row_offset_knew - binfo.seqlen_k_cache * params.knew_row_stride),
                               Shape<Int<kBlockN>, Int<kHeadDim>>{},
                               make_stride(params.knew_row_stride, _1{}));
    // if (threadIdx.x == 0 && blockIdx.y == 0 && blockIdx.z == 0) { printf("knew_ptr = %p, row_offset_knew = %d, gKnew_ptr = %p\n", params.knew_ptr, row_offset_knew, gKnew.data()); }
    Tensor gVnew = make_tensor(make_gmem_ptr(reinterpret_cast<Element *>(params.vnew_ptr)
                                             + row_offset_vnew - binfo.seqlen_k_cache * params.vnew_row_stride),
                               Shape<Int<kBlockN>, Int<kHeadDim>>{},
                               make_stride(params.vnew_row_stride, _1{}));

    Tensor sQ = make_tensor(make_smem_ptr(reinterpret_cast<Element *>(smem_)),
                            typename Kernel_traits::SmemLayoutQ{});
    Tensor sK = make_tensor(sQ.data() + size(sQ), typename Kernel_traits::SmemLayoutKV{});
    Tensor sV = make_tensor(sK.data() + size(sK), typename Kernel_traits::SmemLayoutKV{});
    Tensor sVt = make_tensor(sV.data(), typename Kernel_traits::SmemLayoutVtransposed{});
    Tensor sVtNoSwizzle = make_tensor(sV.data(), typename Kernel_traits::SmemLayoutVtransposedNoSwizzle{});

    typename Kernel_traits::GmemTiledCopyQKV gmem_tiled_copy_QKV;
    auto gmem_thr_copy_QKV = gmem_tiled_copy_QKV.get_thread_slice(tidx);

    Tensor tQgQ = gmem_thr_copy_QKV.partition_S(gQ);
    Tensor tQsQ = gmem_thr_copy_QKV.partition_D(sQ);
    Tensor tKgK = gmem_thr_copy_QKV.partition_S(gK);  // (KCPY, KCPY_N, KCPY_K)
    Tensor tKgKnew = gmem_thr_copy_QKV.partition_S(gKnew);  // (KCPY, KCPY_N, KCPY_K)
    Tensor tKsK = gmem_thr_copy_QKV.partition_D(sK);
    Tensor tVgV = gmem_thr_copy_QKV.partition_S(gV);  // (VCPY, VCPY_N, VCPY_K)
    Tensor tVgVnew = gmem_thr_copy_QKV.partition_S(gVnew);  // (VCPY, VCPY_N, VCPY_K)
    Tensor tVsV = gmem_thr_copy_QKV.partition_D(sV);

    typename Kernel_traits::TiledMma tiled_mma;
    auto thr_mma = tiled_mma.get_thread_slice(tidx);
    Tensor tSrQ  = thr_mma.partition_fragment_A(sQ);                           // (MMA,MMA_M,MMA_K)
    Tensor tSrK  = thr_mma.partition_fragment_B(sK);                           // (MMA,MMA_N,MMA_K)
    Tensor tOrVt  = thr_mma.partition_fragment_B(sVtNoSwizzle);                // (MMA, MMA_K,MMA_N)

    Tensor acc_o = partition_fragment_C(tiled_mma, Shape<Int<kBlockM>, Int<kHeadDim>>{});  // MMA, MMA_M, MMA_K

    //
    // Copy Atom retiling
    //

    auto smem_tiled_copy_Q = make_tiled_copy_A(typename Kernel_traits::SmemCopyAtom{}, tiled_mma);
    auto smem_thr_copy_Q = smem_tiled_copy_Q.get_thread_slice(tidx);
    Tensor tSsQ = smem_thr_copy_Q.partition_S(sQ);

    auto smem_tiled_copy_K = make_tiled_copy_B(typename Kernel_traits::SmemCopyAtom{}, tiled_mma);
    auto smem_thr_copy_K = smem_tiled_copy_K.get_thread_slice(tidx);
    Tensor tSsK = smem_thr_copy_K.partition_S(sK);

    auto smem_tiled_copy_V = make_tiled_copy_B(typename Kernel_traits::SmemCopyAtomTransposed{}, tiled_mma);
    auto smem_thr_copy_V = smem_tiled_copy_V.get_thread_slice(tidx);
    Tensor tOsVt = smem_thr_copy_V.partition_S(sVt);

    // TODO: this might need to change if we change the mma instruction in SM70
    Tensor scores_max = make_tensor<ElementAccum>(Shape<Int<2 * size<1>(acc_o)>>{});
    Tensor scores_sum = make_fragment_like(scores_max);

    //
    // PREDICATES
    //

    // // Allocate predicate tensors for m and n
    // Tensor tQpQ = make_tensor<bool>(make_shape(size<1>(tQsQ), size<2>(tQsQ)), Stride<_1,_0>{});
    // Tensor tKVpKV = make_tensor<bool>(make_shape(size<1>(tKsK), size<2>(tKsK)), Stride<_1,_0>{});

    // Construct identity layout for sQ and sK
    Tensor cQ = make_identity_tensor(make_shape(size<0>(sQ), size<1>(sQ)));    // (BLK_M,BLK_K) -> (blk_m,blk_k)
    Tensor cKV = make_identity_tensor(make_shape(size<0>(sK), size<1>(sK)));    // (BLK_N,BLK_K) -> (blk_n,blk_k)

    // Repeat the partitioning with identity layouts
    Tensor tQcQ = gmem_thr_copy_QKV.partition_S(cQ);       // (ACPY,ACPY_M,ACPY_K) -> (blk_m,blk_k)
    Tensor tKVcKV = gmem_thr_copy_QKV.partition_S(cKV);   // (BCPY,BCPY_N,BCPY_K) -> (blk_n,blk_k)

    // Allocate predicate tensors for k
    Tensor tQpQ = make_tensor<bool>(make_shape(size<2>(tQsQ)));
    Tensor tKVpKV = make_tensor<bool>(make_shape(size<2>(tKsK)));

    // Set predicates for k bounds
    if (!Is_even_K) {
        #pragma unroll
        for (int k = 0; k < size(tQpQ); ++k) { tQpQ(k) = get<1>(tQcQ(0, 0, k)) < params.d; }
        #pragma unroll
        for (int k = 0; k < size(tKVpKV); ++k) { tKVpKV(k) = get<1>(tKVcKV(0, 0, k)) < params.d; }
    }

    // Prologue

    Tensor tQrQ = make_fragment_like(tQgQ);
    // We don't need to clear the sQ smem tiles since we'll only write out the valid outputs
    flash::copy<Is_even_MN, Is_even_K>(gmem_tiled_copy_QKV, tQgQ, tQsQ, tQcQ, tQpQ,
                                       binfo.actual_seqlen_q - m_block * kBlockM);

    int n_block = n_block_max - 1;
    // We don't need to clear the sK smem tiles since we'll mask out the scores anyway.
    flash::copy_2_sources</*Is_2_sources=*/Append_KV, Is_even_MN, Is_even_K>(
        gmem_tiled_copy_QKV, tKgK, tKgKnew, tKsK, tKVcKV, tKVpKV,
        binfo.actual_seqlen_k - n_block * kBlockN, binfo.seqlen_k_cache - n_block * kBlockN
    );
    cute::cp_async_fence();

    // flash::cp_async_wait<0>();
    // __syncthreads();
    // if (tidx == 0 && blockIdx.y == 0 && blockIdx.z == 0) { print(tKsK); }
    // __syncthreads();

    clear(acc_o);

    // For performance reason, we separate out two kinds of iterations:
    // those that need masking on S, and those that don't.
    // We need masking on S for the very last block when K and V has length not multiple of kBlockN.
    // We also need masking on S if it's causal, for the last ceil_div(kBlockM, kBlockN) blocks.
    // We will have at least 1 "masking" iteration.

    // If not even_N, then seqlen_k might end in the middle of a block. In that case we need to
    // mask 2 blocks (e.g. when kBlockM == kBlockN), not just 1.
    constexpr int n_masking_steps = !Is_causal
        ? 1
        : (Is_even_MN ? cute::ceil_div(kBlockM, kBlockN) : cute::ceil_div(kBlockM, kBlockN) + 1);
    #pragma unroll
    for (int masking_step = 0; masking_step < n_masking_steps; ++masking_step, --n_block) {
        Tensor acc_s = partition_fragment_C(tiled_mma, Shape<Int<kBlockM>, Int<kBlockN>>{});  // (MMA=4, MMA_M, MMA_N)
        clear(acc_s);
        flash::cp_async_wait<0>();
        __syncthreads();

        if constexpr (Append_KV) {
            // if (cute::thread0()) { print(tKgK); }
            // if (cute::thread0()) { print(tKsK); }
            // if (threadIdx.x == 0 && blockIdx.z == 0) { printf("seqlen_k_cache = %d, (nblock + 1) * kBlockN = %d\n", binfo.seqlen_k_cache, (n_block + 1) * kBlockN); }
            if (bidh % params.h_h_k_ratio == 0 && binfo.seqlen_k_cache < (n_block + 1) * kBlockN) {
                flash::copy_w_min_idx<Is_even_K>(
                    tKsK, tKgK, tKVcKV, tKVpKV, binfo.actual_seqlen_k - n_block * kBlockN, binfo.seqlen_k_cache - n_block * kBlockN
                );
            }
            // __syncthreads();
            // if (cute::thread0()) { print(tKgK); }
            // __syncthreads();
        }

        // Advance gV
        if (masking_step > 0) {
            tVgV.data() = tVgV.data() + (-int(kBlockN * params.v_row_stride));
            if (Append_KV) { tVgVnew.data() = tVgVnew.data() + (-int(kBlockN * params.vnew_row_stride)); }
            flash::copy_2_sources</*Is_2_sources=*/Append_KV, /*Is_even_MN=*/true, Is_even_K>(
                gmem_tiled_copy_QKV, tVgV, tVgVnew, tVsV, tKVcKV, tKVpKV, 0, binfo.seqlen_k_cache - n_block * kBlockN
            );
        } else {
            // Clear the smem tiles to account for predicated off loads
            flash::copy_2_sources</*Is_2_sources=*/Append_KV, Is_even_MN, Is_even_K, /*Clear_OOB_MN=*/true>(
                gmem_tiled_copy_QKV, tVgV, tVgVnew, tVsV, tKVcKV, tKVpKV,
                binfo.actual_seqlen_k - n_block * kBlockN, binfo.seqlen_k_cache - n_block * kBlockN
            );
        }
        cute::cp_async_fence();

        flash::gemm(
            acc_s, tSrQ, tSrK, tSsQ, tSsK, tiled_mma, smem_tiled_copy_Q, smem_tiled_copy_K,
            smem_thr_copy_Q, smem_thr_copy_K
        );
        // if (cute::thread0()) { print(acc_s); }

        // Reshape acc_s from (MMA=4, MMA_M, MMA_N) to (nrow=(2, MMA_M), ncol=(2, MMA_N))
        Tensor scores = make_tensor(acc_s.data(), flash::convert_layout_acc_rowcol(acc_s.layout()));
        // if (cute::thread0()) { print(scores); }
        // We don't put the masking before the matmul S = Q K^T because we don't clear sK
        // for rows outside actual_seqlen_k. So those rows could have Inf / NaN, and the matmul
        // can produce Inf / NaN.
        if (!Is_causal) {
            if (!Is_even_MN) { flash::apply_mask(scores, binfo.actual_seqlen_k - n_block * kBlockN); }
        } else {
            flash::apply_mask_causal(scores, n_block * kBlockN, binfo.actual_seqlen_k,
                                     m_block * kBlockM + (tidx / 32) * 16 + (tidx % 32) / 4,
                                     binfo.actual_seqlen_q,
                                     kNWarps * 16);
        }

        flash::cp_async_wait<0>();
        __syncthreads();
        // if (tidx == 0 && blockIdx.y == 0 && blockIdx.z == 0) { print(tVsV); }
        // __syncthreads();

        // if (tidx == 0 && blockIdx.y == 1 && blockIdx.z == 0) { printf("n_block = %d, n_block_min = %d\n", n_block, n_block_min); }
        if constexpr (Append_KV) {
            // if (threadIdx.x == 0 && blockIdx.z == 0) { printf("n_split_idx = %d, bidh = %d, params.h_h_k_ratio = %d, seqlen_k_cache = %d, (nblock + 1) * kBlockN = %d\n", n_split_idx, bidh, params.h_h_k_ratio, binfo.seqlen_k_cache, (n_block + 1) * kBlockN); }
            if (bidh % params.h_h_k_ratio == 0 && binfo.seqlen_k_cache < (n_block + 1) * kBlockN) {
                flash::copy_w_min_idx<Is_even_K>(
                    tVsV, tVgV, tKVcKV, tKVpKV, binfo.actual_seqlen_k - n_block * kBlockN, binfo.seqlen_k_cache - n_block * kBlockN
                );
            }
        }

        if (n_block > n_block_min) {
            // Advance gK
            // if (tidx == 0 && blockIdx.y == 1 && blockIdx.z == 0) { printf("tKgKnew = %p\n", tKgKnew.data()); }
            tKgK.data() = tKgK.data() + (-int(kBlockN * params.k_row_stride));
            if (Append_KV) { tKgKnew.data() = tKgKnew.data() + (-int(kBlockN * params.knew_row_stride)); }
            // if (tidx == 0 && blockIdx.y == 1 && blockIdx.z == 0) { printf("tKgKnew = %p, row_idx_switch = %d\n", tKgKnew.data(), binfo.seqlen_k_cache - (n_block - 1) * kBlockN); }
            flash::copy_2_sources</*Is_2_sources=*/Append_KV, /*Is_even_MN=*/true, Is_even_K>(
                gmem_tiled_copy_QKV, tKgK, tKgKnew, tKsK, tKVcKV, tKVpKV, 0,
                binfo.seqlen_k_cache - (n_block - 1) * kBlockN
            );
            // This cp_async_fence needs to be in the if block, otherwise the synchronization
            // isn't right and we get race conditions.
            cute::cp_async_fence();
        }

        // We have key_padding_mask so we'll need to Check_inf
        masking_step == 0
            ? softmax_rescale_o</*Is_first=*/true,  /*Check_inf=*/Is_causal || !Is_even_MN>(scores, scores_max, scores_sum, acc_o, params.scale_softmax_log2)
            : softmax_rescale_o</*Is_first=*/false, /*Check_inf=*/Is_causal || !Is_even_MN>(scores, scores_max, scores_sum, acc_o, params.scale_softmax_log2);
        // if (cute::thread0()) { print(scores_max); print(scores_sum); print(scores); }

        // Convert scores from fp32 to fp16/bf16
        Tensor rP = flash::convert_type<Element>(scores);
        // Reshape rP from (nrow=(2, MMA_M), ncol=(2, MMA_N)) to ((2, 2, 2), MMA_M, MMA_N / 2)
        // if using m16n8k16 or ((2, 2, 1), MMA_M, MMA_N) if using m16n8k8.
        Tensor tOrP = make_tensor(rP.data(), flash::convert_layout_rowcol_Aregs<Kernel_traits::TiledMma>(rP.layout()));

        flash::gemm_A_in_regs(acc_o, tOrP, tOrVt, tOsVt, tiled_mma, smem_tiled_copy_V, smem_thr_copy_V);
        // if (cute::thread0()) { print(scores); }

        // This check is at the end of the loop since we always have at least 1 iteration
        if (n_masking_steps > 1 && n_block <= n_block_min) {
            --n_block;
            break;
        }
    }

    // These are the iterations where we don't need masking on S
    for (; n_block >= n_block_min; --n_block) {
        Tensor acc_s = partition_fragment_C(tiled_mma, Shape<Int<kBlockM>, Int<kBlockN>>{});  // (MMA=4, MMA_M, MMA_N)
        clear(acc_s);
        flash::cp_async_wait<0>();
        __syncthreads();
        if constexpr (Append_KV) {
            // if (threadIdx.x == 0 && blockIdx.z == 0) { printf("n_split_idx = %d, bidh = %d, params.h_h_k_ratio = %d, seqlen_k_cache = %d, (nblock + 1) * kBlockN = %d\n", n_split_idx, bidh, params.h_h_k_ratio, binfo.seqlen_k_cache, (n_block + 1) * kBlockN); }
            if (bidh % params.h_h_k_ratio == 0 && binfo.seqlen_k_cache < (n_block + 1) * kBlockN) {
                flash::copy_w_min_idx<Is_even_K>(
                    tKsK, tKgK, tKVcKV, tKVpKV, binfo.actual_seqlen_k - n_block * kBlockN, binfo.seqlen_k_cache - n_block * kBlockN
                );
            }
        }
        // Advance gV
        tVgV.data() = tVgV.data() + (-int(kBlockN * params.v_row_stride));
        if (Append_KV) { tVgVnew.data() = tVgVnew.data() + (-int(kBlockN * params.vnew_row_stride)); }
        flash::copy_2_sources</*Is_2_sources=*/Append_KV, /*Is_even_MN=*/true, Is_even_K>(
            gmem_tiled_copy_QKV, tVgV, tVgVnew, tVsV, tKVcKV, tKVpKV, 0, binfo.seqlen_k_cache - n_block * kBlockN
        );
        cute::cp_async_fence();

        flash::gemm(
            acc_s, tSrQ, tSrK, tSsQ, tSsK, tiled_mma, smem_tiled_copy_Q, smem_tiled_copy_K,
            smem_thr_copy_Q, smem_thr_copy_K
        );

        flash::cp_async_wait<0>();
        __syncthreads();
        if constexpr (Append_KV) {
            // if (threadIdx.x == 0 && blockIdx.z == 0) { printf("seqlen_k_cache = %d, (nblock + 1) * kBlockN = %d\n", binfo.seqlen_k_cache, (n_block + 1) * kBlockN); }
            if (bidh % params.h_h_k_ratio == 0 && binfo.seqlen_k_cache < (n_block + 1) * kBlockN) {
                flash::copy_w_min_idx<Is_even_K>(
                    tVsV, tVgV, tKVcKV, tKVpKV, binfo.actual_seqlen_k - n_block * kBlockN, binfo.seqlen_k_cache - n_block * kBlockN
                );
            }
        }
        if (n_block > n_block_min) {
            // Advance gK
            tKgK.data() = tKgK.data() + (-int(kBlockN * params.k_row_stride));
            if (Append_KV) { tKgKnew.data() = tKgKnew.data() + (-int(kBlockN * params.knew_row_stride)); }
            flash::copy_2_sources</*Is_2_sources=*/Append_KV, /*Is_even_MN=*/true, Is_even_K>(
                gmem_tiled_copy_QKV, tKgK, tKgKnew, tKsK, tKVcKV, tKVpKV, 0,
                binfo.seqlen_k_cache - (n_block - 1) * kBlockN
            );
            // This cp_async_fence needs to be in the if block, otherwise the synchronization
            // isn't right and we get race conditions.
            cute::cp_async_fence();
        }

        // Reshape acc_s from (MMA=4, MMA_M, MMA_N) to (nrow=(2, MMA_M), ncol=(2, MMA_N))
        Tensor scores = make_tensor(acc_s.data(), flash::convert_layout_acc_rowcol(acc_s.layout()));
        softmax_rescale_o</*Is_first=*/false>(scores, scores_max, scores_sum, acc_o, params.scale_softmax_log2);

        Tensor rP = flash::convert_type<Element>(scores);
        // Reshape rP from (nrow=(2, MMA_M), ncol=(2, MMA_N)) to ((2, 2, 2), MMA_M, MMA_N / 2)
        // if using m16n8k16 or ((2, 2, 1), MMA_M, MMA_N) if using m16n8k8.
        Tensor tOrP = make_tensor(rP.data(), flash::convert_layout_rowcol_Aregs<Kernel_traits::TiledMma>(rP.layout()));

        flash::gemm_A_in_regs(acc_o, tOrP, tOrVt, tOsVt, tiled_mma, smem_tiled_copy_V, smem_thr_copy_V);
    }

    // Epilogue

    // Reshape acc_o from (MMA=4, MMA_M, MMA_K) to (nrow=(2, MMA_M), ncol=(2, MMA_K))
    Tensor acc_o_rowcol = make_tensor(acc_o.data(), flash::convert_layout_acc_rowcol(acc_o.layout()));
    // if (cute::thread0()) { print(acc_o_rowcol); }
    Tensor lse = make_fragment_like(scores_sum);
    #pragma unroll
    for (int mi = 0; mi < size<0>(acc_o_rowcol); ++mi) {
        float sum = scores_sum(mi);
        float inv_sum = (sum == 0.f || sum != sum) ? 1.f : 1.f / sum;
        lse(mi) = (sum == 0.f || sum != sum) ? (Split ? -INFINITY : INFINITY) : scores_max(mi) * params.scale_softmax + __logf(sum);
        float scale = inv_sum;
        #pragma unroll
        for (int ni = 0; ni < size<1>(acc_o_rowcol); ++ni) { acc_o_rowcol(mi, ni) *= scale; }
    }
    // if (cute::thread0()) { print(lse); }
    // if (cute::thread0()) { print(acc_o_rowcol); }

    Tensor sOaccum = make_tensor(make_smem_ptr(reinterpret_cast<ElementO *>(smem_)), typename Kernel_traits::SmemLayoutO{}); // (SMEM_M,SMEM_N)
    // Partition sO to match the accumulator partitioning
    using SmemTiledCopyO = std::conditional_t<
        !Split,
        typename Kernel_traits::SmemCopyAtomO,
        typename Kernel_traits::SmemCopyAtomOaccum
    >;
    auto smem_tiled_copy_Oaccum = make_tiled_copy_C(SmemTiledCopyO{}, tiled_mma);
    auto smem_thr_copy_Oaccum = smem_tiled_copy_Oaccum.get_thread_slice(tidx);
    Tensor rO = flash::convert_type<ElementO>(acc_o);
    Tensor taccOrOaccum = smem_thr_copy_Oaccum.retile_S(rO);        // ((Atom,AtomNum), MMA_M, MMA_N)
    Tensor taccOsOaccum = smem_thr_copy_Oaccum.partition_D(sOaccum);     // ((Atom,AtomNum),PIPE_M,PIPE_N)

    // sOaccum is larger than sQ, so we need to syncthreads here
    // TODO: allocate enough smem for sOaccum
    if constexpr (Split) { __syncthreads(); }

    cute::copy(smem_tiled_copy_Oaccum, taccOrOaccum, taccOsOaccum);

    const index_t row_offset_o = binfo.q_offset(params.o_batch_stride, params.o_row_stride, bidb)
        + m_block * kBlockM * params.o_row_stride + bidh * params.o_head_stride;
    const index_t row_offset_oaccum = (((n_split_idx * params.b + bidb) * params.h + bidh) * params.seqlen_q
                                         + m_block * kBlockM) * params.d_rounded;
    const index_t row_offset_lseaccum = ((n_split_idx * params.b + bidb) * params.h + bidh) * params.seqlen_q + m_block * kBlockM;

    Tensor gOaccum = make_tensor(make_gmem_ptr(reinterpret_cast<ElementO *>(Split ? params.oaccum_ptr : params.o_ptr) + (Split ? row_offset_oaccum : row_offset_o)),
                                 Shape<Int<kBlockM>, Int<kHeadDim>>{},
                                 make_stride(Split ? kHeadDim : params.o_row_stride, _1{}));
    Tensor gLSEaccum = make_tensor(make_gmem_ptr(reinterpret_cast<ElementAccum *>(Split ? params.softmax_lseaccum_ptr : params.softmax_lse_ptr) + row_offset_lseaccum),
                                   Shape<Int<kBlockM>>{}, Stride<_1>{});
    // if (tidx == 0) { printf("row_offset_o = %d, bidh = %d, gOaccum = %p\n", row_offset_o, bidh, gOaccum.data()); }

    GmemTiledCopyO gmem_tiled_copy_Oaccum;
    auto gmem_thr_copy_Oaccum = gmem_tiled_copy_Oaccum.get_thread_slice(tidx);
    Tensor tOsOaccum = gmem_thr_copy_Oaccum.partition_S(sOaccum);        // ((Atom,AtomNum),ATOM_M,ATOM_N)
    Tensor tOgOaccum = gmem_thr_copy_Oaccum.partition_D(gOaccum);

    __syncthreads();

    Tensor tOrOaccum = make_tensor<ElementO>(shape(tOgOaccum));
    cute::copy(gmem_tiled_copy_Oaccum, tOsOaccum, tOrOaccum);

    Tensor caccO = make_identity_tensor(Shape<Int<kBlockM>, Int<kHeadDim>>{});    // (BLK_M,BLK_K) -> (blk_m,blk_k)
    Tensor taccOcO = thr_mma.partition_C(caccO);                           // (MMA,MMA_M,MMA_K)
    static_assert(decltype(size<0>(taccOcO))::value == 4);
    // Convert to ((2, 2), MMA_M, MMA_K) then take only the row indices.
    Tensor taccOcO_row = logical_divide(taccOcO, Shape<_2>{})(make_coord(0, _), _, 0);
    CUTE_STATIC_ASSERT_V(size(lse) == size(taccOcO_row));                     // MMA_M
    if (get<1>(taccOcO_row(0)) == 0) {
        #pragma unroll
        for (int mi = 0; mi < size(lse); ++mi) {
            const int row = get<0>(taccOcO_row(mi));
            if (row < binfo.actual_seqlen_q - m_block * kBlockM) { gLSEaccum(row) = lse(mi); }
        }
    }

    // Construct identity layout for sO
    Tensor cO = make_identity_tensor(make_shape(size<0>(sOaccum), size<1>(sOaccum)));    // (BLK_M,BLK_K) -> (blk_m,blk_k)
    // Repeat the partitioning with identity layouts
    Tensor tOcO = gmem_thr_copy_Oaccum.partition_D(cO);                           // (ACPY,ACPY_M,ACPY_K) -> (blk_m,blk_k)
    Tensor tOpO = make_tensor<bool>(make_shape(size<2>(tOgOaccum)));
    if (!Is_even_K) {
        #pragma unroll
        for (int k = 0; k < size(tOpO); ++k) { tOpO(k) = get<1>(tOcO(0, 0, k)) < params.d; }
    }
    // Clear_OOB_K must be false since we don't want to write zeros to gmem
    flash::copy<Is_even_MN, Is_even_K, /*Clear_OOB_MN=*/false, /*Clear_OOB_K=*/false>(
        gmem_tiled_copy_Oaccum, tOrOaccum, tOgOaccum, tOcO, tOpO, binfo.actual_seqlen_q - m_block * kBlockM
    );
    // __syncthreads();
    // if (cute::thread0()) { print(tOgOaccum); }
}

////////////////////////////////////////////////////////////////////////////////////////////////////

template<typename Kernel_traits, bool Is_dropout, bool Is_causal, bool Is_even_MN, bool Is_even_K, bool Return_softmax, typename Params>
inline __device__ void compute_attn(const Params &params) {
    const int m_block = blockIdx.x;
    // The block index for the batch.
    const int bidb = blockIdx.y;
    // The block index for the head.
    const int bidh = blockIdx.z;

    // We want the fwd and bwd to generate the same dropout pattern (RNG), without restricting
    // them to have the same number of threads or have to traverse the attention matrix
    // in the same order.
    // In the Philox RNG, we use the offset to store the batch, head, and the lane id
    // (within a warp). We use the subsequence to store the location of the 16 x 32 blocks within
    // the attention matrix. This way, as long as we have the batch, head, and the location of
    // the 16 x 32 block within the attention matrix, we can generate the exact same dropout pattern.
<<<<<<< HEAD
    flash::compute_attn_1rowblock<Kernel_traits, Is_dropout, Is_causal, Is_even_N, Is_even_K, Return_softmax>(params, bidb, bidh, m_block);
=======

    flash::compute_attn_1rowblock<Kernel_traits, Is_dropout, Is_causal, Is_even_MN, Is_even_K, Return_softmax>(params, bidb, bidh, m_block);
}

////////////////////////////////////////////////////////////////////////////////////////////////////

template<typename Kernel_traits, bool Is_causal, bool Is_even_MN, bool Is_even_K, bool Split, bool Append_KV, typename Params>
inline __device__ void compute_attn_splitkv(const Params &params) {
    const int m_block = blockIdx.x;
    // The block index for the batch.
    const int bidb = Split ? blockIdx.z / params.h : blockIdx.y;
    // The block index for the head.
    const int bidh = Split ? blockIdx.z - bidb * params.h : blockIdx.z;
    const int n_split_idx = Split ? blockIdx.y : 0;
    const int num_n_splits = Split ? gridDim.y : 1;
    flash::compute_attn_1rowblock_splitkv<Kernel_traits, Is_causal, Is_even_MN, Is_even_K, Split, Append_KV>(params, bidb, bidh, m_block, n_split_idx, num_n_splits);
>>>>>>> a1576ad1
}

////////////////////////////////////////////////////////////////////////////////////////////////////

template<typename Kernel_traits, int Log_max_splits, bool Is_even_K, typename Params>
inline __device__ void combine_attn_seqk_parallel(const Params &params) {
    using Element = typename Kernel_traits::Element;
    using ElementAccum = typename Kernel_traits::ElementAccum;
    using index_t = typename Kernel_traits::index_t;
    constexpr int kMaxSplits = 1 << Log_max_splits;
    constexpr int kBlockM = 16;
    constexpr int kHeadDim = Kernel_traits::kHeadDim;

    static_assert(kMaxSplits <= 128, "kMaxSplits must be <= 128");
    // static_assert(kMaxSplits <= 8, "kMaxSplits must be <= 8 for now, will extend layer");
    static_assert(kBlockM == 16 || kBlockM == 32, "kBlockM must be 16 or 32");
    static_assert(Kernel_traits::kNThreads == 128, "We assume that each block has 128 threads");

    // Shared memory.
    // kBlockM + 1 instead of kBlockM to reduce bank conflicts.
    __shared__ ElementAccum sLSE[kMaxSplits][kBlockM + 1];

    // The thread and block index.
    const int tidx = threadIdx.x;
    const int bidx = blockIdx.x;

    const index_t row_offset_lse = bidx * kBlockM;
    Tensor gLSEaccum = make_tensor(make_gmem_ptr(reinterpret_cast<ElementAccum *>(params.softmax_lseaccum_ptr) + row_offset_lse),
                                   Shape<Int<kMaxSplits>, Int<kBlockM>>{},
                                   make_stride(params.b * params.h * params.seqlen_q, _1{}));
    Tensor gLSE = make_tensor(make_gmem_ptr(reinterpret_cast<ElementAccum *>(params.softmax_lse_ptr) + row_offset_lse),
                              Shape<Int<kBlockM>>{}, Stride<_1>{});
    constexpr int kNLsePerThread = (kMaxSplits * kBlockM + Kernel_traits::kNThreads - 1) / Kernel_traits::kNThreads;

    // Read the LSE values from gmem and store them in shared memory, then tranpose them.
    constexpr int kRowsPerLoadLSE = Kernel_traits::kNThreads / kBlockM;
    #pragma unroll
    for (int l = 0; l < kNLsePerThread; ++l) {
        const int row = l * kRowsPerLoadLSE + tidx / kBlockM;
        const int col = tidx % kBlockM;
        ElementAccum lse = (row < params.num_splits && col < params.b * params.h * params.seqlen_q - bidx * kBlockM) ? gLSEaccum(row, col) : -INFINITY;
        if (row < kMaxSplits) { sLSE[row][col] = lse; }
        // if (bidx == 0 && tidx < 32) { printf("tidx = %d, row = %d, col = %d, lse = %f\n", tidx, row, col, lse_accum(l)); }
    }
    // if (bidx == 1 && tidx < 32) { printf("tidx = %d, row_offset_lse = %d, lse = %f\n", tidx, row_offset_lse, lse_accum(0)); }
    __syncthreads();
    Tensor lse_accum = make_tensor<ElementAccum>(Shape<Int<kNLsePerThread>>{});
    constexpr int kRowsPerLoadTranspose = std::min(kRowsPerLoadLSE, kMaxSplits);
    // To make sure that kMaxSplits is within 1 warp: we decide how many elements within kMaxSplits
    // each thread should hold. If kMaxSplits = 16, then each thread holds 2 elements (128 threads,
    // 16 rows, so each time we load we can load 8 rows).
    // constexpr int kThreadsPerSplit = kMaxSplits / kRowsPerLoadTranspose;
    // static_assert(kThreadsPerSplit <= 32);
    static_assert(kRowsPerLoadTranspose <= 32);
    static_assert(kNLsePerThread * kRowsPerLoadTranspose <= kMaxSplits);
    #pragma unroll
    for (int l = 0; l < kNLsePerThread; ++l) {
        const int row = l * kRowsPerLoadTranspose + tidx % kRowsPerLoadTranspose;
        const int col = tidx / kRowsPerLoadTranspose;
        lse_accum(l) = (row < kMaxSplits && col < kBlockM) ? sLSE[row][col] : -INFINITY;
        // if (bidx == 0 && tidx < 32) { printf("tidx = %d, row = %d, col = %d, lse = %f\n", tidx, row, col, lse_accum(l)); }
    }

    // Compute the logsumexp of the LSE along the split dimension.
    ElementAccum lse_max = lse_accum(0);
    #pragma unroll
    for (int l = 1; l < kNLsePerThread; ++l) { lse_max = max(lse_max, lse_accum(l)); }
    MaxOp<float> max_op;
    lse_max = Allreduce<kRowsPerLoadTranspose>::run(lse_max, max_op);
    lse_max = lse_max == -INFINITY ? 0.0f : lse_max;  // In case all local LSEs are -inf
    float lse_sum = expf(lse_accum(0) - lse_max);
    #pragma unroll
    for (int l = 1; l < kNLsePerThread; ++l) { lse_sum += expf(lse_accum(l) - lse_max); }
    SumOp<float> sum_op;
    lse_sum = Allreduce<kRowsPerLoadTranspose>::run(lse_sum, sum_op);
    // For the case where all local lse == -INFINITY, we want to set lse_logsum to INFINITY. Otherwise
    // lse_logsum is log(0.0) = -INFINITY and we get NaN when we do lse_accum(l) - lse_logsum.
    ElementAccum lse_logsum = (lse_sum == 0.f || lse_sum != lse_sum) ? INFINITY : logf(lse_sum) + lse_max;
    // if (bidx == 0 && tidx < 32) { printf("tidx = %d, lse = %f, lse_max = %f, lse_logsum = %f\n", tidx, lse_accum(0), lse_max, lse_logsum); }
    if (tidx % kRowsPerLoadTranspose == 0 && tidx / kRowsPerLoadTranspose < kBlockM) { gLSE(tidx / kRowsPerLoadTranspose) = lse_logsum; }
    // Store the scales exp(lse - lse_logsum) in shared memory.
    #pragma unroll
    for (int l = 0; l < kNLsePerThread; ++l) {
        const int row = l * kRowsPerLoadTranspose + tidx % kRowsPerLoadTranspose;
        const int col = tidx / kRowsPerLoadTranspose;
        if (row < params.num_splits && col < kBlockM) { sLSE[row][col] = expf(lse_accum(l) - lse_logsum); }
    }
    __syncthreads();

    const index_t row_offset_oaccum = bidx * kBlockM * params.d_rounded;
    Tensor gOaccum = make_tensor(make_gmem_ptr(reinterpret_cast<ElementAccum *>(params.oaccum_ptr) + row_offset_oaccum),
                                 Shape<Int<kBlockM>, Int<kHeadDim>>{},
                                 Stride<Int<kHeadDim>, _1>{});
    typename Kernel_traits::GmemTiledCopyOaccum gmem_tiled_copy_Oaccum;
    auto gmem_thr_copy_Oaccum = gmem_tiled_copy_Oaccum.get_thread_slice(tidx);
    Tensor tOgOaccum = gmem_thr_copy_Oaccum.partition_S(gOaccum);
    Tensor tOrO = make_tensor<ElementAccum>(shape(tOgOaccum));
    Tensor tOrOaccum = make_tensor<ElementAccum>(shape(tOgOaccum));
    clear(tOrO);

    // Predicates
    Tensor cOaccum = make_identity_tensor(Shape<Int<kBlockM>, Int<kHeadDim>>{});
    // Repeat the partitioning with identity layouts
    Tensor tOcOaccum = gmem_thr_copy_Oaccum.partition_S(cOaccum);
    Tensor tOpOaccum = make_tensor<bool>(make_shape(size<2>(tOgOaccum)));
    if (!Is_even_K) {
        #pragma unroll
        for (int k = 0; k < size(tOpOaccum); ++k) { tOpOaccum(k) = get<1>(tOcOaccum(0, 0, k)) < params.d; }
    }
    // Load Oaccum in then scale and accumulate to O
    #pragma unroll 2
    for (int split = 0; split < params.num_splits; ++split) {
        flash::copy</*Is_even_MN=*/false, Is_even_K>(
            gmem_tiled_copy_Oaccum, tOgOaccum, tOrOaccum, tOcOaccum, tOpOaccum, params.b * params.h * params.seqlen_q - bidx * kBlockM
        );
        #pragma unroll
        for (int m = 0; m < size<1>(tOrOaccum); ++m) {
            int row = get<0>(tOcOaccum(0, m, 0));
            ElementAccum lse_scale = sLSE[split][row];
            #pragma unroll
            for (int k = 0; k < size<2>(tOrOaccum); ++k) {
                #pragma unroll
                for (int i = 0; i < size<0>(tOrOaccum); ++i) {
                    tOrO(i, m, k) += lse_scale * tOrOaccum(i, m, k);
                }
            }
        // if (cute::thread0()) { printf("lse_scale = %f, %f\n", sLSE[split][0], sLSE[split][1]); print(tOrOaccum); print(tOrO); }
        }
        tOgOaccum.data() = tOgOaccum.data() + params.b * params.h * params.seqlen_q * params.d_rounded;
    }
    // if (cute::thread0()) { print(tOrO); }

    Tensor rO = flash::convert_type<Element>(tOrO);
    // Write to gO
    #pragma unroll
    for (int m = 0; m < size<1>(rO); ++m) {
        const int idx = bidx * kBlockM + get<0>(tOcOaccum(0, m, 0));
        if (idx < params.b * params.h * params.seqlen_q) {
            const int batch_idx = idx / (params.h * params.seqlen_q);
            const int head_idx = (idx - batch_idx * (params.h * params.seqlen_q)) / params.seqlen_q;
            // The index to the rows of Q
            const int row = idx - batch_idx * (params.h * params.seqlen_q) - head_idx * params.seqlen_q;
            auto o_ptr = reinterpret_cast<Element *>(params.o_ptr) + batch_idx * params.o_batch_stride
                + head_idx * params.o_head_stride + row * params.o_row_stride;
            #pragma unroll
            for (int k = 0; k < size<2>(rO); ++k) {
                if (Is_even_K || tOpOaccum(k)) {
                    const int col = get<1>(tOcOaccum(0, m, k));
                    Tensor gO = make_tensor(make_gmem_ptr(o_ptr + col),
                                            Shape<Int<decltype(size<0>(rO))::value>>{}, Stride<_1>{});
                    // TODO: Should check if this is using vectorized store, but it seems pretty fast
                    copy(rO(_, m, k), gO);
                    // if (bidx == 0 && tidx == 0) { printf("tidx = %d, idx = %d, batch_idx = %d, head_idx = %d, row = %d, col = %d\n", tidx, idx, batch_idx, head_idx, row, col); print(rO(_, m, k)); print(gO); }
                    // reinterpret_cast<uint64_t *>(o_ptr)[col / 4] = recast<uint64_t>(rO)(0, m, k);
                }
            }
        }
    }
}

} // namespace flash<|MERGE_RESOLUTION|>--- conflicted
+++ resolved
@@ -425,18 +425,13 @@
             // Idk why it's get<1> and not get<0> of the stride.
             // if (cute::thread0()) { print(idx_row.layout()); print(stride<1>(idx_row)); printf("stride = %d \n", get<1>(stride<1>(idx_row))); }
             // I can't get the stride from idx_row
-            flash::apply_mask_causal(scores, n_block * kBlockN, binfo.actual_seqlen_k,
+            flash::apply_mask_local(scores, n_block * kBlockN, binfo.actual_seqlen_k,
                                      // m_block * kBlockM + get<0>(idx_row(0)),
                                      m_block * kBlockM + (tidx / 32) * 16 + (tidx % 32) / 4,
-<<<<<<< HEAD
+                                     binfo.actual_seqlen_q,
                                      kNWarps * 16,
-                                     params.max_past); // will mask "for free if needed"
-                                     // but params.max_past masking might be required in non-masking steps as well :| 
-
-=======
-                                     binfo.actual_seqlen_q,
-                                     kNWarps * 16);
->>>>>>> a1576ad1
+                                     params.max_past,
+                                     true);
                                      // m_block * kBlockM + (tidx / 32) * 16, kNWarps * 16);
                                      // m_block * kBlockM + (tidx / 32) * (kBlockM / kNWarps), 16);
         }
@@ -518,14 +513,14 @@
         // Reshape acc_s from (MMA=4, MMA_M, MMA_N) to (nrow=(2, MMA_M), ncol=(2, MMA_N))
         Tensor scores = make_tensor(acc_s.data(), flash::convert_layout_acc_rowcol(acc_s.layout()));
 
-        // could separate this to be the last one but whatever
         if (params.max_past > 0 && n_block * kBlockN < (m_block + 1) * kBlockM - params.max_past) {
-            flash::apply_mask_past(
-                scores, n_block * kBlockN,
-                m_block * kBlockM + (tidx / 32) * 16 + (tidx % 32) / 4,
-                kNWarps * 16,
-                params.max_past
-            );
+            flash::apply_mask_local(scores, n_block * kBlockN, binfo.actual_seqlen_k,
+                                     // m_block * kBlockM + get<0>(idx_row(0)),
+                                     m_block * kBlockM + (tidx / 32) * 16 + (tidx % 32) / 4,
+                                     binfo.actual_seqlen_q,
+                                     kNWarps * 16,
+                                     params.max_past,
+                                     false);
             softmax_rescale_o</*Is_first=*/false, true>(scores, scores_max, scores_sum, acc_o, params.scale_softmax_log2);
         } else {
             softmax_rescale_o</*Is_first=*/false, false>(scores, scores_max, scores_sum, acc_o, params.scale_softmax_log2);
@@ -916,10 +911,10 @@
         if (!Is_causal) {
             if (!Is_even_MN) { flash::apply_mask(scores, binfo.actual_seqlen_k - n_block * kBlockN); }
         } else {
-            flash::apply_mask_causal(scores, n_block * kBlockN, binfo.actual_seqlen_k,
+            flash::apply_mask_local(scores, n_block * kBlockN, binfo.actual_seqlen_k,
                                      m_block * kBlockM + (tidx / 32) * 16 + (tidx % 32) / 4,
                                      binfo.actual_seqlen_q,
-                                     kNWarps * 16);
+                                     kNWarps * 16, 0, true); // tlax: fixme rotating buffer in flash 
         }
 
         flash::cp_async_wait<0>();
@@ -1144,9 +1139,6 @@
     // (within a warp). We use the subsequence to store the location of the 16 x 32 blocks within
     // the attention matrix. This way, as long as we have the batch, head, and the location of
     // the 16 x 32 block within the attention matrix, we can generate the exact same dropout pattern.
-<<<<<<< HEAD
-    flash::compute_attn_1rowblock<Kernel_traits, Is_dropout, Is_causal, Is_even_N, Is_even_K, Return_softmax>(params, bidb, bidh, m_block);
-=======
 
     flash::compute_attn_1rowblock<Kernel_traits, Is_dropout, Is_causal, Is_even_MN, Is_even_K, Return_softmax>(params, bidb, bidh, m_block);
 }
@@ -1163,7 +1155,6 @@
     const int n_split_idx = Split ? blockIdx.y : 0;
     const int num_n_splits = Split ? gridDim.y : 1;
     flash::compute_attn_1rowblock_splitkv<Kernel_traits, Is_causal, Is_even_MN, Is_even_K, Split, Append_KV>(params, bidb, bidh, m_block, n_split_idx, num_n_splits);
->>>>>>> a1576ad1
 }
 
 ////////////////////////////////////////////////////////////////////////////////////////////////////
