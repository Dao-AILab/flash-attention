--- conflicted
+++ resolved
@@ -21,13 +21,9 @@
 #include "dropout.h"
 #include "rotary.h"
 
-<<<<<<< HEAD
 #include "rpe.h"
 
-namespace flash {
-=======
 namespace FLASH_NAMESPACE {
->>>>>>> add17563
 
 using namespace cute;
 
@@ -292,18 +288,12 @@
 
     // RPE biases
     //Tensor rpe_weights = make_tensor(make_smem_ptr(reinterpret_cast<cutlass::tfloat32_t*>(smem_ + Kernel_traits::kSmemQKVSize)), typename Kernel_traits::SmemLayoutRPE{});
-    flash::RPE<Is_causal, kBlockM, kBlockN, Kernel_traits::kNWarps, Kernel_traits::kNThreads, false> rpe(params.rpe_num_buckets, params.rpe_max_distance, params.h, params.scale_softmax);
+    FLASH_NAMESPACE::RPE<Is_causal, kBlockM, kBlockN, Kernel_traits::kNWarps, Kernel_traits::kNThreads, false> rpe(params.rpe_num_buckets, params.rpe_max_distance, params.h, params.scale_softmax);
     float *smem_rpe_weights = reinterpret_cast<float *>(smem_ + Kernel_traits::kSmemQKVSize);
     float *gmem_rpe_weights = reinterpret_cast<float*>(params.rpe_weights_ptr) + bidh * params.rpe_num_buckets;
 
     const float alibi_slope = !Has_alibi || params.alibi_slopes_ptr == nullptr ? 0.0f : reinterpret_cast<float *>(params.alibi_slopes_ptr)[bidb * params.alibi_slopes_batch_stride + bidh] / params.scale_softmax;
-<<<<<<< HEAD
-    flash::Mask<Is_causal, Is_local, Has_alibi, Has_rpe_bias> mask(binfo.actual_seqlen_k, binfo.actual_seqlen_q,
-                                                                    params.window_size_left, params.window_size_right,
-                                                                    alibi_slope, kBlockM - 1, kBlockN + kBlockM - 1);
-=======
-    FLASH_NAMESPACE::Mask<Is_causal, Is_local, Has_alibi> mask(binfo.actual_seqlen_k, binfo.actual_seqlen_q, params.window_size_left, params.window_size_right, alibi_slope);
->>>>>>> add17563
+    FLASH_NAMESPACE::Mask<Is_causal, Is_local, Has_alibi, Has_rpe_bias> mask(binfo.actual_seqlen_k, binfo.actual_seqlen_q, params.window_size_left, params.window_size_right, alibi_slope, kBlockM - 1, kBlockN + kBlockM - 1);
 
     // For performance reason, we separate out two kinds of iterations:
     // those that need masking on S, and those that don't.
@@ -407,17 +397,13 @@
         FLASH_NAMESPACE::copy</*Is_even_MN=*/true, Is_even_K>(gmem_tiled_copy_QKV, tVgV(_, _, _, n_block), tVsV, tKVcKV, tKVpKV);
         cute::cp_async_fence();
 
-<<<<<<< HEAD
         // Load RPE biases
         if (Has_rpe_bias) {
             rpe.load_rpe(gmem_rpe_weights, smem_rpe_weights, m_block, n_block, tidx);
             __syncthreads();
         }
-
-        flash::gemm</*A_in_regs=*/Kernel_traits::Is_Q_in_regs>(
-=======
+        
         FLASH_NAMESPACE::gemm</*A_in_regs=*/Kernel_traits::Is_Q_in_regs>(
->>>>>>> add17563
             acc_s, tSrQ, tSrK, tSsQ, tSsK, tiled_mma, smem_tiled_copy_Q, smem_tiled_copy_K,
             smem_thr_copy_Q, smem_thr_copy_K
         );
@@ -870,19 +856,12 @@
     FLASH_NAMESPACE::Softmax<2 * size<1>(acc_o)> softmax;
 
     // Array for RPE iases
-    flash::RPE<Is_causal, kBlockM, kBlockN, Kernel_traits::kNWarps, Kernel_traits::kNThreads, false> rpe(params.rpe_num_buckets, params.rpe_max_distance, params.h, params.scale_softmax);
+    FLASH_NAMESPACE::RPE<Is_causal, kBlockM, kBlockN, Kernel_traits::kNWarps, Kernel_traits::kNThreads, false> rpe(params.rpe_num_buckets, params.rpe_max_distance, params.h, params.scale_softmax);
     float *smem_rpe_weights = reinterpret_cast<float *>(smem_ + Kernel_traits::kSmemQKVSize);
     float *gmem_rpe_weights = reinterpret_cast<float*>(params.rpe_weights_ptr) + bidh * params.rpe_num_buckets;
 
-
     const float alibi_slope = !Has_alibi ? 0.0f : reinterpret_cast<float *>(params.alibi_slopes_ptr)[bidb * params.alibi_slopes_batch_stride + bidh] / params.scale_softmax;
-<<<<<<< HEAD
-    flash::Mask<Is_causal, Is_local, Has_alibi, Has_rpe_bias> mask(binfo.actual_seqlen_k, binfo.actual_seqlen_q,
-                                                                    params.window_size_left, params.window_size_right,
-                                                                    alibi_slope, kBlockM - 1, kBlockN + kBlockM - 1);
-=======
-    FLASH_NAMESPACE::Mask<Is_causal, Is_local, Has_alibi> mask(binfo.actual_seqlen_k, binfo.actual_seqlen_q, params.window_size_left, params.window_size_right, alibi_slope);
->>>>>>> add17563
+    FLASH_NAMESPACE::Mask<Is_causal, Is_local, Has_alibi, Has_rpe_bias> mask(binfo.actual_seqlen_k, binfo.actual_seqlen_q, params.window_size_left, params.window_size_right, alibi_slope, kBlockM - 1, kBlockN + kBlockM - 1);
 
     // For performance reason, we separate out two kinds of iterations:
     // those that need masking on S, and those that don't.
@@ -1147,11 +1126,7 @@
     // the attention matrix. This way, as long as we have the batch, head, and the location of
     // the 16 x 32 block within the attention matrix, we can generate the exact same dropout pattern.
 
-<<<<<<< HEAD
-    flash::compute_attn_1rowblock<Kernel_traits, Is_dropout, Is_causal, Is_local, Has_alibi, Has_rpe_bias, Is_even_MN, Is_even_K, Is_softcap, Return_softmax>(params, bidb, bidh, m_block);
-=======
-    FLASH_NAMESPACE::compute_attn_1rowblock<Kernel_traits, Is_dropout, Is_causal, Is_local, Has_alibi, Is_even_MN, Is_even_K, Is_softcap, Return_softmax>(params, bidb, bidh, m_block);
->>>>>>> add17563
+    FLASH_NAMESPACE::compute_attn_1rowblock<Kernel_traits, Is_dropout, Is_causal, Is_local, Has_alibi, Has_rpe_bias, Is_even_MN, Is_even_K, Is_softcap, Return_softmax>(params, bidb, bidh, m_block);
 }
 
 ////////////////////////////////////////////////////////////////////////////////////////////////////
@@ -1165,11 +1140,7 @@
     const int bidh = Split ? blockIdx.z - bidb * params.h : blockIdx.z;
     const int n_split_idx = Split ? blockIdx.y : 0;
     const int num_n_splits = Split ? gridDim.y : 1;
-<<<<<<< HEAD
-    flash::compute_attn_1rowblock_splitkv<Kernel_traits, Is_causal, Is_local, Has_alibi, Has_rpe_bias, Is_even_MN, Is_even_K, Is_softcap, Split, Append_KV>(params, bidb, bidh, m_block, n_split_idx, num_n_splits);
-=======
-    FLASH_NAMESPACE::compute_attn_1rowblock_splitkv<Kernel_traits, Is_causal, Is_local, Has_alibi, Is_even_MN, Is_even_K, Is_softcap, Split, Append_KV>(params, bidb, bidh, m_block, n_split_idx, num_n_splits);
->>>>>>> add17563
+    FLASH_NAMESPACE::compute_attn_1rowblock_splitkv<Kernel_traits, Is_causal, Is_local, Has_alibi, Has_rpe_bias, Is_even_MN, Is_even_K, Is_softcap, Split, Append_KV>(params, bidb, bidh, m_block, n_split_idx, num_n_splits);
 }
 
 ////////////////////////////////////////////////////////////////////////////////////////////////////
