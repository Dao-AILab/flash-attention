--- conflicted
+++ resolved
@@ -10,22 +10,15 @@
 #include "flash.h"
 #include "flash_fwd_kernel.h"
 
-<<<<<<< HEAD
-template<typename Kernel_traits, bool Is_dropout, bool Is_causal, bool Is_local, bool Has_attn_bias, bool Is_even_MN, bool Is_even_K, bool Return_softmax>
-__global__ void flash_fwd_kernel(Flash_fwd_params params) {
-    static_assert(!(Is_causal && Is_local));  // If Is_local is true, Is_causal should be false
-    flash::compute_attn<Kernel_traits, Is_dropout, Is_causal, Is_local, Has_attn_bias, Is_even_MN, Is_even_K, Return_softmax>(params);
-=======
-template<typename Kernel_traits, bool Is_dropout, bool Is_causal, bool Is_local, bool Has_alibi, bool Is_even_MN, bool Is_even_K, bool Return_softmax>
+template<typename Kernel_traits, bool Is_dropout, bool Is_causal, bool Is_local, bool Has_alibi, bool Has_attn_bias, bool Is_even_MN, bool Is_even_K, bool Return_softmax>
 __global__ void flash_fwd_kernel(__grid_constant__ const Flash_fwd_params params) {
     static_assert(!(Is_causal && Is_local));  // If Is_local is true, Is_causal should be false
-    flash::compute_attn<Kernel_traits, Is_dropout, Is_causal, Is_local, Has_alibi, Is_even_MN, Is_even_K, Return_softmax>(params);
->>>>>>> 000b67f5
-}
-
-template<typename Kernel_traits, bool Is_causal, bool Is_local, bool Has_alibi, bool Is_even_MN, bool Is_even_K, bool Split, bool Append_KV>
+    flash::compute_attn<Kernel_traits, Is_dropout, Is_causal, Is_local, Has_alibi, Has_attn_bias, Is_even_MN, Is_even_K, Return_softmax>(params);
+}
+
+template<typename Kernel_traits, bool Is_causal, bool Is_local, bool Has_alibi, bool Has_attn_bias, bool Is_even_MN, bool Is_even_K, bool Split, bool Append_KV>
 __global__ void flash_fwd_splitkv_kernel(__grid_constant__ const Flash_fwd_params params) {
-    flash::compute_attn_splitkv<Kernel_traits, Is_causal, Is_local, Has_alibi, Is_even_MN, Is_even_K, Split, Append_KV>(params);
+    flash::compute_attn_splitkv<Kernel_traits, Is_causal, Is_local, Has_alibi, Has_attn_bias, Is_even_MN, Is_even_K, Split, Append_KV>(params);
 }
 
 template<typename Kernel_traits, int kBlockM, int Log_max_splits, bool Is_even_K>
@@ -48,49 +41,33 @@
     const bool is_even_MN = params.cu_seqlens_q == nullptr && params.cu_seqlens_k == nullptr && params.seqlen_k % Kernel_traits::kBlockN == 0 && params.seqlen_q % Kernel_traits::kBlockM == 0;
     const bool is_even_K = params.d == Kernel_traits::kHeadDim;
     const bool return_softmax = params.p_ptr != nullptr;
-<<<<<<< HEAD
-    const bool has_attn_bias = (params.attn_bias_ptr != nullptr);
-
-    BOOL_SWITCH(has_attn_bias, HasAttnBias, [&] {
-        BOOL_SWITCH(is_even_MN, IsEvenMNConst, [&] {
-            BOOL_SWITCH(is_even_K, IsEvenKConst, [&] {
-                BOOL_SWITCH((params.window_size_left >= 0 || params.window_size_right >= 0) && !Is_causal, Is_local, [&] {
-                    BOOL_SWITCH(return_softmax, ReturnSoftmaxConst, [&] {
-=======
     BOOL_SWITCH(is_even_MN, IsEvenMNConst, [&] {
         BOOL_SWITCH(is_even_K, IsEvenKConst, [&] {
             BOOL_SWITCH((params.window_size_left >= 0 || params.window_size_right >= 0) && !Is_causal, Is_local, [&] {
                 BOOL_SWITCH(return_softmax, ReturnSoftmaxConst, [&] {
                     BOOL_SWITCH(params.alibi_slopes_ptr != nullptr, Has_alibi, [&] {
->>>>>>> 000b67f5
-                        // Will only return softmax if dropout, to reduce compilation time.
-                        // If not IsEvenKConst, we also set IsEvenMNConst to false to reduce number of templates.
-                        // If return_softmax, set IsEvenMNConst to false to reduce number of templates
-                        // If head dim > 128, set IsEvenMNConst to false to reduce number of templates
-                        // If Is_local, set Is_causal to false
-<<<<<<< HEAD
-                        auto kernel = &flash_fwd_kernel<Kernel_traits, Is_dropout, Is_causal, Is_local && !Is_causal, HasAttnBias, IsEvenMNConst && IsEvenKConst && !Is_local && !ReturnSoftmaxConst && Kernel_traits::kHeadDim <= 128, IsEvenKConst, ReturnSoftmaxConst && Is_dropout>;
-=======
-                        auto kernel = &flash_fwd_kernel<Kernel_traits, Is_dropout, Is_causal, Is_local && !Is_causal, Has_alibi, IsEvenMNConst && IsEvenKConst && !Is_local && !ReturnSoftmaxConst && Kernel_traits::kHeadDim <= 128, IsEvenKConst, ReturnSoftmaxConst && Is_dropout>;
-                        // auto kernel = &flash_fwd_kernel<Kernel_traits, false, Is_causal, false, false, true, true, false>;
->>>>>>> 000b67f5
-                        // printf("IsEvenMNConst = %d, IsEvenKConst = %d, Is_local = %d, Is_causal = %d, ReturnSoftmaxConst = %d, Is_dropout = %d\n", int(IsEvenMNConst), int(IsEvenKConst), int(Is_local), int(Is_causal), int(ReturnSoftmaxConst), int(Is_dropout));
-                        // auto kernel = &flash_fwd_kernel<Kernel_traits, false, Is_causal, false, true, true, false>;
-                        if (smem_size >= 48 * 1024) {
-                            C10_CUDA_CHECK(cudaFuncSetAttribute(
-                                kernel, cudaFuncAttributeMaxDynamicSharedMemorySize, smem_size));
-                        }
-                        // int ctas_per_sm;
-                        // cudaError status_ = cudaOccupancyMaxActiveBlocksPerMultiprocessor(
-                        //     &ctas_per_sm, kernel, Kernel_traits::kNThreads, smem_size);
-                        // printf("smem_size = %d, CTAs per SM = %d\n", int(smem_size), ctas_per_sm);
-                        kernel<<<grid, Kernel_traits::kNThreads, smem_size, stream>>>(params);
-                        C10_CUDA_KERNEL_LAUNCH_CHECK();
-<<<<<<< HEAD
-                     });
-=======
+                        BOOL_SWITCH(params.attn_bias_ptr != nullptr, Has_attn_bias, [&] {
+                            // Will only return softmax if dropout, to reduce compilation time.
+                            // If not IsEvenKConst, we also set IsEvenMNConst to false to reduce number of templates.
+                            // If return_softmax, set IsEvenMNConst to false to reduce number of templates
+                            // If head dim > 128, set IsEvenMNConst to false to reduce number of templates
+                            // If Is_local, set Is_causal to false
+                            auto kernel = &flash_fwd_kernel<Kernel_traits, Is_dropout, Is_causal, Is_local && !Is_causal, Has_alibi, Has_attn_bias, IsEvenMNConst && IsEvenKConst && !Is_local && !ReturnSoftmaxConst && Kernel_traits::kHeadDim <= 128, IsEvenKConst, ReturnSoftmaxConst && Is_dropout>;
+                            // auto kernel = &flash_fwd_kernel<Kernel_traits, false, Is_causal, false, false, true, true, false>;
+                            // printf("IsEvenMNConst = %d, IsEvenKConst = %d, Is_local = %d, Is_causal = %d, ReturnSoftmaxConst = %d, Is_dropout = %d\n", int(IsEvenMNConst), int(IsEvenKConst), int(Is_local), int(Is_causal), int(ReturnSoftmaxConst), int(Is_dropout));
+                            // auto kernel = &flash_fwd_kernel<Kernel_traits, false, Is_causal, false, true, true, false>;
+                            if (smem_size >= 48 * 1024) {
+                                C10_CUDA_CHECK(cudaFuncSetAttribute(
+                                    kernel, cudaFuncAttributeMaxDynamicSharedMemorySize, smem_size));
+                            }
+                            // int ctas_per_sm;
+                            // cudaError status_ = cudaOccupancyMaxActiveBlocksPerMultiprocessor(
+                            //     &ctas_per_sm, kernel, Kernel_traits::kNThreads, smem_size);
+                            // printf("smem_size = %d, CTAs per SM = %d\n", int(smem_size), ctas_per_sm);
+                            kernel<<<grid, Kernel_traits::kNThreads, smem_size, stream>>>(params);
+                            C10_CUDA_KERNEL_LAUNCH_CHECK();
+                        });
                     });
->>>>>>> 000b67f5
                 });
             });
         });
@@ -116,7 +93,7 @@
                                 // If Append_KV, then we must have seqlen_offsets, which means cu_seqlens_k != nullptr.
                                 // If not IsEvenKConst, we also set IsEvenMNConst to false to reduce number of templates.
                                 // If Is_local, set Is_causal to false
-                                auto kernel = &flash_fwd_splitkv_kernel<Kernel_traits, Is_causal, Is_local && !Is_causal, Has_alibi, IsEvenMNConst && !Append_KV && IsEvenKConst && !Is_local && Kernel_traits::kHeadDim <= 128, IsEvenKConst, Split, Append_KV>;
+                                auto kernel = &flash_fwd_splitkv_kernel<Kernel_traits, Is_causal, Is_local && !Is_causal, Has_alibi, false, IsEvenMNConst && !Append_KV && IsEvenKConst && !Is_local && Kernel_traits::kHeadDim <= 128, IsEvenKConst, Split, Append_KV>;
                                 // auto kernel = &flash_fwd_splitkv_kernel<Kernel_traits, Is_causal, false, true, Split, Append_KV>;
                                 // auto kernel = &flash_fwd_splitkv_kernel<Kernel_traits, Is_causal, false, IsEvenKConst>;
                                 if (smem_size >= 48 * 1024) {
