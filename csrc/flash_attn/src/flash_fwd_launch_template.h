/******************************************************************************
 * Copyright (c) 2023, Tri Dao.
 ******************************************************************************/

#pragma once
#include "namespace_config.h"
#include <c10/cuda/CUDAException.h>  // For C10_CUDA_CHECK and C10_CUDA_KERNEL_LAUNCH_CHECK

#include "static_switch.h"
#include "hardware_info.h"
#include "flash.h"
#include "flash_fwd_kernel.h"

namespace FLASH_NAMESPACE {

// Determine if the architecture supports FLASH and define a macro to handle parameter modifiers
#if defined(__CUDA_ARCH__) && __CUDA_ARCH__ >= 800
#define ARCH_SUPPORTS_FLASH
#define KERNEL_PARAM_MODIFIER __grid_constant__
#else
#define KERNEL_PARAM_MODIFIER
#endif

// Define a macro for unsupported architecture handling to centralize the error message
#define FLASH_UNSUPPORTED_ARCH printf("FATAL: FlashAttention requires building with sm version sm80-sm90, but was built for < 8.0!");

// Use a macro to clean up kernel definitions
#define DEFINE_FLASH_FORWARD_KERNEL(kernelName, ...) \
template<typename Kernel_traits, __VA_ARGS__> \
__global__ void kernelName(KERNEL_PARAM_MODIFIER const Flash_fwd_params params)

DEFINE_FLASH_FORWARD_KERNEL(flash_fwd_kernel, bool Is_dropout, bool Is_causal, bool Is_local, bool Has_alibi, bool Is_even_MN, bool Is_even_K, bool Is_softcap, bool Return_softmax, bool Is_tree_attention) {
    #if defined(ARCH_SUPPORTS_FLASH)
        static_assert(!(Is_causal && Is_local)); // Enforce constraints
<<<<<<< HEAD
        flash::compute_attn<Kernel_traits, Is_dropout, Is_causal, Is_local, Has_alibi, Is_even_MN, Is_even_K, Is_softcap, Return_softmax, Is_tree_attention>(params);
=======
        FLASH_NAMESPACE::compute_attn<Kernel_traits, Is_dropout, Is_causal, Is_local, Has_alibi, Is_even_MN, Is_even_K, Is_softcap, Return_softmax>(params);
>>>>>>> 085ce586
    #else
        FLASH_UNSUPPORTED_ARCH
    #endif
}

DEFINE_FLASH_FORWARD_KERNEL(flash_fwd_splitkv_kernel, bool Is_causal, bool Is_local, bool Has_alibi, bool Is_even_MN, bool Is_even_K, bool Is_softcap, bool Split, bool Append_KV) {
    #if defined(ARCH_SUPPORTS_FLASH)
        FLASH_NAMESPACE::compute_attn_splitkv<Kernel_traits, Is_causal, Is_local, Has_alibi, Is_even_MN, Is_even_K, Is_softcap, Split, Append_KV>(params);
    #else
        FLASH_UNSUPPORTED_ARCH
    #endif
}

DEFINE_FLASH_FORWARD_KERNEL(flash_fwd_splitkv_combine_kernel, int kBlockM, int Log_max_splits, bool Is_even_K) {
    static_assert(Log_max_splits >= 1);
    FLASH_NAMESPACE::combine_attn_seqk_parallel<Kernel_traits, kBlockM, Log_max_splits, Is_even_K>(params);
}

template<typename Kernel_traits, bool Is_dropout, bool Is_causal>
void run_flash_fwd(Flash_fwd_params &params, cudaStream_t stream) {
    constexpr size_t smem_size = Kernel_traits::kSmemSize;
    // printf("smem_size = %d\n", smem_size);

    // Work-around for gcc 7. It doesn't like nested BOOL_SWITCH.
    // https://github.com/kokkos/kokkos-kernels/issues/349
    // https://github.com/HazyResearch/flash-attention/issues/21

    const int num_m_block = (params.seqlen_q + Kernel_traits::kBlockM - 1) / Kernel_traits::kBlockM;
    dim3 grid(num_m_block, params.b, params.h);
    const bool is_even_MN = params.cu_seqlens_q == nullptr && params.cu_seqlens_k == nullptr && params.seqlen_k % Kernel_traits::kBlockN == 0 && params.seqlen_q % Kernel_traits::kBlockM == 0;
    const bool is_even_K = params.d == Kernel_traits::kHeadDim;
    const bool return_softmax = params.p_ptr != nullptr;
    BOOL_SWITCH(is_even_MN, IsEvenMNConst, [&] {
        EVENK_SWITCH(is_even_K, IsEvenKConst, [&] {
            LOCAL_SWITCH((params.window_size_left >= 0 || params.window_size_right >= 0) && !Is_causal, Is_local, [&] {
                BOOL_SWITCH(return_softmax, ReturnSoftmaxConst, [&] {
                    ALIBI_SWITCH(params.alibi_slopes_ptr != nullptr, Has_alibi, [&] {
                        SOFTCAP_SWITCH(params.softcap > 0.0, Is_softcap, [&] {
                            TREE_ATTENTION_SWITCH(params.is_tree_attention, Is_tree_attention, [&] {
                                // Will only return softmax if dropout, to reduce compilation time.
                                // If not IsEvenKConst, we also set IsEvenMNConst to false to reduce number of templates.
                                // If return_softmax, set IsEvenMNConst to false to reduce number of templates
                                // If head dim > 128, set IsEvenMNConst to false to reduce number of templates
                                // If Is_local, set Is_causal to false
                                auto kernel = &flash_fwd_kernel<Kernel_traits, Is_dropout && !Is_softcap, Is_causal, Is_local && !Is_causal, Has_alibi, IsEvenMNConst && IsEvenKConst && !Is_local && !ReturnSoftmaxConst && Kernel_traits::kHeadDim <= 128, IsEvenKConst, Is_softcap, ReturnSoftmaxConst && Is_dropout && !Is_softcap, Is_tree_attention>;
                                // auto kernel = &flash_fwd_kernel<Kernel_traits, false, Is_causal, false, false, true, true, false>;
                                // printf("IsEvenMNConst = %d, IsEvenKConst = %d, Is_local = %d, Is_causal = %d, ReturnSoftmaxConst = %d, Is_dropout = %d\n", int(IsEvenMNConst), int(IsEvenKConst), int(Is_local), int(Is_causal), int(ReturnSoftmaxConst), int(Is_dropout));
                                // auto kernel = &flash_fwd_kernel<Kernel_traits, false, Is_causal, false, true, true, false>;
                                if (smem_size >= 48 * 1024) {
                                    C10_CUDA_CHECK(cudaFuncSetAttribute(
                                        kernel, cudaFuncAttributeMaxDynamicSharedMemorySize, smem_size));
                                }
                                // int ctas_per_sm;
                                // cudaError status_ = cudaOccupancyMaxActiveBlocksPerMultiprocessor(
                                //     &ctas_per_sm, kernel, Kernel_traits::kNThreads, smem_size);
                                // printf("smem_size = %d, CTAs per SM = %d\n", int(smem_size), ctas_per_sm);
                                kernel<<<grid, Kernel_traits::kNThreads, smem_size, stream>>>(params);
                                C10_CUDA_KERNEL_LAUNCH_CHECK();
                            });
                        });
                    });
                });
            });
        });
    });
}

template<typename Kernel_traits, bool Is_causal>
void run_flash_splitkv_fwd(Flash_fwd_params &params, cudaStream_t stream) {
    static_assert(!Kernel_traits::Is_Q_in_regs, "SplitKV implementation does not support Is_Q_in_regs");
    static_assert(!Kernel_traits::Share_Q_K_smem, "SplitKV implementation does not support Share_Q_K_smem");
    constexpr size_t smem_size = Kernel_traits::kSmemSize;
    const int num_m_block = (params.seqlen_q + Kernel_traits::kBlockM - 1) / Kernel_traits::kBlockM;
    dim3 grid(num_m_block, params.num_splits > 1 ? params.num_splits : params.b, params.num_splits > 1 ? params.b * params.h : params.h);
    const bool is_even_MN = params.cu_seqlens_q == nullptr && params.cu_seqlens_k == nullptr && params.seqlen_k % Kernel_traits::kBlockN == 0 && params.seqlen_q % Kernel_traits::kBlockM == 0;
    const bool is_even_K = params.d == Kernel_traits::kHeadDim;
    BOOL_SWITCH(is_even_MN, IsEvenMNConst, [&] {
        EVENK_SWITCH(is_even_K, IsEvenKConst, [&] {
            LOCAL_SWITCH((params.window_size_left >= 0 || params.window_size_right >= 0) && !Is_causal, Is_local, [&] {
                BOOL_SWITCH(params.num_splits > 1, Split, [&] {
                    BOOL_SWITCH(params.knew_ptr != nullptr, Append_KV, [&] {
                        ALIBI_SWITCH(params.alibi_slopes_ptr != nullptr, Has_alibi, [&] {
                            SOFTCAP_SWITCH(params.softcap > 0.0, Is_softcap, [&] {
                                // If Append_KV, then we must have seqlen_offsets, which means cu_seqlens_k != nullptr.
                                // If not IsEvenKConst, we also set IsEvenMNConst to false to reduce number of templates.
                                // If Is_local, set Is_causal to false
                                auto kernel = &flash_fwd_splitkv_kernel<Kernel_traits, Is_causal, Is_local && !Is_causal, Has_alibi, IsEvenMNConst && !Append_KV && IsEvenKConst && !Is_local && Kernel_traits::kHeadDim <= 128, IsEvenKConst, Is_softcap, Split, Append_KV>;
                                // auto kernel = &flash_fwd_splitkv_kernel<Kernel_traits, Is_causal, false, true, Split, Append_KV>;
                                // auto kernel = &flash_fwd_splitkv_kernel<Kernel_traits, Is_causal, false, IsEvenKConst>;
                                if (smem_size >= 48 * 1024) {
                                    C10_CUDA_CHECK(cudaFuncSetAttribute(
                                        kernel, cudaFuncAttributeMaxDynamicSharedMemorySize, smem_size));
                                }
                                kernel<<<grid, Kernel_traits::kNThreads, smem_size, stream>>>(params);
                                C10_CUDA_KERNEL_LAUNCH_CHECK();
                            });
                        });
                    });
                });
            });
        });
    });
    if (params.num_splits > 1) {
        // We want kBlockM to be as small as possible for more parallelism.
        // With 128 threads we can load 512 elements at a time, so if headdim is divisible by 128, kBlockM = 4.
        // If headdim is divisible by 64, then we set kBlockM = 8, etc.
        constexpr static int kBlockM = Kernel_traits::kHeadDim % 128 == 0 ? 4 : (Kernel_traits::kHeadDim % 64 == 0 ? 8 : 16);
        dim3 grid_combine((params.b * params.h * params.seqlen_q + kBlockM - 1) / kBlockM);
        EVENK_SWITCH(is_even_K, IsEvenKConst, [&] {
            if (params.num_splits <= 2) {
                flash_fwd_splitkv_combine_kernel<Kernel_traits, kBlockM, 1, IsEvenKConst><<<grid_combine, Kernel_traits::kNThreads, 0, stream>>>(params);
            } else if (params.num_splits <= 4) {
                flash_fwd_splitkv_combine_kernel<Kernel_traits, kBlockM, 2, IsEvenKConst><<<grid_combine, Kernel_traits::kNThreads, 0, stream>>>(params);
            } else if (params.num_splits <= 8) {
                flash_fwd_splitkv_combine_kernel<Kernel_traits, kBlockM, 3, IsEvenKConst><<<grid_combine, Kernel_traits::kNThreads, 0, stream>>>(params);
            } else if (params.num_splits <= 16) {
                flash_fwd_splitkv_combine_kernel<Kernel_traits, kBlockM, 4, IsEvenKConst><<<grid_combine, Kernel_traits::kNThreads, 0, stream>>>(params);
            } else if (params.num_splits <= 32) {
                flash_fwd_splitkv_combine_kernel<Kernel_traits, kBlockM, 5, IsEvenKConst><<<grid_combine, Kernel_traits::kNThreads, 0, stream>>>(params);
            } else if (params.num_splits <= 64) {
                flash_fwd_splitkv_combine_kernel<Kernel_traits, kBlockM, 6, IsEvenKConst><<<grid_combine, Kernel_traits::kNThreads, 0, stream>>>(params);
            } else if (params.num_splits <= 128) {
                flash_fwd_splitkv_combine_kernel<Kernel_traits, kBlockM, 7, IsEvenKConst><<<grid_combine, Kernel_traits::kNThreads, 0, stream>>>(params);
            }
            C10_CUDA_KERNEL_LAUNCH_CHECK();
        });
    }
}

template<typename T, int Headdim, bool Is_causal>
void run_mha_fwd_splitkv_dispatch(Flash_fwd_params &params, cudaStream_t stream) {
    constexpr static int kBlockM = 64;  // Fixed for all head dimensions
    // TD [2023-08-28]: nvcc segfaults for headdim 96 with block size 64 x 256,
    // and for headdim 192 with block size 64 x 128.
    // Also for headdim 160 with block size 64 x 128 after the rotary addition.
    constexpr static int kBlockN = Headdim <= 64 ? 256 : (Headdim <= 128 ? 128 : 64);
    run_flash_splitkv_fwd<Flash_fwd_kernel_traits<Headdim, kBlockM, kBlockN, 4, false, false, T>, Is_causal>(params, stream);
}

template<typename T, bool Is_causal>
void run_mha_fwd_hdim32(Flash_fwd_params &params, cudaStream_t stream) {
    constexpr static int Headdim = 32;
    DROPOUT_SWITCH(params.p_dropout < 1.f, Is_dropout, [&] {
        run_flash_fwd<Flash_fwd_kernel_traits<Headdim, 128, 128, 4, false, false, T>, Is_dropout, Is_causal>(params, stream);
    });
}

template<typename T, bool Is_causal>
void run_mha_fwd_hdim64(Flash_fwd_params &params, cudaStream_t stream) {
    constexpr static int Headdim = 64;
    DROPOUT_SWITCH(params.p_dropout < 1.f, Is_dropout, [&] {
        if constexpr(!Is_dropout) {
            // Using 8 warps is 18% slower for seqlen=2k, 2 warps is 5% slower
            // Using block size (64 x 256) is 27% slower for seqlen=2k
            // Using block size (256 x 64) is 85% slower for seqlen=2k, because of register spilling
            run_flash_fwd<Flash_fwd_kernel_traits<Headdim, 128, 128, 4, false, false, T>, Is_dropout, Is_causal>(params, stream);
            // run_flash_fwd<Flash_fwd_kernel_traits<Headdim, 128, 64, 4, true, false, T>, Is_dropout, Is_causal>(params, stream);
            // run_flash_fwd<Flash_fwd_kernel_traits<Headdim, 128, 64, 4, true, true, T>, Is_dropout, Is_causal>(params, stream);
        } else {
            run_flash_fwd<Flash_fwd_kernel_traits<Headdim, 128, 64, 4, false, false, T>, Is_dropout, Is_causal>(params, stream);
            // run_flash_fwd<Flash_fwd_kernel_traits<Headdim, 128, 64, 4, true, true, T>, Is_dropout, Is_causal>(params, stream);
            // run_flash_fwd<Flash_fwd_kernel_traits<Headdim, 128, 64, 4, true, false, T>, Is_dropout, Is_causal>(params, stream);
            // run_flash_fwd<Flash_fwd_kernel_traits<Headdim, 128, 128, 4, false, false, T>, Is_dropout, Is_causal>(params, stream);
        }
    });
}

template<typename T, bool Is_causal>
void run_mha_fwd_hdim96(Flash_fwd_params &params, cudaStream_t stream) {
    constexpr static int Headdim = 96;
    auto [cc_major, cc_minor] = get_compute_capability(get_current_device());
    bool is_sm8x = cc_major == 8 && cc_minor > 0;
    DROPOUT_SWITCH(params.p_dropout < 1.f, Is_dropout, [&] {
        // For sm86 or sm89, 64 x 64 is the fastest for causal (because it's square),
        if (is_sm8x) {
            if constexpr(!Is_causal) {
                run_flash_fwd<Flash_fwd_kernel_traits<Headdim, 128, 64, 4, false, false, T>, Is_dropout, Is_causal>(params, stream);
            } else {
                run_flash_fwd<Flash_fwd_kernel_traits<Headdim, 64, 64, 4, false, false, T>, Is_dropout, Is_causal>(params, stream);
            }
        } else {
            run_flash_fwd<Flash_fwd_kernel_traits<Headdim, 128, 64, 4, false, false, T>, Is_dropout, Is_causal>(params, stream);
        }
        // run_flash_fwd<Flash_fwd_kernel_traits<Headdim, 128, 64, 4, true, false, T>, Is_dropout, Is_causal>(params, stream);
        // run_flash_fwd<Flash_fwd_kernel_traits<Headdim, 128, 64, 4, true, true, T>, Is_dropout, Is_causal>(params, stream);
        // These two are always slower
        // run_flash_fwd<Flash_fwd_kernel_traits<96, 128, 128, 4, true, T>>(params, stream);
        // run_flash_fwd<Flash_fwd_kernel_traits<96, 64, 128, 4, true, T>>(params, stream);
    });
}

template<typename T, bool Is_causal>
void run_mha_fwd_hdim128(Flash_fwd_params &params, cudaStream_t stream) {
    constexpr static int Headdim = 128;
    auto [cc_major, cc_minor] = get_compute_capability(get_current_device());
    bool is_sm8x = cc_major == 8 && cc_minor > 0;
    DROPOUT_SWITCH(params.p_dropout < 1.f, Is_dropout, [&] {
        if constexpr(!Is_dropout) {
            // For sm86 or sm89, 64 x 64 is the fastest for causal (because it's square),
            // and 128 x 32 (48 KB smem) is the fastest for non-causal since we get 2 CTAs per SM.
            if (is_sm8x) {
                if constexpr(!Is_causal) {
                    run_flash_fwd<Flash_fwd_kernel_traits<Headdim, 128, 32, 4, false, false, T>, Is_dropout, Is_causal>(params, stream);
                } else {
                    run_flash_fwd<Flash_fwd_kernel_traits<Headdim, 64, 64, 4, false, false, T>, Is_dropout, Is_causal>(params, stream);
                }
            } else {
                run_flash_fwd<Flash_fwd_kernel_traits<Headdim, 128, 64, 4, false, false, T>, Is_dropout, Is_causal>(params, stream);
            }
            // run_flash_fwd<Flash_fwd_kernel_traits<Headdim, 128, 64, 4, true, false, T>, Is_dropout, Is_causal>(params, stream);
            // run_flash_fwd<Flash_fwd_kernel_traits<Headdim, 128, 64, 4, true, true, T>, Is_dropout, Is_causal>(params, stream);
            // run_flash_fwd<Flash_fwd_kernel_traits<Headdim, 64, 128, 4, false, false, T>, Is_dropout, Is_causal>(params, stream);
            // Using 8 warps (128 x 128 and 256 x 64) is 28% slower for seqlen=2k
            // run_flash_fwd<Flash_fwd_kernel_traits<Headdim, 128, 128, 8, false, false, T>, Is_dropout, Is_causal>(params, stream);
            // run_flash_fwd<Flash_fwd_kernel_traits<Headdim, 128, 64, 8, false, false, T>, Is_dropout, Is_causal>(params, stream);
            // 1st ones are good for H100, A100
            // 2nd one is good for A6000 bc we get slightly better occupancy
        } else {
            run_flash_fwd<Flash_fwd_kernel_traits<Headdim, 128, 32, 4, false, false, T>, Is_dropout, Is_causal>(params, stream);
            // run_flash_fwd<Flash_fwd_kernel_traits<Headdim, 64, 64, 4, false, false, T>, Is_dropout, Is_causal>(params, stream);
            // run_flash_fwd<Flash_fwd_kernel_traits<Headdim, 128, 32, 4, true, false, T>, Is_dropout, Is_causal>(params, stream);
            // run_flash_fwd<Flash_fwd_kernel_traits<Headdim, 128, 32, 4, true, true, T>, Is_dropout, Is_causal>(params, stream);
        }
    });
}

template<typename T, bool Is_causal>
void run_mha_fwd_hdim160(Flash_fwd_params &params, cudaStream_t stream) {
    constexpr static int Headdim = 160;
    auto [cc_major, cc_minor] = get_compute_capability(get_current_device());
    bool is_sm8x = cc_major == 8 && cc_minor > 0;
    DROPOUT_SWITCH(params.p_dropout < 1.f, Is_dropout, [&] {
        // For A100, H100, 128 x 32 is the fastest.
        // For sm86 or sm89, 64 x 64 is the fastest for causal (because it's square),
        // and 128 x 64 with 8 warps is the fastest for non-causal.
        if (is_sm8x) {
            if constexpr(!Is_causal) {
                run_flash_fwd<Flash_fwd_kernel_traits<Headdim, 128, 64, 8, false, false, T>, Is_dropout, Is_causal>(params, stream);
            } else {
                run_flash_fwd<Flash_fwd_kernel_traits<Headdim, 64, 64, 4, false, false, T>, Is_dropout, Is_causal>(params, stream);
            }
        } else {
            run_flash_fwd<Flash_fwd_kernel_traits<Headdim, 128, 32, 4, false, false, T>, Is_dropout, Is_causal>(params, stream);
        }
        // run_flash_fwd<Flash_fwd_kernel_traits<Headdim, 128, 32, 4, false, true, T>, Is_dropout, Is_causal>(params, stream);
        // run_flash_fwd<Flash_fwd_kernel_traits<Headdim, 128, 64, 4, false, false, T>, Is_dropout, Is_causal>(params, stream);
        // run_flash_fwd<Flash_fwd_kernel_traits<Headdim, 128, 64, 4, false, T>>(params, stream);
        // run_flash_fwd<Flash_fwd_kernel_traits<Headdim, 64, 128, 4, false, T>>(params, stream);
        // run_flash_fwd<Flash_fwd_kernel_traits<Headdim, 64, 64, 4, false, T>>(params, stream);
        // run_flash_fwd<Flash_fwd_kernel_traits<Headdim, 128, 64, 8, false, T>>(params, stream);
        // run_flash_fwd<Flash_fwd_kernel_traits<Headdim, 128, 128, 8, false, T>>(params, stream);
    });
}

template<typename T, bool Is_causal>
void run_mha_fwd_hdim192(Flash_fwd_params &params, cudaStream_t stream) {
    constexpr static int Headdim = 192;
    DROPOUT_SWITCH(params.p_dropout < 1.f, Is_dropout, [&] {
        if constexpr(!Is_dropout) {
            run_flash_fwd<Flash_fwd_kernel_traits<Headdim, 128, 64, 8, false, false, T>, Is_dropout, Is_causal>(params, stream);
        } else {
            run_flash_fwd<Flash_fwd_kernel_traits<Headdim, 64, 64, 4, false, false, T>, Is_dropout, Is_causal>(params, stream);
        }
        // run_flash_fwd<Flash_fwd_kernel_traits<Headdim, 64, 32, 4, false, false, T>, Is_dropout, Is_causal>(params, stream);
        // run_flash_fwd<Flash_fwd_kernel_traits<Headdim, 128, 32, 8, false, false, T>, Is_dropout, Is_causal>(params, stream);
        // run_flash_fwd<Flash_fwd_kernel_traits<Headdim, 128, 64, 4, false, T>>(params, stream);
        // run_flash_fwd<Flash_fwd_kernel_traits<Headdim, 64, 128, 4, false, T>>(params, stream);
        // run_flash_fwd<Flash_fwd_kernel_traits<Headdim, 128, 128, 8, false, T>>(params, stream);
    });
}

template<typename T, bool Is_causal>
void run_mha_fwd_hdim256(Flash_fwd_params &params, cudaStream_t stream) {
    constexpr static int Headdim = 256;
    int device;
    cudaGetDevice(&device);
    int max_smem_per_sm, max_smem_per_block;
    cudaError status_ = cudaDeviceGetAttribute(
        &max_smem_per_sm, cudaDevAttrMaxSharedMemoryPerMultiprocessor, device);
    status_ = cudaDeviceGetAttribute(
        &max_smem_per_block, cudaDevAttrMaxSharedMemoryPerBlockOptin, device);
    if (status_ != cudaSuccess) {
      C10_CUDA_CHECK(status_);
    }
    // printf("max_smem_per_sm = %d, max_smem_per_block = %d\n", max_smem_per_sm, max_smem_per_block);
    DROPOUT_SWITCH(params.p_dropout < 1.f, Is_dropout, [&] {
        // For A100, we want to run with 128 x 64 (128KB smem).
        // For H100 we want to run with 64 x 64 (96KB smem) since then we can get 2 CTAs per SM.
        if (max_smem_per_block >= 2 * Headdim * (128 + 2 * 64) && max_smem_per_sm < 4 * Headdim * (64 + 2 * 64)) {
            run_flash_fwd<Flash_fwd_kernel_traits<Headdim, 128, 64, 8, false, false, T>, Is_dropout, Is_causal>(params, stream);
        } else {
            run_flash_fwd<Flash_fwd_kernel_traits<Headdim, 64, 64, 4, false, false, T>, Is_dropout, Is_causal>(params, stream);
        }
        // 64 KB
        // run_flash_fwd<Flash_fwd_kernel_traits<Headdim, 64, 32, 4, false, false, T>, Is_dropout, Is_causal>(params, stream);
        // 96 KB
        // run_flash_fwd<Flash_fwd_kernel_traits<Headdim, 128, 32, 8, false, false, T>, Is_dropout, Is_causal>(params, stream);
    });
}
}  // namespace FLASH_NAMESPACE<|MERGE_RESOLUTION|>--- conflicted
+++ resolved
@@ -32,11 +32,7 @@
 DEFINE_FLASH_FORWARD_KERNEL(flash_fwd_kernel, bool Is_dropout, bool Is_causal, bool Is_local, bool Has_alibi, bool Is_even_MN, bool Is_even_K, bool Is_softcap, bool Return_softmax, bool Is_tree_attention) {
     #if defined(ARCH_SUPPORTS_FLASH)
         static_assert(!(Is_causal && Is_local)); // Enforce constraints
-<<<<<<< HEAD
-        flash::compute_attn<Kernel_traits, Is_dropout, Is_causal, Is_local, Has_alibi, Is_even_MN, Is_even_K, Is_softcap, Return_softmax, Is_tree_attention>(params);
-=======
-        FLASH_NAMESPACE::compute_attn<Kernel_traits, Is_dropout, Is_causal, Is_local, Has_alibi, Is_even_MN, Is_even_K, Is_softcap, Return_softmax>(params);
->>>>>>> 085ce586
+        FLASH_NAMESPACE::compute_attn<Kernel_traits, Is_dropout, Is_causal, Is_local, Has_alibi, Is_even_MN, Is_even_K, Is_softcap, Return_softmax, Is_tree_attention>(params);
     #else
         FLASH_UNSUPPORTED_ARCH
     #endif
