--- conflicted
+++ resolved
@@ -10,16 +10,10 @@
 #include "flash.h"
 #include "flash_fwd_kernel.h"
 
-<<<<<<< HEAD
-template<typename Kernel_traits, bool Is_dropout, bool Is_causal, bool Is_alibi, bool Is_even_MN, bool Is_even_K, bool Return_softmax>
-__global__ void flash_fwd_kernel(Flash_fwd_params params) {
-    flash::compute_attn<Kernel_traits, Is_dropout, Is_causal, Is_alibi, Is_even_MN, Is_even_K, Return_softmax>(params);
-=======
-template<typename Kernel_traits, bool Is_dropout, bool Is_causal, bool Is_local, bool Is_even_MN, bool Is_even_K, bool Return_softmax>
+template<typename Kernel_traits, bool Is_dropout, bool Is_causal, bool Is_local, bool Is_alibi, bool Is_even_MN, bool Is_even_K, bool Return_softmax>
 __global__ void flash_fwd_kernel(Flash_fwd_params params) {
     static_assert(!(Is_causal && Is_local));  // If Is_local is true, Is_causal should be false
-    flash::compute_attn<Kernel_traits, Is_dropout, Is_causal, Is_local, Is_even_MN, Is_even_K, Return_softmax>(params);
->>>>>>> 02ac572f
+    flash::compute_attn<Kernel_traits, Is_dropout, Is_causal, Is_local, Is_alibi, Is_even_MN, Is_even_K, Return_softmax>(params);
 }
 
 template<typename Kernel_traits, bool Is_causal, bool Is_local, bool Is_even_MN, bool Is_even_K, bool Split, bool Append_KV>
@@ -49,23 +43,6 @@
     const bool return_softmax = params.p_ptr != nullptr;
     BOOL_SWITCH(is_even_MN, IsEvenMNConst, [&] {
         BOOL_SWITCH(is_even_K, IsEvenKConst, [&] {
-<<<<<<< HEAD
-            BOOL_SWITCH(return_softmax, ReturnSoftmaxConst, [&] {
-                // Will only return softmax if dropout, to reduce compilation time.
-                // If not IsEvenKConst, we also set IsEvenMNConst to false to reduce number of templates.
-                auto kernel = &flash_fwd_kernel<Kernel_traits, Is_dropout, Is_causal, Is_alibi, IsEvenMNConst && IsEvenKConst, IsEvenKConst, ReturnSoftmaxConst && Is_dropout>;
-                // auto kernel = &flash_fwd_kernel<Kernel_traits, Is_dropout, Is_causal, IsEvenMNConst, true, ReturnSoftmaxConst && Is_dropout>;
-                if (smem_size >= 48 * 1024) {
-                    C10_CUDA_CHECK(cudaFuncSetAttribute(
-                        kernel, cudaFuncAttributeMaxDynamicSharedMemorySize, smem_size));
-                }
-                // int ctas_per_sm;
-                // cudaError status_ = cudaOccupancyMaxActiveBlocksPerMultiprocessor(
-                //     &ctas_per_sm, kernel, Kernel_traits::kNThreads, smem_size);
-                // printf("smem_size = %d, CTAs per SM = %d\n", int(smem_size), ctas_per_sm);
-                kernel<<<grid, Kernel_traits::kNThreads, smem_size, stream>>>(params);
-                C10_CUDA_KERNEL_LAUNCH_CHECK();
-=======
             BOOL_SWITCH(params.window_size_left >= 0 || params.window_size_right >= 0, Is_local, [&] {
                 BOOL_SWITCH(return_softmax, ReturnSoftmaxConst, [&] {
                     // Will only return softmax if dropout, to reduce compilation time.
@@ -73,7 +50,7 @@
                     // If return_softmax, set IsEvenMNConst to false to reduce number of templates
                     // If head dim > 128, set IsEvenMNConst to false to reduce number of templates
                     // If Is_local, set Is_causal to false
-                    auto kernel = &flash_fwd_kernel<Kernel_traits, Is_dropout, Is_causal && !Is_local, Is_local, IsEvenMNConst && IsEvenKConst && !Is_local && !ReturnSoftmaxConst && Kernel_traits::kHeadDim <= 128, IsEvenKConst, ReturnSoftmaxConst && Is_dropout>;
+                    auto kernel = &flash_fwd_kernel<Kernel_traits, Is_dropout, Is_causal && !Is_local, Is_local, Is_alibi, IsEvenMNConst && IsEvenKConst && !Is_local && !ReturnSoftmaxConst && Kernel_traits::kHeadDim <= 128, IsEvenKConst, ReturnSoftmaxConst && Is_dropout>;
                     if (smem_size >= 48 * 1024) {
                         C10_CUDA_CHECK(cudaFuncSetAttribute(
                             kernel, cudaFuncAttributeMaxDynamicSharedMemorySize, smem_size));
@@ -85,7 +62,6 @@
                     kernel<<<grid, Kernel_traits::kNThreads, smem_size, stream>>>(params);
                     C10_CUDA_KERNEL_LAUNCH_CHECK();
                 });
->>>>>>> 02ac572f
             });
         });
     });
