/******************************************************************************
 * Copyright (c) 2023, Tri Dao.
 ******************************************************************************/

#pragma once

#include <ATen/cuda/CUDAContext.h>

#include "static_switch.h"
#include "flash.h"
#include "flash_fwd_kernel.h"

template<typename Kernel_traits, bool Is_dropout, bool Is_causal, bool Is_alibi, bool Is_even_MN, bool Is_even_K, bool Return_softmax>
__global__ void flash_fwd_kernel(Flash_fwd_params params) {
    flash::compute_attn<Kernel_traits, Is_dropout, Is_causal, Is_alibi, Is_even_MN, Is_even_K, Return_softmax>(params);
}

template<typename Kernel_traits, bool Is_causal, bool Is_even_MN, bool Is_even_K, bool Split, bool Append_KV>
__global__ void flash_fwd_splitkv_kernel(Flash_fwd_params params) {
    flash::compute_attn_splitkv<Kernel_traits, Is_causal, Is_even_MN, Is_even_K, Split, Append_KV>(params);
}

template<typename Kernel_traits, int Log_max_splits, bool Is_even_K>
__global__ void flash_fwd_splitkv_combine_kernel(Flash_fwd_params params) {
    static_assert(Log_max_splits >= 1);
    flash::combine_attn_seqk_parallel<Kernel_traits, Log_max_splits, Is_even_K>(params);
}

template<typename Kernel_traits, bool Is_dropout, bool Is_causal, bool Is_alibi>
void run_flash_fwd(Flash_fwd_params &params, cudaStream_t stream) {
    constexpr size_t smem_size = Kernel_traits::kSmemSize;
    // printf("smem_size = %d\n", smem_size);

    // Work-around for gcc 7. It doesn't like nested BOOL_SWITCH.
    // https://github.com/kokkos/kokkos-kernels/issues/349
    // https://github.com/HazyResearch/flash-attention/issues/21

    const int num_m_block = (params.seqlen_q + Kernel_traits::kBlockM - 1) / Kernel_traits::kBlockM;
    dim3 grid(num_m_block, params.b, params.h);
    const bool is_even_MN = params.cu_seqlens_q == nullptr && params.cu_seqlens_k == nullptr && params.seqlen_k % Kernel_traits::kBlockN == 0 && params.seqlen_q % Kernel_traits::kBlockM == 0;
    const bool is_even_K = params.d == Kernel_traits::kHeadDim;
    const bool return_softmax = params.p_ptr != nullptr;
    BOOL_SWITCH(is_even_MN, IsEvenMNConst, [&] {
        BOOL_SWITCH(is_even_K, IsEvenKConst, [&] {
            BOOL_SWITCH(return_softmax, ReturnSoftmaxConst, [&] {
                // Will only return softmax if dropout, to reduce compilation time.
<<<<<<< HEAD
                auto kernel = &flash_fwd_kernel<Kernel_traits, Is_dropout, Is_causal, Is_alibi, IsEvenMNConst, IsEvenKConst, ReturnSoftmaxConst && Is_dropout>;
=======
                // If not IsEvenKConst, we also set IsEvenMNConst to false to reduce number of templates.
                auto kernel = &flash_fwd_kernel<Kernel_traits, Is_dropout, Is_causal, IsEvenMNConst && IsEvenKConst, IsEvenKConst, ReturnSoftmaxConst && Is_dropout>;
>>>>>>> 42832575
                // auto kernel = &flash_fwd_kernel<Kernel_traits, Is_dropout, Is_causal, IsEvenMNConst, true, ReturnSoftmaxConst && Is_dropout>;
                if (smem_size >= 48 * 1024) {
                    C10_CUDA_CHECK(cudaFuncSetAttribute(
                        kernel, cudaFuncAttributeMaxDynamicSharedMemorySize, smem_size));
                }
                // int ctas_per_sm;
                // cudaError status_ = cudaOccupancyMaxActiveBlocksPerMultiprocessor(
                //     &ctas_per_sm, kernel, Kernel_traits::kNThreads, smem_size);
                // printf("smem_size = %d, CTAs per SM = %d\n", int(smem_size), ctas_per_sm);
                kernel<<<grid, Kernel_traits::kNThreads, smem_size, stream>>>(params);
                C10_CUDA_KERNEL_LAUNCH_CHECK();
            });
        });
    });
}

template<typename Kernel_traits>
void run_flash_splitkv_fwd(Flash_fwd_params &params, cudaStream_t stream) {
    static_assert(!Kernel_traits::Is_Q_in_regs, "SplitKV implementation does not support Is_Q_in_regs");
    static_assert(!Kernel_traits::Share_Q_K_smem, "SplitKV implementation does not support Share_Q_K_smem");
    constexpr size_t smem_size = Kernel_traits::kSmemSize;
    const int num_m_block = (params.seqlen_q + Kernel_traits::kBlockM - 1) / Kernel_traits::kBlockM;
    dim3 grid(num_m_block, params.num_splits > 1 ? params.num_splits : params.b, params.num_splits > 1 ? params.b * params.h : params.h);
    const bool is_even_MN = params.cu_seqlens_q == nullptr && params.cu_seqlens_k == nullptr && params.seqlen_k % Kernel_traits::kBlockN == 0 && params.seqlen_q % Kernel_traits::kBlockM == 0;
    const bool is_even_K = params.d == Kernel_traits::kHeadDim;
    BOOL_SWITCH(params.is_causal, Is_causal, [&] {
        BOOL_SWITCH(is_even_MN, IsEvenMNConst, [&] {
            BOOL_SWITCH(is_even_K, IsEvenKConst, [&] {
                BOOL_SWITCH(params.num_splits > 1, Split, [&] {
                    BOOL_SWITCH(params.knew_ptr != nullptr, Append_KV, [&] {
                        // If Append_KV, then we must have seqlen_offsets, which means cu_seqlens_k != nullptr.
                        // If not IsEvenKConst, we also set IsEvenMNConst to false to reduce number of templates.
                        auto kernel = &flash_fwd_splitkv_kernel<Kernel_traits, Is_causal, IsEvenMNConst && !Append_KV && IsEvenKConst, IsEvenKConst, Split, Append_KV>;
                        // auto kernel = &flash_fwd_splitkv_kernel<Kernel_traits, Is_causal, false, true, Split, Append_KV>;
                        // auto kernel = &flash_fwd_splitkv_kernel<Kernel_traits, Is_causal, false, IsEvenKConst>;
                        if (smem_size >= 48 * 1024) {
                            C10_CUDA_CHECK(cudaFuncSetAttribute(
                                kernel, cudaFuncAttributeMaxDynamicSharedMemorySize, smem_size));
                        }
                        kernel<<<grid, Kernel_traits::kNThreads, smem_size, stream>>>(params);
                        C10_CUDA_KERNEL_LAUNCH_CHECK();
                    });
                });
            });
        });
    });
    if (params.num_splits > 1) {
        dim3 grid_combine((params.b * params.h * params.seqlen_q + 16 - 1) / 16);
        BOOL_SWITCH(is_even_K, IsEvenKConst, [&] {
            if (params.num_splits <= 2) {
                flash_fwd_splitkv_combine_kernel<Kernel_traits, 1, IsEvenKConst><<<grid_combine, Kernel_traits::kNThreads, 0, stream>>>(params);
            } else if (params.num_splits <= 4) {
                flash_fwd_splitkv_combine_kernel<Kernel_traits, 2, IsEvenKConst><<<grid_combine, Kernel_traits::kNThreads, 0, stream>>>(params);
            } else if (params.num_splits <= 8) {
                flash_fwd_splitkv_combine_kernel<Kernel_traits, 3, IsEvenKConst><<<grid_combine, Kernel_traits::kNThreads, 0, stream>>>(params);
            } else if (params.num_splits <= 16) {
                flash_fwd_splitkv_combine_kernel<Kernel_traits, 4, IsEvenKConst><<<grid_combine, Kernel_traits::kNThreads, 0, stream>>>(params);
            } else if (params.num_splits <= 32) {
                flash_fwd_splitkv_combine_kernel<Kernel_traits, 5, IsEvenKConst><<<grid_combine, Kernel_traits::kNThreads, 0, stream>>>(params);
            } else if (params.num_splits <= 64) {
                flash_fwd_splitkv_combine_kernel<Kernel_traits, 6, IsEvenKConst><<<grid_combine, Kernel_traits::kNThreads, 0, stream>>>(params);
            } else if (params.num_splits <= 128) {
                flash_fwd_splitkv_combine_kernel<Kernel_traits, 7, IsEvenKConst><<<grid_combine, Kernel_traits::kNThreads, 0, stream>>>(params);
            }
            C10_CUDA_KERNEL_LAUNCH_CHECK();
        });
    }
}

template<typename T, int Headdim>
void run_mha_fwd_splitkv_dispatch(Flash_fwd_params &params, cudaStream_t stream) {
    constexpr int kBlockM = 64;  // Fixed for all head dimensions
    // TD [2023-08-28]: nvcc segfaults for headdim 96 with block size 64 x 256,
    // and for headdim 192 with block size 64 x 128.
    // Also for headdim 160 with block size 64 x 128 after the rotary addition.
    constexpr int kBlockN = Headdim <= 64 ? 256 : (Headdim <= 128 ? 128 : 64);
    run_flash_splitkv_fwd<Flash_fwd_kernel_traits<Headdim, kBlockM, kBlockN, 4, false, false, T>>(params, stream);
}

template<typename T>
void run_mha_fwd_hdim32(Flash_fwd_params &params, cudaStream_t stream) {
    constexpr int Headdim = 32;
    BOOL_SWITCH(params.p_dropout < 1.f, Is_dropout, [&] {
        BOOL_SWITCH(params.is_causal, Is_causal, [&] {
            BOOL_SWITCH(params.is_alibi, Is_alibi, [&] {
                run_flash_fwd<Flash_fwd_kernel_traits<Headdim, 128, 128, 4, false, false, T>, Is_dropout, Is_causal, Is_alibi>(params, stream);
            });
        });
    });
}

template<typename T>
void run_mha_fwd_hdim64(Flash_fwd_params &params, cudaStream_t stream) {
    constexpr int Headdim = 64;
    BOOL_SWITCH(params.p_dropout < 1.f, Is_dropout, [&] {
        BOOL_SWITCH(params.is_causal, Is_causal, [&] {
            BOOL_SWITCH(params.is_alibi, Is_alibi, [&] {
                if constexpr(!Is_dropout) {
                    // Using 8 warps is 18% slower for seqlen=2k, 2 warps is 5% slower
                    // Using block size (64 x 256) is 27% slower for seqlen=2k
                    // Using block size (256 x 64) is 85% slower for seqlen=2k, because of register spilling
                    run_flash_fwd<Flash_fwd_kernel_traits<Headdim, 128, 128, 4, false, false, T>, Is_dropout, Is_causal, Is_alibi>(params, stream);
                    // run_flash_fwd<Flash_fwd_kernel_traits<Headdim, 128, 64, 4, true, false, T>, Is_dropout, Is_causal>(params, stream);
                    // run_flash_fwd<Flash_fwd_kernel_traits<Headdim, 128, 64, 4, true, true, T>, Is_dropout, Is_causal>(params, stream);
                } else {
                    run_flash_fwd<Flash_fwd_kernel_traits<Headdim, 128, 64, 4, false, false, T>, Is_dropout, Is_causal, Is_alibi>(params, stream);
                    // run_flash_fwd<Flash_fwd_kernel_traits<Headdim, 128, 64, 4, true, true, T>, Is_dropout, Is_causal>(params, stream);
                    // run_flash_fwd<Flash_fwd_kernel_traits<Headdim, 128, 64, 4, true, false, T>, Is_dropout, Is_causal>(params, stream);
                    // run_flash_fwd<Flash_fwd_kernel_traits<Headdim, 128, 128, 4, false, false, T>, Is_dropout, Is_causal>(params, stream);
                }
            });
        });
    });
}

template<typename T>
void run_mha_fwd_hdim96(Flash_fwd_params &params, cudaStream_t stream) {
    constexpr int Headdim = 96;
    auto dprops = at::cuda::getCurrentDeviceProperties();
    bool is_sm8x = dprops->major == 8 && dprops->minor > 0;
    BOOL_SWITCH(params.p_dropout < 1.f, Is_dropout, [&] {
        BOOL_SWITCH(params.is_causal, Is_causal, [&] {
            BOOL_SWITCH(params.is_alibi, Is_alibi, [&] {
                // For sm86 or sm89, 64 x 64 is the fastest for causal (because it's square),
                if (is_sm8x) {
                    if constexpr(!Is_causal) {
                        run_flash_fwd<Flash_fwd_kernel_traits<Headdim, 128, 64, 4, false, false, T>, Is_dropout, Is_causal, Is_alibi>(params, stream);
                    } else {
                        run_flash_fwd<Flash_fwd_kernel_traits<Headdim, 64, 64, 4, false, false, T>, Is_dropout, Is_causal, Is_alibi>(params, stream);
                    }
                } else {
                    run_flash_fwd<Flash_fwd_kernel_traits<Headdim, 128, 64, 4, false, false, T>, Is_dropout, Is_causal, Is_alibi>(params, stream);
                }
                // run_flash_fwd<Flash_fwd_kernel_traits<Headdim, 128, 64, 4, true, false, T>, Is_dropout, Is_causal>(params, stream);
                // run_flash_fwd<Flash_fwd_kernel_traits<Headdim, 128, 64, 4, true, true, T>, Is_dropout, Is_causal>(params, stream);
                // These two are always slower
                // run_flash_fwd<Flash_fwd_kernel_traits<96, 128, 128, 4, true, T>>(params, stream);
                // run_flash_fwd<Flash_fwd_kernel_traits<96, 64, 128, 4, true, T>>(params, stream);
            });
        });
    });
}

template<typename T>
void run_mha_fwd_hdim128(Flash_fwd_params &params, cudaStream_t stream) {
    constexpr int Headdim = 128;
    auto dprops = at::cuda::getCurrentDeviceProperties();
    bool is_sm8x = dprops->major == 8 && dprops->minor > 0;
    BOOL_SWITCH(params.p_dropout < 1.f, Is_dropout, [&] {
        BOOL_SWITCH(params.is_causal, Is_causal, [&] {
            BOOL_SWITCH(params.is_alibi, Is_alibi, [&] {
                if constexpr(!Is_dropout) {
                    // For sm86 or sm89, 64 x 64 is the fastest for causal (because it's square),
                    // and 128 x 32 (48 KB smem) is the fastest for non-causal since we get 2 CTAs per SM.
                    if (is_sm8x) {
                        if constexpr(!Is_causal) {
                            run_flash_fwd<Flash_fwd_kernel_traits<Headdim, 128, 32, 4, false, false, T>, Is_dropout, Is_causal, Is_alibi>(params, stream);
                        } else {
                            run_flash_fwd<Flash_fwd_kernel_traits<Headdim, 64, 64, 4, false, false, T>, Is_dropout, Is_causal, Is_alibi>(params, stream);
                        }
                    } else {
                        run_flash_fwd<Flash_fwd_kernel_traits<Headdim, 128, 64, 4, false, false, T>, Is_dropout, Is_causal, Is_alibi>(params, stream);
                    }
                    // run_flash_fwd<Flash_fwd_kernel_traits<Headdim, 128, 64, 4, true, false, T>, Is_dropout, Is_causal>(params, stream);
                    // run_flash_fwd<Flash_fwd_kernel_traits<Headdim, 128, 64, 4, true, true, T>, Is_dropout, Is_causal>(params, stream);
                    // run_flash_fwd<Flash_fwd_kernel_traits<Headdim, 64, 128, 4, false, false, T>, Is_dropout, Is_causal>(params, stream);
                    // Using 8 warps (128 x 128 and 256 x 64) is 28% slower for seqlen=2k
                    // run_flash_fwd<Flash_fwd_kernel_traits<Headdim, 128, 128, 8, false, false, T>, Is_dropout, Is_causal>(params, stream);
                    // run_flash_fwd<Flash_fwd_kernel_traits<Headdim, 128, 64, 8, false, false, T>, Is_dropout, Is_causal>(params, stream);
                    // 1st ones are good for H100, A100
                    // 2nd one is good for A6000 bc we get slightly better occupancy
                } else {
                    run_flash_fwd<Flash_fwd_kernel_traits<Headdim, 128, 32, 4, false, false, T>, Is_dropout, Is_causal, Is_alibi>(params, stream);
                    // run_flash_fwd<Flash_fwd_kernel_traits<Headdim, 64, 64, 4, false, false, T>, Is_dropout, Is_causal>(params, stream);
                    // run_flash_fwd<Flash_fwd_kernel_traits<Headdim, 128, 32, 4, true, false, T>, Is_dropout, Is_causal>(params, stream);
                    // run_flash_fwd<Flash_fwd_kernel_traits<Headdim, 128, 32, 4, true, true, T>, Is_dropout, Is_causal>(params, stream);
                }
            });
        });
    });
}

template<typename T>
void run_mha_fwd_hdim160(Flash_fwd_params &params, cudaStream_t stream) {
    constexpr int Headdim = 160;
    auto dprops = at::cuda::getCurrentDeviceProperties();
    bool is_sm8x = dprops->major == 8 && dprops->minor > 0;
    BOOL_SWITCH(params.p_dropout < 1.f, Is_dropout, [&] {
        BOOL_SWITCH(params.is_causal, Is_causal, [&] {
            BOOL_SWITCH(params.is_alibi, Is_alibi, [&] {
                // For A100, H100, 128 x 32 is the fastest.
                // For sm86 or sm89, 64 x 64 is the fastest for causal (because it's square),
                // and 128 x 64 with 8 warps is the fastest for non-causal.
                if (is_sm8x) {
                    if constexpr(!Is_causal) {
                        run_flash_fwd<Flash_fwd_kernel_traits<Headdim, 128, 64, 8, false, false, T>, Is_dropout, Is_causal, Is_alibi>(params, stream);
                    } else {
                        run_flash_fwd<Flash_fwd_kernel_traits<Headdim, 64, 64, 4, false, false, T>, Is_dropout, Is_causal, Is_alibi>(params, stream);
                    }
                } else {
                    run_flash_fwd<Flash_fwd_kernel_traits<Headdim, 128, 32, 4, false, false, T>, Is_dropout, Is_causal, Is_alibi>(params, stream);
                }
                // run_flash_fwd<Flash_fwd_kernel_traits<Headdim, 128, 32, 4, false, true, T>, Is_dropout, Is_causal>(params, stream);
                // run_flash_fwd<Flash_fwd_kernel_traits<Headdim, 128, 64, 4, false, false, T>, Is_dropout, Is_causal>(params, stream);
                // run_flash_fwd<Flash_fwd_kernel_traits<Headdim, 128, 64, 4, false, T>>(params, stream);
                // run_flash_fwd<Flash_fwd_kernel_traits<Headdim, 64, 128, 4, false, T>>(params, stream);
                // run_flash_fwd<Flash_fwd_kernel_traits<Headdim, 64, 64, 4, false, T>>(params, stream);
                // run_flash_fwd<Flash_fwd_kernel_traits<Headdim, 128, 64, 8, false, T>>(params, stream);
                // run_flash_fwd<Flash_fwd_kernel_traits<Headdim, 128, 128, 8, false, T>>(params, stream);
            });
        });
    });
}

template<typename T>
void run_mha_fwd_hdim192(Flash_fwd_params &params, cudaStream_t stream) {
    constexpr int Headdim = 192;
    BOOL_SWITCH(params.p_dropout < 1.f, Is_dropout, [&] {
        BOOL_SWITCH(params.is_causal, Is_causal, [&] {
            BOOL_SWITCH(params.is_alibi, Is_alibi, [&] {
                if constexpr(!Is_dropout) {
                    run_flash_fwd<Flash_fwd_kernel_traits<Headdim, 128, 64, 8, false, false, T>, Is_dropout, Is_causal, Is_alibi>(params, stream);
                } else {
                    run_flash_fwd<Flash_fwd_kernel_traits<Headdim, 64, 64, 4, false, false, T>, Is_dropout, Is_causal, Is_alibi>(params, stream);
                }
                // run_flash_fwd<Flash_fwd_kernel_traits<Headdim, 64, 32, 4, false, false, T>, Is_dropout, Is_causal>(params, stream);
                // run_flash_fwd<Flash_fwd_kernel_traits<Headdim, 128, 32, 8, false, false, T>, Is_dropout, Is_causal>(params, stream);
                // run_flash_fwd<Flash_fwd_kernel_traits<Headdim, 128, 64, 4, false, T>>(params, stream);
                // run_flash_fwd<Flash_fwd_kernel_traits<Headdim, 64, 128, 4, false, T>>(params, stream);
                // run_flash_fwd<Flash_fwd_kernel_traits<Headdim, 128, 128, 8, false, T>>(params, stream);
            });
        });
    });
}

template<typename T>
void run_mha_fwd_hdim224(Flash_fwd_params &params, cudaStream_t stream) {
    constexpr int Headdim = 224;
    int device;
    cudaGetDevice(&device);
    int max_smem_per_block;
    cudaError status_ = cudaDeviceGetAttribute(
        &max_smem_per_block, cudaDevAttrMaxSharedMemoryPerBlockOptin, device);
    // printf("max_smem_per_block = %d\n", max_smem_per_block);
    BOOL_SWITCH(params.p_dropout < 1.f, Is_dropout, [&] {
        BOOL_SWITCH(params.is_causal, Is_causal, [&] {
            BOOL_SWITCH(params.is_alibi, Is_alibi, [&] {
                if (max_smem_per_block >= 2 * Headdim * (128 + 2 * 64)) {  // 112 KB
                    run_flash_fwd<Flash_fwd_kernel_traits<Headdim, 128, 64, 8, false, false, T>, Is_dropout, Is_causal, Is_alibi>(params, stream);
                } else {
                    run_flash_fwd<Flash_fwd_kernel_traits<Headdim, 64, 64, 4, false, false, T>, Is_dropout, Is_causal, Is_alibi>(params, stream);
                }
                // run_flash_fwd<Flash_fwd_kernel_traits<Headdim, 128, 32, 4, false, false, T>, Is_dropout, Is_causal>(params, stream);
                // run_flash_fwd<Flash_fwd_kernel_traits<Headdim, 64, 32, 4, false, false, T>, Is_dropout, Is_causal>(params, stream);
                // We can't do 128 x 32 with 8 warps because with headdim 224, kBlockKSmem = 32.
                // If we have N = 32, there are only 1024 elements to load at once, where each load
                // is 8 elements. This means we can only use 128 threads and not 256 threads.
                // run_flash_fwd<Flash_fwd_kernel_traits<Headdim, 128, 32, 8, false, false, T>, Is_dropout, Is_causal>(params, stream);
            });
        });
    });
}

template<typename T>
void run_mha_fwd_hdim256(Flash_fwd_params &params, cudaStream_t stream) {
    constexpr int Headdim = 256;
    int device;
    cudaGetDevice(&device);
    int max_smem_per_sm, max_smem_per_block;
    cudaError status_ = cudaDeviceGetAttribute(
        &max_smem_per_sm, cudaDevAttrMaxSharedMemoryPerMultiprocessor, device);
    status_ = cudaDeviceGetAttribute(
        &max_smem_per_block, cudaDevAttrMaxSharedMemoryPerBlockOptin, device);
    // printf("max_smem_per_sm = %d, max_smem_per_block = %d\n", max_smem_per_sm, max_smem_per_block);
    BOOL_SWITCH(params.p_dropout < 1.f, Is_dropout, [&] {
        BOOL_SWITCH(params.is_causal, Is_causal, [&] {
            BOOL_SWITCH(params.is_alibi, Is_alibi, [&] {
                // For A100, we want to run with 128 x 64 (128KB smem).
                // For H100 we want to run with 64 x 64 (96KB smem) since then we can get 2 CTAs per SM.
                if (max_smem_per_block >= 2 * Headdim * (128 + 2 * 64) && max_smem_per_sm < 4 * Headdim * (64 + 2 * 64)) {
                    run_flash_fwd<Flash_fwd_kernel_traits<Headdim, 128, 64, 8, false, false, T>, Is_dropout, Is_causal, Is_alibi>(params, stream);
                } else {
                    run_flash_fwd<Flash_fwd_kernel_traits<Headdim, 64, 64, 4, false, false, T>, Is_dropout, Is_causal, Is_alibi>(params, stream);
                }
                // 64 KB
                // run_flash_fwd<Flash_fwd_kernel_traits<Headdim, 64, 32, 4, false, false, T>, Is_dropout, Is_causal>(params, stream);
                // 96 KB
                // run_flash_fwd<Flash_fwd_kernel_traits<Headdim, 128, 32, 8, false, false, T>, Is_dropout, Is_causal>(params, stream);
            });
        });
    });
}<|MERGE_RESOLUTION|>--- conflicted
+++ resolved
@@ -44,12 +44,8 @@
         BOOL_SWITCH(is_even_K, IsEvenKConst, [&] {
             BOOL_SWITCH(return_softmax, ReturnSoftmaxConst, [&] {
                 // Will only return softmax if dropout, to reduce compilation time.
-<<<<<<< HEAD
-                auto kernel = &flash_fwd_kernel<Kernel_traits, Is_dropout, Is_causal, Is_alibi, IsEvenMNConst, IsEvenKConst, ReturnSoftmaxConst && Is_dropout>;
-=======
                 // If not IsEvenKConst, we also set IsEvenMNConst to false to reduce number of templates.
-                auto kernel = &flash_fwd_kernel<Kernel_traits, Is_dropout, Is_causal, IsEvenMNConst && IsEvenKConst, IsEvenKConst, ReturnSoftmaxConst && Is_dropout>;
->>>>>>> 42832575
+                auto kernel = &flash_fwd_kernel<Kernel_traits, Is_dropout, Is_causal, Is_alibi, IsEvenMNConst && IsEvenKConst, IsEvenKConst, ReturnSoftmaxConst && Is_dropout>;
                 // auto kernel = &flash_fwd_kernel<Kernel_traits, Is_dropout, Is_causal, IsEvenMNConst, true, ReturnSoftmaxConst && Is_dropout>;
                 if (smem_size >= 48 * 1024) {
                     C10_CUDA_CHECK(cudaFuncSetAttribute(
