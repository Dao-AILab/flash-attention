/******************************************************************************
 * Copyright (c) 2023, Tri Dao.
 ******************************************************************************/

#pragma once
#include "namespace_config.h"
#include <c10/cuda/CUDAException.h>  // For C10_CUDA_CHECK and C10_CUDA_KERNEL_LAUNCH_CHECK

#include "static_switch.h"
#include "hardware_info.h"
#include "flash.h"
#include "flash_fwd_kernel.h"

namespace FLASH_NAMESPACE {

// Determine if the architecture supports FLASH and define a macro to handle parameter modifiers
#if defined(__CUDA_ARCH__) && __CUDA_ARCH__ >= 800
#define ARCH_SUPPORTS_FLASH
#define KERNEL_PARAM_MODIFIER __grid_constant__
#else
#define KERNEL_PARAM_MODIFIER
#endif

// Define a macro for unsupported architecture handling to centralize the error message
#define FLASH_UNSUPPORTED_ARCH printf("FATAL: FlashAttention requires building with sm version sm80-sm90, but was built for < 8.0!");

// Use a macro to clean up kernel definitions
#define DEFINE_FLASH_FORWARD_KERNEL(kernelName, ...) \
template<typename Kernel_traits, __VA_ARGS__> \
__global__ void kernelName(KERNEL_PARAM_MODIFIER const Flash_fwd_params params)

DEFINE_FLASH_FORWARD_KERNEL(flash_fwd_kernel, bool Is_dropout, bool Is_causal, bool Is_local, bool Has_alibi, bool Is_even_MN, bool Is_even_K, bool Is_softcap, bool Return_softmax, bool Is_tree_attention) {
    #if defined(ARCH_SUPPORTS_FLASH)
        static_assert(!(Is_causal && Is_local)); // Enforce constraints
        FLASH_NAMESPACE::compute_attn<Kernel_traits, Is_dropout, Is_causal, Is_local, Has_alibi, Is_even_MN, Is_even_K, Is_softcap, Return_softmax, Is_tree_attention>(params);
    #else
        FLASH_UNSUPPORTED_ARCH
    #endif
}

DEFINE_FLASH_FORWARD_KERNEL(flash_fwd_splitkv_kernel, bool Is_causal, bool Is_local, bool Has_alibi, bool Is_even_MN, bool Is_even_K, bool Is_softcap, bool Split, bool Append_KV) {
    #if defined(ARCH_SUPPORTS_FLASH)
        FLASH_NAMESPACE::compute_attn_splitkv<Kernel_traits, Is_causal, Is_local, Has_alibi, Is_even_MN, Is_even_K, Is_softcap, Split, Append_KV>(params);
    #else
        FLASH_UNSUPPORTED_ARCH
    #endif
}

DEFINE_FLASH_FORWARD_KERNEL(flash_fwd_splitkv_combine_kernel, int kBlockM, int Log_max_splits, bool Is_even_K) {
    static_assert(Log_max_splits >= 1);
    FLASH_NAMESPACE::combine_attn_seqk_parallel<Kernel_traits, kBlockM, Log_max_splits, Is_even_K>(params);
}

template<typename Kernel_traits, bool Is_dropout, bool Is_causal>
void run_flash_fwd(Flash_fwd_params &params, cudaStream_t stream) {
    constexpr size_t smem_size = Kernel_traits::kSmemSize;
    // printf("smem_size = %d\n", smem_size);

    // Work-around for gcc 7. It doesn't like nested BOOL_SWITCH.
    // https://github.com/kokkos/kokkos-kernels/issues/349
    // https://github.com/HazyResearch/flash-attention/issues/21

    const int num_m_block = (params.seqlen_q + Kernel_traits::kBlockM - 1) / Kernel_traits::kBlockM;
    dim3 grid(num_m_block, params.b, params.h);
    const bool is_even_MN = params.cu_seqlens_q == nullptr && params.cu_seqlens_k == nullptr && params.seqlen_k % Kernel_traits::kBlockN == 0 && params.seqlen_q % Kernel_traits::kBlockM == 0;
    const bool is_even_K = params.d == Kernel_traits::kHeadDim;
    const bool return_softmax = params.p_ptr != nullptr;
    BOOL_SWITCH(is_even_MN, IsEvenMNConst, [&] {
        EVENK_SWITCH(is_even_K, IsEvenKConst, [&] {
            LOCAL_SWITCH((params.window_size_left >= 0 || params.window_size_right >= 0) && !Is_causal, Is_local, [&] {
                BOOL_SWITCH(return_softmax, ReturnSoftmaxConst, [&] {
                    ALIBI_SWITCH(params.alibi_slopes_ptr != nullptr, Has_alibi, [&] {
                        SOFTCAP_SWITCH(params.softcap > 0.0, Is_softcap, [&] {
<<<<<<< HEAD
                            TREE_ATTENTION_SWITCH(params.is_tree_attention, Is_tree_attention, [&] {
                                // Will only return softmax if dropout, to reduce compilation time.
                                // If not IsEvenKConst, we also set IsEvenMNConst to false to reduce number of templates.
                                // If return_softmax, set IsEvenMNConst to false to reduce number of templates
                                // If head dim > 128, set IsEvenMNConst to false to reduce number of templates
                                // If Is_local, set Is_causal to false
                                auto kernel = &flash_fwd_kernel<Kernel_traits, Is_dropout && !Is_softcap, Is_causal, Is_local && !Is_causal, Has_alibi, IsEvenMNConst && IsEvenKConst && !Is_local && !ReturnSoftmaxConst && Kernel_traits::kHeadDim <= 128, IsEvenKConst, Is_softcap, ReturnSoftmaxConst && Is_dropout && !Is_softcap, Is_tree_attention>;
                                // auto kernel = &flash_fwd_kernel<Kernel_traits, false, Is_causal, false, false, true, true, false>;
                                // printf("IsEvenMNConst = %d, IsEvenKConst = %d, Is_local = %d, Is_causal = %d, ReturnSoftmaxConst = %d, Is_dropout = %d\n", int(IsEvenMNConst), int(IsEvenKConst), int(Is_local), int(Is_causal), int(ReturnSoftmaxConst), int(Is_dropout));
                                // auto kernel = &flash_fwd_kernel<Kernel_traits, false, Is_causal, false, true, true, false>;
                                if (smem_size >= 48 * 1024) {
                                    C10_CUDA_CHECK(cudaFuncSetAttribute(
                                        kernel, cudaFuncAttributeMaxDynamicSharedMemorySize, smem_size));
                                }
                                // int ctas_per_sm;
                                // cudaError status_ = cudaOccupancyMaxActiveBlocksPerMultiprocessor(
                                //     &ctas_per_sm, kernel, Kernel_traits::kNThreads, smem_size);
                                // printf("smem_size = %d, CTAs per SM = %d\n", int(smem_size), ctas_per_sm);
                                kernel<<<grid, Kernel_traits::kNThreads, smem_size, stream>>>(params);
                                C10_CUDA_KERNEL_LAUNCH_CHECK();
                            });
=======
                            // Will only return softmax if dropout, to reduce compilation time.
                            // If not IsEvenKConst, we also set IsEvenMNConst to false to reduce number of templates.
                            // If return_softmax, set IsEvenMNConst to false to reduce number of templates
                            // If head dim > 128, set IsEvenMNConst to false to reduce number of templates
                            // If Is_local, set Is_causal to false
                            auto kernel = &flash_fwd_kernel<Kernel_traits, Is_dropout && !Is_softcap, Is_causal, Is_local && !Is_causal, Has_alibi, IsEvenMNConst && IsEvenKConst && !Is_local && !Has_alibi && !ReturnSoftmaxConst && Kernel_traits::kHeadDim <= 128, IsEvenKConst && !ReturnSoftmaxConst && !Has_alibi, Is_softcap, ReturnSoftmaxConst && Is_dropout && !Is_softcap>;
                            // auto kernel = &flash_fwd_kernel<Kernel_traits, false, Is_causal, false, false, true, true, false>;
                            // printf("IsEvenMNConst = %d, IsEvenKConst = %d, Is_local = %d, Is_causal = %d, ReturnSoftmaxConst = %d, Is_dropout = %d\n", int(IsEvenMNConst), int(IsEvenKConst), int(Is_local), int(Is_causal), int(ReturnSoftmaxConst), int(Is_dropout));
                            // auto kernel = &flash_fwd_kernel<Kernel_traits, false, Is_causal, false, true, true, false>;
                            if (smem_size >= 48 * 1024) {
                                C10_CUDA_CHECK(cudaFuncSetAttribute(
                                    kernel, cudaFuncAttributeMaxDynamicSharedMemorySize, smem_size));
                            }
                            // int ctas_per_sm;
                            // cudaError status_ = cudaOccupancyMaxActiveBlocksPerMultiprocessor(
                            //     &ctas_per_sm, kernel, Kernel_traits::kNThreads, smem_size);
                            // printf("smem_size = %d, CTAs per SM = %d\n", int(smem_size), ctas_per_sm);
                            kernel<<<grid, Kernel_traits::kNThreads, smem_size, stream>>>(params);
                            C10_CUDA_KERNEL_LAUNCH_CHECK();
>>>>>>> 0e79d711
                        });
                    });
                });
            });
        });
    });
}

template<typename Kernel_traits, bool Is_causal>
void run_flash_splitkv_fwd(Flash_fwd_params &params, cudaStream_t stream) {
    static_assert(!Kernel_traits::Is_Q_in_regs, "SplitKV implementation does not support Is_Q_in_regs");
    static_assert(!Kernel_traits::Share_Q_K_smem, "SplitKV implementation does not support Share_Q_K_smem");
    constexpr size_t smem_size = Kernel_traits::kSmemSize;
    const int num_m_block = (params.seqlen_q + Kernel_traits::kBlockM - 1) / Kernel_traits::kBlockM;
    dim3 grid(num_m_block, params.num_splits > 1 ? params.num_splits : params.b, params.num_splits > 1 ? params.b * params.h : params.h);
    const bool is_even_MN = params.cu_seqlens_q == nullptr && params.cu_seqlens_k == nullptr && params.seqlen_k % Kernel_traits::kBlockN == 0 && params.seqlen_q % Kernel_traits::kBlockM == 0;
    const bool is_even_K = params.d == Kernel_traits::kHeadDim;
    BOOL_SWITCH(is_even_MN, IsEvenMNConst, [&] {
        EVENK_SWITCH(is_even_K, IsEvenKConst, [&] {
            LOCAL_SWITCH((params.window_size_left >= 0 || params.window_size_right >= 0) && !Is_causal, Is_local, [&] {
                BOOL_SWITCH(params.num_splits > 1, Split, [&] {
                    BOOL_SWITCH(params.knew_ptr != nullptr, Append_KV, [&] {
                        ALIBI_SWITCH(params.alibi_slopes_ptr != nullptr, Has_alibi, [&] {
                            SOFTCAP_SWITCH(params.softcap > 0.0, Is_softcap, [&] {
                                // If Append_KV, then we must have seqlen_offsets, which means cu_seqlens_k != nullptr.
                                // If not IsEvenKConst, we also set IsEvenMNConst to false to reduce number of templates.
                                // If Is_local, set Is_causal to false
                                auto kernel = &flash_fwd_splitkv_kernel<Kernel_traits, Is_causal, Is_local && !Is_causal, Has_alibi, IsEvenMNConst && !Append_KV && IsEvenKConst && !Is_local && !Has_alibi && Kernel_traits::kHeadDim <= 128, IsEvenKConst && !Has_alibi, Is_softcap, Split, Append_KV>;
                                // auto kernel = &flash_fwd_splitkv_kernel<Kernel_traits, Is_causal, false, true, Split, Append_KV>;
                                // auto kernel = &flash_fwd_splitkv_kernel<Kernel_traits, Is_causal, false, IsEvenKConst>;
                                if (smem_size >= 48 * 1024) {
                                    C10_CUDA_CHECK(cudaFuncSetAttribute(
                                        kernel, cudaFuncAttributeMaxDynamicSharedMemorySize, smem_size));
                                }
                                kernel<<<grid, Kernel_traits::kNThreads, smem_size, stream>>>(params);
                                C10_CUDA_KERNEL_LAUNCH_CHECK();
                            });
                        });
                    });
                });
            });
        });
    });
    if (params.num_splits > 1) {
        // We want kBlockM to be as small as possible for more parallelism.
        // With 128 threads we can load 512 elements at a time, so if headdim is divisible by 128, kBlockM = 4.
        // If headdim is divisible by 64, then we set kBlockM = 8, etc.
        constexpr static int kBlockM = Kernel_traits::kHeadDim % 128 == 0 ? 4 : (Kernel_traits::kHeadDim % 64 == 0 ? 8 : 16);
        dim3 grid_combine((params.b * params.h * params.seqlen_q + kBlockM - 1) / kBlockM);
        EVENK_SWITCH(is_even_K, IsEvenKConst, [&] {
            if (params.num_splits <= 2) {
                flash_fwd_splitkv_combine_kernel<Kernel_traits, kBlockM, 1, IsEvenKConst><<<grid_combine, Kernel_traits::kNThreads, 0, stream>>>(params);
            } else if (params.num_splits <= 4) {
                flash_fwd_splitkv_combine_kernel<Kernel_traits, kBlockM, 2, IsEvenKConst><<<grid_combine, Kernel_traits::kNThreads, 0, stream>>>(params);
            } else if (params.num_splits <= 8) {
                flash_fwd_splitkv_combine_kernel<Kernel_traits, kBlockM, 3, IsEvenKConst><<<grid_combine, Kernel_traits::kNThreads, 0, stream>>>(params);
            } else if (params.num_splits <= 16) {
                flash_fwd_splitkv_combine_kernel<Kernel_traits, kBlockM, 4, IsEvenKConst><<<grid_combine, Kernel_traits::kNThreads, 0, stream>>>(params);
            } else if (params.num_splits <= 32) {
                flash_fwd_splitkv_combine_kernel<Kernel_traits, kBlockM, 5, IsEvenKConst><<<grid_combine, Kernel_traits::kNThreads, 0, stream>>>(params);
            } else if (params.num_splits <= 64) {
                flash_fwd_splitkv_combine_kernel<Kernel_traits, kBlockM, 6, IsEvenKConst><<<grid_combine, Kernel_traits::kNThreads, 0, stream>>>(params);
            } else if (params.num_splits <= 128) {
                flash_fwd_splitkv_combine_kernel<Kernel_traits, kBlockM, 7, IsEvenKConst><<<grid_combine, Kernel_traits::kNThreads, 0, stream>>>(params);
            }
            C10_CUDA_KERNEL_LAUNCH_CHECK();
        });
    }
}

template<typename T, int Headdim, bool Is_causal>
void run_mha_fwd_splitkv_dispatch(Flash_fwd_params &params, cudaStream_t stream) {
    constexpr static int kBlockM = 64;  // Fixed for all head dimensions
    // TD [2023-08-28]: nvcc segfaults for headdim 96 with block size 64 x 256,
    // and for headdim 192 with block size 64 x 128.
    constexpr static int kBlockN = Headdim <= 64 ? 256 : (Headdim <= 128 ? 128 : 64);
    run_flash_splitkv_fwd<Flash_fwd_kernel_traits<Headdim, kBlockM, kBlockN, 4, false, false, T>, Is_causal>(params, stream);
}

template<typename T, bool Is_causal>
void run_mha_fwd_hdim32(Flash_fwd_params &params, cudaStream_t stream) {
    constexpr static int Headdim = 32;
    DROPOUT_SWITCH(params.p_dropout < 1.f, Is_dropout, [&] {
        run_flash_fwd<Flash_fwd_kernel_traits<Headdim, 128, 128, 4, false, false, T>, Is_dropout, Is_causal>(params, stream);
    });
}

template<typename T, bool Is_causal>
void run_mha_fwd_hdim64(Flash_fwd_params &params, cudaStream_t stream) {
    constexpr static int Headdim = 64;
    DROPOUT_SWITCH(params.p_dropout < 1.f, Is_dropout, [&] {
        if constexpr(!Is_dropout) {
            // Using 8 warps is 18% slower for seqlen=2k, 2 warps is 5% slower
            // Using block size (64 x 256) is 27% slower for seqlen=2k
            // Using block size (256 x 64) is 85% slower for seqlen=2k, because of register spilling
            run_flash_fwd<Flash_fwd_kernel_traits<Headdim, 128, 128, 4, false, false, T>, Is_dropout, Is_causal>(params, stream);
            // run_flash_fwd<Flash_fwd_kernel_traits<Headdim, 128, 64, 4, true, false, T>, Is_dropout, Is_causal>(params, stream);
            // run_flash_fwd<Flash_fwd_kernel_traits<Headdim, 128, 64, 4, true, true, T>, Is_dropout, Is_causal>(params, stream);
        } else {
            run_flash_fwd<Flash_fwd_kernel_traits<Headdim, 128, 64, 4, false, false, T>, Is_dropout, Is_causal>(params, stream);
            // run_flash_fwd<Flash_fwd_kernel_traits<Headdim, 128, 64, 4, true, true, T>, Is_dropout, Is_causal>(params, stream);
            // run_flash_fwd<Flash_fwd_kernel_traits<Headdim, 128, 64, 4, true, false, T>, Is_dropout, Is_causal>(params, stream);
            // run_flash_fwd<Flash_fwd_kernel_traits<Headdim, 128, 128, 4, false, false, T>, Is_dropout, Is_causal>(params, stream);
        }
    });
}

template<typename T, bool Is_causal>
void run_mha_fwd_hdim96(Flash_fwd_params &params, cudaStream_t stream) {
    constexpr static int Headdim = 96;
    auto [cc_major, cc_minor] = get_compute_capability(get_current_device());
    bool is_sm8x = cc_major == 8 && cc_minor > 0;
    DROPOUT_SWITCH(params.p_dropout < 1.f, Is_dropout, [&] {
        // For sm86 or sm89, 64 x 64 is the fastest for causal (because it's square),
        if (is_sm8x) {
            if constexpr(!Is_causal) {
                run_flash_fwd<Flash_fwd_kernel_traits<Headdim, 128, 64, 4, false, false, T>, Is_dropout, Is_causal>(params, stream);
            } else {
                run_flash_fwd<Flash_fwd_kernel_traits<Headdim, 64, 64, 4, false, false, T>, Is_dropout, Is_causal>(params, stream);
            }
        } else {
            run_flash_fwd<Flash_fwd_kernel_traits<Headdim, 128, 64, 4, false, false, T>, Is_dropout, Is_causal>(params, stream);
        }
        // run_flash_fwd<Flash_fwd_kernel_traits<Headdim, 128, 64, 4, true, false, T>, Is_dropout, Is_causal>(params, stream);
        // run_flash_fwd<Flash_fwd_kernel_traits<Headdim, 128, 64, 4, true, true, T>, Is_dropout, Is_causal>(params, stream);
        // These two are always slower
        // run_flash_fwd<Flash_fwd_kernel_traits<96, 128, 128, 4, true, T>>(params, stream);
        // run_flash_fwd<Flash_fwd_kernel_traits<96, 64, 128, 4, true, T>>(params, stream);
    });
}

template<typename T, bool Is_causal>
void run_mha_fwd_hdim128(Flash_fwd_params &params, cudaStream_t stream) {
    constexpr static int Headdim = 128;
    auto [cc_major, cc_minor] = get_compute_capability(get_current_device());
    bool is_sm8x = cc_major == 8 && cc_minor > 0;
    DROPOUT_SWITCH(params.p_dropout < 1.f, Is_dropout, [&] {
        if constexpr(!Is_dropout) {
            // For sm86 or sm89, 64 x 64 is the fastest for causal (because it's square),
            // and 128 x 32 (48 KB smem) is the fastest for non-causal since we get 2 CTAs per SM.
            if (is_sm8x) {
                if constexpr(!Is_causal) {
                    run_flash_fwd<Flash_fwd_kernel_traits<Headdim, 128, 32, 4, false, false, T>, Is_dropout, Is_causal>(params, stream);
                } else {
                    run_flash_fwd<Flash_fwd_kernel_traits<Headdim, 64, 64, 4, false, false, T>, Is_dropout, Is_causal>(params, stream);
                }
            } else {
                run_flash_fwd<Flash_fwd_kernel_traits<Headdim, 128, 64, 4, false, false, T>, Is_dropout, Is_causal>(params, stream);
            }
            // run_flash_fwd<Flash_fwd_kernel_traits<Headdim, 128, 64, 4, true, false, T>, Is_dropout, Is_causal>(params, stream);
            // run_flash_fwd<Flash_fwd_kernel_traits<Headdim, 128, 64, 4, true, true, T>, Is_dropout, Is_causal>(params, stream);
            // run_flash_fwd<Flash_fwd_kernel_traits<Headdim, 64, 128, 4, false, false, T>, Is_dropout, Is_causal>(params, stream);
            // Using 8 warps (128 x 128 and 256 x 64) is 28% slower for seqlen=2k
            // run_flash_fwd<Flash_fwd_kernel_traits<Headdim, 128, 128, 8, false, false, T>, Is_dropout, Is_causal>(params, stream);
            // run_flash_fwd<Flash_fwd_kernel_traits<Headdim, 128, 64, 8, false, false, T>, Is_dropout, Is_causal>(params, stream);
            // 1st ones are good for H100, A100
            // 2nd one is good for A6000 bc we get slightly better occupancy
        } else {
            run_flash_fwd<Flash_fwd_kernel_traits<Headdim, 128, 32, 4, false, false, T>, Is_dropout, Is_causal>(params, stream);
            // run_flash_fwd<Flash_fwd_kernel_traits<Headdim, 64, 64, 4, false, false, T>, Is_dropout, Is_causal>(params, stream);
            // run_flash_fwd<Flash_fwd_kernel_traits<Headdim, 128, 32, 4, true, false, T>, Is_dropout, Is_causal>(params, stream);
            // run_flash_fwd<Flash_fwd_kernel_traits<Headdim, 128, 32, 4, true, true, T>, Is_dropout, Is_causal>(params, stream);
        }
    });
}

template<typename T, bool Is_causal>
void run_mha_fwd_hdim192(Flash_fwd_params &params, cudaStream_t stream) {
    constexpr static int Headdim = 192;
    DROPOUT_SWITCH(params.p_dropout < 1.f, Is_dropout, [&] {
        if constexpr(!Is_dropout) {
            run_flash_fwd<Flash_fwd_kernel_traits<Headdim, 128, 64, 8, false, false, T>, Is_dropout, Is_causal>(params, stream);
        } else {
            run_flash_fwd<Flash_fwd_kernel_traits<Headdim, 64, 64, 4, false, false, T>, Is_dropout, Is_causal>(params, stream);
        }
        // run_flash_fwd<Flash_fwd_kernel_traits<Headdim, 64, 32, 4, false, false, T>, Is_dropout, Is_causal>(params, stream);
        // run_flash_fwd<Flash_fwd_kernel_traits<Headdim, 128, 32, 8, false, false, T>, Is_dropout, Is_causal>(params, stream);
        // run_flash_fwd<Flash_fwd_kernel_traits<Headdim, 128, 64, 4, false, T>>(params, stream);
        // run_flash_fwd<Flash_fwd_kernel_traits<Headdim, 64, 128, 4, false, T>>(params, stream);
        // run_flash_fwd<Flash_fwd_kernel_traits<Headdim, 128, 128, 8, false, T>>(params, stream);
    });
}

template<typename T, bool Is_causal>
void run_mha_fwd_hdim256(Flash_fwd_params &params, cudaStream_t stream) {
    constexpr static int Headdim = 256;
    int device;
    cudaGetDevice(&device);
    int max_smem_per_sm, max_smem_per_block;
    cudaError status_ = cudaDeviceGetAttribute(
        &max_smem_per_sm, cudaDevAttrMaxSharedMemoryPerMultiprocessor, device);
    status_ = cudaDeviceGetAttribute(
        &max_smem_per_block, cudaDevAttrMaxSharedMemoryPerBlockOptin, device);
    if (status_ != cudaSuccess) {
      C10_CUDA_CHECK(status_);
    }
    // printf("max_smem_per_sm = %d, max_smem_per_block = %d\n", max_smem_per_sm, max_smem_per_block);
    DROPOUT_SWITCH(params.p_dropout < 1.f, Is_dropout, [&] {
        // For A100, we want to run with 128 x 64 (128KB smem).
        // For H100 we want to run with 64 x 64 (96KB smem) since then we can get 2 CTAs per SM.
        if (max_smem_per_block >= 2 * Headdim * (128 + 2 * 64) && max_smem_per_sm < 4 * Headdim * (64 + 2 * 64)) {
            run_flash_fwd<Flash_fwd_kernel_traits<Headdim, 128, 64, 8, false, false, T>, Is_dropout, Is_causal>(params, stream);
        } else {
            run_flash_fwd<Flash_fwd_kernel_traits<Headdim, 64, 64, 4, false, false, T>, Is_dropout, Is_causal>(params, stream);
        }
        // 64 KB
        // run_flash_fwd<Flash_fwd_kernel_traits<Headdim, 64, 32, 4, false, false, T>, Is_dropout, Is_causal>(params, stream);
        // 96 KB
        // run_flash_fwd<Flash_fwd_kernel_traits<Headdim, 128, 32, 8, false, false, T>, Is_dropout, Is_causal>(params, stream);
    });
}
}  // namespace FLASH_NAMESPACE<|MERGE_RESOLUTION|>--- conflicted
+++ resolved
@@ -71,14 +71,13 @@
                 BOOL_SWITCH(return_softmax, ReturnSoftmaxConst, [&] {
                     ALIBI_SWITCH(params.alibi_slopes_ptr != nullptr, Has_alibi, [&] {
                         SOFTCAP_SWITCH(params.softcap > 0.0, Is_softcap, [&] {
-<<<<<<< HEAD
                             TREE_ATTENTION_SWITCH(params.is_tree_attention, Is_tree_attention, [&] {
                                 // Will only return softmax if dropout, to reduce compilation time.
                                 // If not IsEvenKConst, we also set IsEvenMNConst to false to reduce number of templates.
                                 // If return_softmax, set IsEvenMNConst to false to reduce number of templates
                                 // If head dim > 128, set IsEvenMNConst to false to reduce number of templates
                                 // If Is_local, set Is_causal to false
-                                auto kernel = &flash_fwd_kernel<Kernel_traits, Is_dropout && !Is_softcap, Is_causal, Is_local && !Is_causal, Has_alibi, IsEvenMNConst && IsEvenKConst && !Is_local && !ReturnSoftmaxConst && Kernel_traits::kHeadDim <= 128, IsEvenKConst, Is_softcap, ReturnSoftmaxConst && Is_dropout && !Is_softcap, Is_tree_attention>;
+                                auto kernel = &flash_fwd_kernel<Kernel_traits, Is_dropout && !Is_softcap, Is_causal, Is_local && !Is_causal, Has_alibi, IsEvenMNConst && IsEvenKConst && !Is_local && !Has_alibi && !ReturnSoftmaxConst && Kernel_traits::kHeadDim <= 128, IsEvenKConst && !ReturnSoftmaxConst && !Has_alibi, Is_softcap, ReturnSoftmaxConst && Is_dropout && !Is_softcap, Is_tree_attention>;
                                 // auto kernel = &flash_fwd_kernel<Kernel_traits, false, Is_causal, false, false, true, true, false>;
                                 // printf("IsEvenMNConst = %d, IsEvenKConst = %d, Is_local = %d, Is_causal = %d, ReturnSoftmaxConst = %d, Is_dropout = %d\n", int(IsEvenMNConst), int(IsEvenKConst), int(Is_local), int(Is_causal), int(ReturnSoftmaxConst), int(Is_dropout));
                                 // auto kernel = &flash_fwd_kernel<Kernel_traits, false, Is_causal, false, true, true, false>;
@@ -93,27 +92,6 @@
                                 kernel<<<grid, Kernel_traits::kNThreads, smem_size, stream>>>(params);
                                 C10_CUDA_KERNEL_LAUNCH_CHECK();
                             });
-=======
-                            // Will only return softmax if dropout, to reduce compilation time.
-                            // If not IsEvenKConst, we also set IsEvenMNConst to false to reduce number of templates.
-                            // If return_softmax, set IsEvenMNConst to false to reduce number of templates
-                            // If head dim > 128, set IsEvenMNConst to false to reduce number of templates
-                            // If Is_local, set Is_causal to false
-                            auto kernel = &flash_fwd_kernel<Kernel_traits, Is_dropout && !Is_softcap, Is_causal, Is_local && !Is_causal, Has_alibi, IsEvenMNConst && IsEvenKConst && !Is_local && !Has_alibi && !ReturnSoftmaxConst && Kernel_traits::kHeadDim <= 128, IsEvenKConst && !ReturnSoftmaxConst && !Has_alibi, Is_softcap, ReturnSoftmaxConst && Is_dropout && !Is_softcap>;
-                            // auto kernel = &flash_fwd_kernel<Kernel_traits, false, Is_causal, false, false, true, true, false>;
-                            // printf("IsEvenMNConst = %d, IsEvenKConst = %d, Is_local = %d, Is_causal = %d, ReturnSoftmaxConst = %d, Is_dropout = %d\n", int(IsEvenMNConst), int(IsEvenKConst), int(Is_local), int(Is_causal), int(ReturnSoftmaxConst), int(Is_dropout));
-                            // auto kernel = &flash_fwd_kernel<Kernel_traits, false, Is_causal, false, true, true, false>;
-                            if (smem_size >= 48 * 1024) {
-                                C10_CUDA_CHECK(cudaFuncSetAttribute(
-                                    kernel, cudaFuncAttributeMaxDynamicSharedMemorySize, smem_size));
-                            }
-                            // int ctas_per_sm;
-                            // cudaError status_ = cudaOccupancyMaxActiveBlocksPerMultiprocessor(
-                            //     &ctas_per_sm, kernel, Kernel_traits::kNThreads, smem_size);
-                            // printf("smem_size = %d, CTAs per SM = %d\n", int(smem_size), ctas_per_sm);
-                            kernel<<<grid, Kernel_traits::kNThreads, smem_size, stream>>>(params);
-                            C10_CUDA_KERNEL_LAUNCH_CHECK();
->>>>>>> 0e79d711
                         });
                     });
                 });
