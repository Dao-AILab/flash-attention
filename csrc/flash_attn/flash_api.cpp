--- conflicted
+++ resolved
@@ -532,16 +532,11 @@
                int window_size_right,
                const float softcap,
                const bool return_softmax,
-<<<<<<< HEAD
-               c10::optional<at::Generator> gen_, 
-               c10::optional<const at::Tensor> &tree_end_position_id_k_,
-               c10::optional<const at::Tensor> &tree_start_position_id_q_) {
-=======
-               std::optional<at::Generator> gen_) {
-
+               std::optional<at::Generator> gen_, 
+               std::optional<const at::Tensor> &tree_end_position_id_k_,
+               std::optional<const at::Tensor> &tree_start_position_id_q_) {
     // Otherwise the kernel will be launched from cuda:0 device
     at::cuda::CUDAGuard device_guard{q.device()};
->>>>>>> 085ce586
 
     auto [cc_major, cc_minor] = get_compute_capability(get_current_device());
     bool is_sm8x_min = cc_major >= 8;
@@ -1025,15 +1020,10 @@
                int window_size_right,
                const float softcap,
                const bool deterministic,
-<<<<<<< HEAD
-               c10::optional<at::Generator> gen_,
-               c10::optional<at::Tensor> &rng_state,
-               c10::optional<const at::Tensor> &tree_end_position_id_k_,
-               c10::optional<const at::Tensor> &tree_start_position_id_q_) {
-=======
                std::optional<at::Generator> gen_,
-               std::optional<at::Tensor> &rng_state) {
->>>>>>> 085ce586
+               std::optional<at::Tensor> &rng_state,
+               std::optional<const at::Tensor> &tree_end_position_id_k_,
+               std::optional<const at::Tensor> &tree_start_position_id_q_) {
 
     #ifdef FLASHATTENTION_DISABLE_BACKWARD
         TORCH_CHECK(false, "This flash attention build does not support backward.");
