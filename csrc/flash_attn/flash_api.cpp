/******************************************************************************
 * Copyright (c) 2023, Tri Dao.
 ******************************************************************************/

// Include these 2 headers instead of torch/extension.h since we don't need all of the torch headers.
#include <torch/python.h>
#include <torch/nn/functional.h>
#include <ATen/cuda/CUDAContext.h>
#include <c10/cuda/CUDAGuard.h>

#include <cutlass/numeric_types.h>

#include "flash.h"
#include "static_switch.h"

#define CHECK_SHAPE(x, ...) TORCH_CHECK(x.sizes() == torch::IntArrayRef({__VA_ARGS__}), #x " must have shape (" #__VA_ARGS__ ")")


void set_params_fprop(Flash_fwd_params &params,
                      // sizes
                      const size_t b,
                      const size_t seqlen_q,
                      const size_t seqlen_k,
                      const size_t seqlen_q_rounded,
                      const size_t seqlen_k_rounded,
                      const size_t h,
                      const size_t h_k,
                      const size_t d,
                      const size_t d_rounded,
                      // device pointers
                      const at::Tensor q,
                      const at::Tensor k,
                      const at::Tensor v,
                      at::Tensor out,
                      void *cu_seqlens_q_d,
                      void *cu_seqlens_k_d,
                      void *p_d,
                      void *softmax_lse_d,
                      float p_dropout,
                      float softmax_scale,
                      bool is_causal,
                      bool is_alibi,
                      float alibi_start,
                      float alibi_ratio) {

    // Reset the parameters
    memset(&params, 0, sizeof(params));

    params.is_bf16 = q.dtype() == torch::kBFloat16;

    // Set the pointers and strides.
    params.q_ptr = q.data_ptr();
    params.k_ptr = k.data_ptr();
    params.v_ptr = v.data_ptr();
    // All stride are in elements, not bytes.
    params.q_row_stride = q.stride(-3);
    params.k_row_stride = k.stride(-3);
    params.v_row_stride = v.stride(-3);
    params.q_head_stride = q.stride(-2);
    params.k_head_stride = k.stride(-2);
    params.v_head_stride = v.stride(-2);
    params.o_ptr = out.data_ptr();
    params.o_row_stride = out.stride(-3);
    params.o_head_stride = out.stride(-2);

    if (cu_seqlens_q_d == nullptr) {
        params.q_batch_stride = q.stride(0);
        params.k_batch_stride = k.stride(0);
        params.v_batch_stride = v.stride(0);
        params.o_batch_stride = out.stride(0);
    }

    params.cu_seqlens_q = static_cast<int *>(cu_seqlens_q_d);
    params.cu_seqlens_k = static_cast<int *>(cu_seqlens_k_d);

    // P = softmax(QK^T)
    params.p_ptr = p_d;

    // Softmax sum
    params.softmax_lse_ptr = softmax_lse_d;

    // Set the dimensions.
    params.b = b;
    params.h = h;
    params.h_k = h_k;
    params.h_h_k_ratio = h / h_k;
    params.seqlen_q = seqlen_q;
    params.seqlen_k = seqlen_k;
    params.seqlen_q_rounded = seqlen_q_rounded;
    params.seqlen_k_rounded = seqlen_k_rounded;
    params.d = d;
    params.d_rounded = d_rounded;

    // Set the different scale values.
    params.scale_softmax = softmax_scale;
    params.scale_softmax_log2 = softmax_scale * M_LOG2E;

    // Set this to probability of keeping an element to simplify things.
    params.p_dropout = 1.f - p_dropout;
    // Convert p from float to int so we don't have to convert the random uint to float to compare.
    // [Minor] We want to round down since when we do the comparison we use <= instead of <
    // params.p_dropout_in_uint = uint32_t(std::floor(params.p_dropout * 4294967295.0));
    // params.p_dropout_in_uint16_t = uint16_t(std::floor(params.p_dropout * 65535.0));
    params.p_dropout_in_uint8_t = uint8_t(std::floor(params.p_dropout * 255.0));
    params.rp_dropout = 1.f / params.p_dropout;
    params.scale_softmax_rp_dropout = params.rp_dropout * params.scale_softmax;
    TORCH_CHECK(p_dropout < 1.f);

    params.is_causal = is_causal;
<<<<<<< HEAD

    params.is_alibi = is_alibi;
    params.alibi_start = alibi_start;
    params.alibi_ratio = alibi_ratio;
=======
    params.is_seqlens_k_cumulative = true;
>>>>>>> bb9beb36
}

void set_params_dgrad(Flash_bwd_params &params,
                      // sizes
                      const size_t b,
                      const size_t seqlen_q,
                      const size_t seqlen_k,
                      const size_t seqlen_q_rounded,
                      const size_t seqlen_k_rounded,
                      const size_t h,
                      const size_t h_k,
                      const size_t d,
                      const size_t d_rounded,
                      // device pointers
                      const at::Tensor q,
                      const at::Tensor k,
                      const at::Tensor v,
                      const at::Tensor out,
                      const at::Tensor dout,
                      at::Tensor dq,
                      at::Tensor dk,
                      at::Tensor dv,
                      void *cu_seqlens_q_d,
                      void *cu_seqlens_k_d,
                      void *dq_accum_d,
                      void *dk_accum_d,
                      void *dv_accum_d,
                      void *softmax_lse_d,
                      void *dsoftmax_sum_d,
                      float p_dropout,
                      float softmax_scale,
                      bool is_causal,
                      bool is_alibi,
                      float alibi_start,
                      float alibi_ratio) {

    set_params_fprop(params,
                     b, seqlen_q, seqlen_k, seqlen_q_rounded, seqlen_k_rounded, h, h_k, d, d_rounded,
                     q, k, v, out,
                     cu_seqlens_q_d,
                     cu_seqlens_k_d,
                     nullptr,
                     softmax_lse_d,
                     p_dropout,
                     softmax_scale,
                     is_causal,
                     is_alibi,
                     alibi_start,
                     alibi_ratio);

    // Set the pointers and strides.
    params.do_ptr = dout.data_ptr();
    params.do_row_stride = dout.stride(-3);
    params.do_head_stride = dout.stride(-2);
    params.dq_ptr = dq.data_ptr();
    params.dk_ptr = dk.data_ptr();
    params.dv_ptr = dv.data_ptr();
    params.dq_row_stride = dq.stride(-3);
    params.dk_row_stride = dk.stride(-3);
    params.dv_row_stride = dv.stride(-3);
    params.dq_head_stride = dq.stride(-2);
    params.dk_head_stride = dk.stride(-2);
    params.dv_head_stride = dv.stride(-2);

    if (cu_seqlens_q_d == nullptr) {
        params.do_batch_stride = dout.stride(0);
        params.dq_batch_stride = dq.stride(0);
        params.dk_batch_stride = dk.stride(0);
        params.dv_batch_stride = dv.stride(0);
    }

    params.dq_accum_ptr = dq_accum_d;
    params.dk_accum_ptr = dk_accum_d;
    params.dv_accum_ptr = dv_accum_d;

    // Softmax sum
    params.dsoftmax_sum = dsoftmax_sum_d;
}

void run_mha_fwd(Flash_fwd_params &params, cudaStream_t stream, bool force_split_kernel=false) {
    FP16_SWITCH(!params.is_bf16, [&] {
        FWD_HEADDIM_SWITCH(params.d, [&] {
            if (params.num_splits <= 1 && !force_split_kernel) {  // If we don't set it num_splits == 0
                run_mha_fwd_<elem_type, kHeadDim>(params, stream);
            } else {
                run_mha_fwd_splitkv_dispatch<elem_type, kHeadDim>(params, stream);
            }
        });
    });
}

// Find the number of splits that maximizes the occupancy. For example, if we have
// batch * n_heads = 48 and we have 108 SMs, having 2 splits (efficiency = 0.89) is
// better than having 3 splits (efficiency = 0.67). However, we also don't want too many
// splits as that would incur more HBM reads/writes.
// So we find the best efficiency, then find the smallest number of splits that gets 85%
// of the best efficiency.
inline int num_splits_heuristic(int batch_nheads_mblocks, int num_SMs, int num_n_blocks, int max_splits) {
    // If we have enough to almost fill the SMs, then just use 1 split
    if (batch_nheads_mblocks >= 0.8f * num_SMs) { return 1; }
    max_splits = std::min({max_splits, num_SMs, num_n_blocks});
    float max_efficiency = 0.f;
    std::vector<float> efficiency;
    efficiency.reserve(max_splits);
    auto ceildiv = [](int a, int b) { return (a + b - 1) / b; };
    // Some splits are not eligible. For example, if we have 64 blocks and choose 11 splits,
    // we'll have 6 * 10 + 4 blocks. If we choose 12 splits, we'll have 6 * 11 + (-2) blocks
    // (i.e. it's 11 splits anyway).
    // So we check if the number of blocks per split is the same as the previous num_splits.
    auto is_split_eligible = [&ceildiv, &num_n_blocks](int num_splits) {
        return num_splits == 1 || ceildiv(num_n_blocks, num_splits) != ceildiv(num_n_blocks, num_splits - 1);
    };
    for (int num_splits = 1; num_splits <= max_splits; num_splits++) {
        if (!is_split_eligible(num_splits)) {
            efficiency.push_back(0.f);
        } else {
            float n_waves = float(batch_nheads_mblocks * num_splits) / num_SMs;
            float eff = n_waves / ceil(n_waves);
            // printf("num_splits = %d, eff = %f\n", num_splits, eff);
            if (eff > max_efficiency) { max_efficiency = eff; }
            efficiency.push_back(eff);
        }
    }
    for (int num_splits = 1; num_splits <= max_splits; num_splits++) {
        if (!is_split_eligible(num_splits)) { continue; }
        if (efficiency[num_splits - 1] >= 0.85 * max_efficiency) {
            // printf("num_splits chosen = %d\n", num_splits);
            return num_splits;
        }
    }
    return 1;
}

std::vector<at::Tensor>
mha_fwd(const at::Tensor &q,         // batch_size x seqlen_q x num_heads x head_size
        const at::Tensor &k,         // batch_size x seqlen_k x num_heads_k x head_size
        const at::Tensor &v,         // batch_size x seqlen_k x num_heads_k x head_size
        c10::optional<at::Tensor> &out_,             // batch_size x seqlen_q x num_heads x head_size
        const float p_dropout,
        const float softmax_scale,
        const bool is_causal,
        const bool is_alibi,
        const float alibi_start,
        const float alibi_ratio,
        const bool return_softmax,
        c10::optional<at::Generator> gen_) {

    auto dprops = at::cuda::getCurrentDeviceProperties();
    // bool is_sm75 = dprops->major == 7 && dprops->minor == 5;
    bool is_sm8x = dprops->major == 8 && dprops->minor >= 0;
    bool is_sm90 = dprops->major == 9 && dprops->minor == 0;
    TORCH_CHECK(is_sm90 || is_sm8x, "FlashAttention only supports Ampere GPUs or newer.");
    // We will support Turing in the near future
    // TORCH_CHECK(is_sm90 || is_sm8x || is_sm75, "FlashAttention only supports Turing GPUs or newer.");

    auto q_dtype = q.dtype();
    TORCH_CHECK(q_dtype == torch::kFloat16 || q_dtype == torch::kBFloat16,
                "FlashAttention only support fp16 and bf16 data type");
    if (q_dtype == torch::kBFloat16) {
        TORCH_CHECK(is_sm90 || is_sm8x, "bfloat16 is only supported on Ampere GPUs or newer");
    }
    TORCH_CHECK(k.dtype() == q_dtype, "query and key must have the same dtype");
    TORCH_CHECK(v.dtype() == q_dtype, "query and value must have the same dtype");

    TORCH_CHECK(q.is_cuda(), "Input tensor must be on CUDA device");
    TORCH_CHECK(k.is_cuda(), "Input tensor must be on CUDA device");
    TORCH_CHECK(v.is_cuda(), "Input tensor must be on CUDA device");

    TORCH_CHECK(q.stride(-1) == 1, "Input tensor must have contiguous last dimension");
    TORCH_CHECK(k.stride(-1) == 1, "Input tensor must have contiguous last dimension");
    TORCH_CHECK(v.stride(-1) == 1, "Input tensor must have contiguous last dimension");

    const auto sizes = q.sizes();

    const int batch_size = sizes[0];
    const int seqlen_q = sizes[1];
    const int num_heads = sizes[2];
    const int head_size_og = sizes[3];
    const int seqlen_k = k.size(1);
    const int num_heads_k = k.size(2);
    TORCH_CHECK(batch_size > 0, "batch size must be postive");
    TORCH_CHECK(head_size_og <= 256, "FlashAttention forward only supports head dimension at most 256");
    TORCH_CHECK(num_heads % num_heads_k == 0, "Number of heads in key/value must divide number of heads in query");

    CHECK_SHAPE(q, batch_size, seqlen_q, num_heads, head_size_og);
    CHECK_SHAPE(k, batch_size, seqlen_k, num_heads_k, head_size_og);
    CHECK_SHAPE(v, batch_size, seqlen_k, num_heads_k, head_size_og);

    at::Tensor q_padded, k_padded, v_padded;
    if (head_size_og % 8 != 0) {
        q_padded = torch::nn::functional::pad(q, torch::nn::functional::PadFuncOptions({0, 8 - head_size_og % 8}));
        k_padded = torch::nn::functional::pad(k, torch::nn::functional::PadFuncOptions({0, 8 - head_size_og % 8}));
        v_padded = torch::nn::functional::pad(v, torch::nn::functional::PadFuncOptions({0, 8 - head_size_og % 8}));
    } else {
        q_padded = q;
        k_padded = k;
        v_padded = v;
    }

    at::Tensor out;
    if (out_.has_value()) {
        out = out_.value();
        TORCH_CHECK(out.dtype() == q_dtype, "Output must have the same dtype as inputs");
        TORCH_CHECK(out.is_cuda(), "Output tensor must be on CUDA device");
        TORCH_CHECK(out.stride(-1) == 1, "Output tensor must have contiguous last dimension");
        CHECK_SHAPE(out, batch_size, seqlen_q, num_heads, head_size_og);
        if (head_size_og % 8 != 0) { out = torch::empty_like(q_padded); }
    } else {
        out = torch::empty_like(q_padded);
    }

    auto round_multiple = [](int x, int m) { return (x + m - 1) / m * m; };
    const int head_size = round_multiple(head_size_og, 8);
    const int head_size_rounded = round_multiple(head_size, 32);
    const int seqlen_q_rounded = round_multiple(seqlen_q, 128);
    const int seqlen_k_rounded = round_multiple(seqlen_k, 128);

    // Otherwise the kernel will be launched from cuda:0 device
    // Cast to char to avoid compiler warning about narrowing
    at::cuda::CUDAGuard device_guard{(char)q.get_device()};

    auto opts = q.options();

    auto softmax_lse = torch::empty({batch_size, num_heads, seqlen_q}, opts.dtype(at::kFloat));
    at::Tensor p;
    // Only return softmax if there's dropout to reduce compilation time
    if (return_softmax) {
        TORCH_CHECK(p_dropout > 0.0f, "return_softmax is only supported when p_dropout > 0.0");
        p = torch::empty({ batch_size, num_heads, seqlen_q_rounded, seqlen_k_rounded }, opts);
    }

    Flash_fwd_params params;
    set_params_fprop(params,
                     batch_size,
                     seqlen_q, seqlen_k,
                     seqlen_q_rounded, seqlen_k_rounded,
                     num_heads, num_heads_k,
                     head_size, head_size_rounded,
                     q_padded, k_padded, v_padded, out,
                     /*cu_seqlens_q_d=*/nullptr,
                     /*cu_seqlens_k_d=*/nullptr,
                     return_softmax ? p.data_ptr() : nullptr,
                     softmax_lse.data_ptr(),
                     p_dropout,
                     softmax_scale,
                     is_causal,
                     is_alibi,
                     alibi_start,
                     alibi_ratio);

    // This needs to match with run_mha_fwd_splitkv_dispatch
    const int block_n = is_sm90 || is_sm8x
        ? (head_size <= 64 ? 256 : (head_size <= 160 ? 128 : 64))
        : (head_size <= 64 ? 256 : (head_size <= 128 ? 128 : 64));
    const int num_n_blocks = (seqlen_k + block_n - 1) / block_n;
    // Technically kBlockM = 64 only for the splitKV kernels, not the standard kernel.
    // In any case we don't expect seqlen_q to be larger than 64 for inference.
    const int num_m_blocks = (seqlen_q + 64 - 1) / 64;
    params.num_splits = 1;
    if (p_dropout == 0.0f) {  // SplitKV is not implemented for dropout
        params.num_splits = num_splits_heuristic(batch_size * num_heads * num_m_blocks, dprops->multiProcessorCount, num_n_blocks, 128);
        if (params.num_splits > 1) {
            at::Tensor softmax_lse_accum = torch::empty({params.num_splits, batch_size, num_heads, seqlen_q}, opts.dtype(at::kFloat));
            at::Tensor out_accum = torch::empty({params.num_splits, batch_size, num_heads, seqlen_q, head_size_rounded}, opts.dtype(at::kFloat));
            params.softmax_lseaccum_ptr = softmax_lse_accum.data_ptr();
            params.oaccum_ptr = out_accum.data_ptr();
        }
    }

    // number of times random will be generated per thread, to offset philox counter in thc random
    // state
    // We use a custom RNG that increases the offset by batch_size * nheads * 32.
    int64_t counter_offset = params.b * params.h * 32;
    auto options = torch::TensorOptions().dtype(torch::kFloat32).device(torch::kCUDA);
    auto rng_state = torch::empty({2}, options.dtype(torch::kInt64));
    // Forward kernel will populate memory with the seed and offset.
    params.rng_state = reinterpret_cast<uint64_t*>(rng_state.data_ptr());

    if (p_dropout > 0.0)  {
        auto gen = at::get_generator_or_default<at::CUDAGeneratorImpl>(
            gen_, at::cuda::detail::getDefaultCUDAGenerator());
        // See Note [Acquire lock when using random generators]
        std::lock_guard<std::mutex> lock(gen->mutex_);
        params.philox_args = gen->philox_cuda_state(counter_offset);
    }

    auto stream = at::cuda::getCurrentCUDAStream().stream();
    run_mha_fwd(params, stream);

    at::Tensor out_padded = out;
    if (head_size_og % 8 != 0) {
        out = out.index({"...", torch::indexing::Slice(torch::indexing::None, head_size_og)});
        if (out_.has_value()) { out_.value().copy_(out); }
    }

    return {out, q_padded, k_padded, v_padded, out_padded, softmax_lse, p, rng_state};
}

std::vector<at::Tensor>
mha_varlen_fwd(const at::Tensor &q,  // total_q x num_heads x head_size, total_q := \sum_{i=0}^{b} s_i
               const at::Tensor &k,  // total_k x num_heads_k x head_size, total_k := \sum_{i=0}^{b} s_i
               const at::Tensor &v,  // total_k x num_heads_k x head_size, total_k := \sum_{i=0}^{b} s_i
               c10::optional<at::Tensor> &out_, // total_q x num_heads x head_size, total_k := \sum_{i=0}^{b} s_i
               const at::Tensor &cu_seqlens_q,  // b+1
               const at::Tensor &cu_seqlens_k,  // b+1
               const int max_seqlen_q,
               const int max_seqlen_k,
               const float p_dropout,
               const float softmax_scale,
               const bool zero_tensors,
               const bool is_causal,
               const bool is_alibi,
               const float alibi_start,
               const float alibi_ratio,
               const bool return_softmax,
               c10::optional<at::Generator> gen_) {

    auto dprops = at::cuda::getCurrentDeviceProperties();
    // bool is_sm75 = dprops->major == 7 && dprops->minor == 5;
    bool is_sm8x = dprops->major == 8 && dprops->minor >= 0;
    bool is_sm90 = dprops->major == 9 && dprops->minor == 0;
    TORCH_CHECK(is_sm90 || is_sm8x, "FlashAttention only supports Ampere GPUs or newer.");
    // We will support Turing in the near future
    // TORCH_CHECK(is_sm90 || is_sm8x || is_sm75, "FlashAttention only supports Turing GPUs or newer.");

    auto q_dtype = q.dtype();
    TORCH_CHECK(q_dtype == torch::kFloat16 || q_dtype == torch::kBFloat16,
                "FlashAttention only support fp16 and bf16 data type");
    if (q_dtype == torch::kBFloat16) {
        TORCH_CHECK(is_sm90 || is_sm8x, "bfloat16 is only supported on Ampere GPUs or newer");
    }
    TORCH_CHECK(k.dtype() == q_dtype, "query and key must have the same dtype");
    TORCH_CHECK(v.dtype() == q_dtype, "query and value must have the same dtype");
    TORCH_CHECK(cu_seqlens_q.dtype() == torch::kInt32, "cu_seqlens_q must have dtype int32");
    TORCH_CHECK(cu_seqlens_k.dtype() == torch::kInt32, "cu_seqlens_k must have dtype int32");

    TORCH_CHECK(q.is_cuda(), "Input tensor must be on CUDA device");
    TORCH_CHECK(k.is_cuda(), "Input tensor must be on CUDA device");
    TORCH_CHECK(v.is_cuda(), "Input tensor must be on CUDA device");
    TORCH_CHECK(cu_seqlens_q.is_cuda(), "cu_seqlens_q must be on CUDA device");
    TORCH_CHECK(cu_seqlens_k.is_cuda(), "cu_seqlens_k must be on CUDA device");

    TORCH_CHECK(q.stride(-1) == 1, "Input tensor must have contiguous last dimension");
    TORCH_CHECK(k.stride(-1) == 1, "Input tensor must have contiguous last dimension");
    TORCH_CHECK(v.stride(-1) == 1, "Input tensor must have contiguous last dimension");
    TORCH_CHECK(cu_seqlens_q.is_contiguous(), "cu_seqlens_q must be contiguous");
    TORCH_CHECK(cu_seqlens_k.is_contiguous(), "cu_seqlens_k must be contiguous");

    const auto sizes = q.sizes();

    const int total_q = sizes[0];
    const int batch_size = cu_seqlens_q.numel() - 1;
    const int num_heads = sizes[1];
    const int head_size_og = sizes[2];
    const int total_k = k.size(0);
    const int num_heads_k = k.size(1);
    TORCH_CHECK(batch_size > 0, "batch size must be positive");
    TORCH_CHECK(head_size_og <= 256, "FlashAttention forward only supports head dimension at most 256");
    TORCH_CHECK(num_heads % num_heads_k == 0, "Number of heads in key/value must divide number of heads in query");

    CHECK_SHAPE(q, total_q, num_heads, head_size_og);
    CHECK_SHAPE(k, total_k, num_heads_k, head_size_og);
    CHECK_SHAPE(v, total_k, num_heads_k, head_size_og);
    CHECK_SHAPE(cu_seqlens_q, batch_size + 1);
    CHECK_SHAPE(cu_seqlens_k, batch_size + 1);

    at::Tensor q_padded, k_padded, v_padded;
    if (head_size_og % 8 != 0) {
        q_padded = torch::nn::functional::pad(q, torch::nn::functional::PadFuncOptions({0, 8 - head_size_og % 8}));
        k_padded = torch::nn::functional::pad(k, torch::nn::functional::PadFuncOptions({0, 8 - head_size_og % 8}));
        v_padded = torch::nn::functional::pad(v, torch::nn::functional::PadFuncOptions({0, 8 - head_size_og % 8}));
    } else {
        q_padded = q;
        k_padded = k;
        v_padded = v;
    }

    at::Tensor out;
    if (out_.has_value()) {
        out = out_.value();
        TORCH_CHECK(out.dtype() == q_dtype, "Output must have the same dtype as inputs");
        TORCH_CHECK(out.is_cuda(), "Output tensor must be on CUDA device");
        TORCH_CHECK(out.stride(-1) == 1, "Output tensor must have contiguous last dimension");
        CHECK_SHAPE(out, total_q, num_heads, head_size_og);
        if (head_size_og % 8 != 0) { out = torch::empty_like(q_padded); }
    } else {
        out = torch::empty_like(q_padded);
    }

    auto round_multiple = [](int x, int m) { return (x + m - 1) / m * m; };
    const int head_size = round_multiple(head_size_og, 8);
    const int head_size_rounded = round_multiple(head_size, 32);
    const int seqlen_q_rounded = round_multiple(max_seqlen_q, 128);
    const int seqlen_k_rounded = round_multiple(max_seqlen_k, 128);

    // Otherwise the kernel will be launched from cuda:0 device
    // Cast to char to avoid compiler warning about narrowing
    at::cuda::CUDAGuard device_guard{(char)q.get_device()};

    auto opts = q.options();

    auto softmax_lse = torch::empty({batch_size, num_heads, max_seqlen_q}, opts.dtype(at::kFloat));
    at::Tensor p;
    // Only return softmax if there's dropout to reduce compilation time
    if (return_softmax) {
        TORCH_CHECK(p_dropout > 0.0f, "return_softmax is only supported when p_dropout > 0.0");
        p = torch::empty({ batch_size, num_heads, seqlen_q_rounded, seqlen_k_rounded }, opts);
    }

    if (zero_tensors) {
        out.zero_();
        softmax_lse.fill_(-std::numeric_limits<float>::infinity());
        if (return_softmax) {p.zero_();}
    }

    Flash_fwd_params params;
    set_params_fprop(params,
                     batch_size,
                     max_seqlen_q, max_seqlen_k,
                     seqlen_q_rounded, seqlen_k_rounded,
                     num_heads, num_heads_k,
                     head_size, head_size_rounded,
                     q_padded, k_padded, v_padded, out,
                     cu_seqlens_q.data_ptr(),
                     cu_seqlens_k.data_ptr(),
                     return_softmax ? p.data_ptr() : nullptr,
                     softmax_lse.data_ptr(),
                     p_dropout,
                     softmax_scale,
                     is_causal,
                     is_alibi,
                     alibi_start,
                     alibi_ratio);

    // number of times random will be generated per thread, to offset philox counter in thc random
    // state
    // We use a custom RNG that increases the offset by batch_size * nheads * 32.
    int64_t counter_offset = params.b * params.h * 32;
    auto options = torch::TensorOptions().dtype(torch::kFloat32).device(torch::kCUDA);
    auto rng_state = torch::empty({2}, options.dtype(torch::kInt64));
    // Forward kernel will populate memory with the seed and offset.
    params.rng_state = reinterpret_cast<uint64_t*>(rng_state.data_ptr());

    if (p_dropout > 0.0)  {
        auto gen = at::get_generator_or_default<at::CUDAGeneratorImpl>(
            gen_, at::cuda::detail::getDefaultCUDAGenerator());
        // See Note [Acquire lock when using random generators]
        std::lock_guard<std::mutex> lock(gen->mutex_);
        params.philox_args = gen->philox_cuda_state(counter_offset);
    }

    auto stream = at::cuda::getCurrentCUDAStream().stream();
    run_mha_fwd(params, stream);

    at::Tensor out_padded = out;
    if (head_size_og % 8 != 0) {
        out = out.index({"...", torch::indexing::Slice(torch::indexing::None, head_size_og)});
        if (out_.has_value()) { out_.value().copy_(out); }
    }

    return {out, q_padded, k_padded, v_padded, out_padded, softmax_lse, p, rng_state};
}

void run_mha_bwd(Flash_bwd_params &params, cudaStream_t stream, const bool configure) {
    FP16_SWITCH(!params.is_bf16, [&] {
        if (params.d <= 32) {
            run_mha_bwd_<elem_type, 32>(params, stream, configure);
        } else if (params.d <= 64) {
            run_mha_bwd_<elem_type, 64>(params, stream, configure);
        } else if (params.d <= 96) {
            run_mha_bwd_<elem_type, 96>(params, stream, configure);
        } else if (params.d <= 128) {
            run_mha_bwd_<elem_type, 128>(params, stream, configure);
        } else if (params.d <= 160) {
            run_mha_bwd_<elem_type, 160>(params, stream, configure);
        } else if (params.d <= 192) {
            run_mha_bwd_<elem_type, 192>(params, stream, configure);
        } else if (params.d <= 224) {
          run_mha_bwd_<elem_type, 224>(params, stream, configure);
        } else if (params.d <= 256) {
          run_mha_bwd_<elem_type, 256>(params, stream, configure);
        }
    });
}

std::vector<at::Tensor>
mha_bwd(const at::Tensor &dout,  // batch_size x seqlen_q x num_heads, x head_size_og
        const at::Tensor &q,   // batch_size x seqlen_q x num_heads x head_size
        const at::Tensor &k,   // batch_size x seqlen_k x num_heads_k x head_size
        const at::Tensor &v,   // batch_size x seqlen_k x num_heads_k x head_size
        const at::Tensor &out,   // batch_size x seqlen_q x num_heads x head_size
        const at::Tensor &softmax_lse,     // b x h x seqlen_q
        c10::optional<at::Tensor> &dq_,   // batch_size x seqlen_q x num_heads x head_size
        c10::optional<at::Tensor> &dk_,   // batch_size x seqlen_k x num_heads_k x head_size
        c10::optional<at::Tensor> &dv_,   // batch_size x seqlen_k x num_heads_k x head_size
        const float p_dropout,         // probability to drop
        const float softmax_scale,
        const bool is_causal,
        const bool is_alibi,
        const float alibi_start,
        const float alibi_ratio,
        c10::optional<at::Generator> gen_,
        c10::optional<at::Tensor> &rng_state) {
    auto dprops = at::cuda::getCurrentDeviceProperties();
    // bool is_sm75 = dprops->major == 7 && dprops->minor == 5;
    bool is_sm8x = dprops->major == 8 && dprops->minor >= 0;
    bool is_sm80 = dprops->major == 8 && dprops->minor == 0;
    bool is_sm90 = dprops->major == 9 && dprops->minor == 0;
    TORCH_CHECK(is_sm90 || is_sm8x, "FlashAttention only supports Ampere GPUs or newer.");
    // We will support Turing in the near future
    // TORCH_CHECK(is_sm90 || is_sm8x || is_sm75, "FlashAttention only supports Turing GPUs or newer.");

    bool is_dropout = p_dropout > 0.0;
    auto stream = at::cuda::getCurrentCUDAStream().stream();

    auto q_dtype = q.dtype();
    TORCH_CHECK(q_dtype == torch::kFloat16 || q_dtype == torch::kBFloat16,
                "FlashAttention only support fp16 and bf16 data type");
    if (q_dtype == torch::kBFloat16) {
        TORCH_CHECK(is_sm90 || is_sm8x, "bfloat16 is only supported on Ampere GPUs or newer");
    }
    TORCH_CHECK(k.dtype() == q_dtype, "query and key must have the same dtype");
    TORCH_CHECK(v.dtype() == q_dtype, "query and value must have the same dtype");
    TORCH_CHECK(out.dtype() == q_dtype, "query and out must have the same dtype");
    TORCH_CHECK(dout.dtype() == q_dtype, "query and dout must have the same dtype");

    TORCH_CHECK(q.is_cuda(), "Input tensor must be on CUDA device");
    TORCH_CHECK(k.is_cuda(), "Input tensor must be on CUDA device");
    TORCH_CHECK(v.is_cuda(), "Input tensor must be on CUDA device");
    TORCH_CHECK(out.is_cuda(), "out tensor must be on CUDA device");
    TORCH_CHECK(dout.is_cuda(), "dout tensor must be on CUDA device");
    TORCH_CHECK(softmax_lse.is_cuda(), "softmax_lse tensor must be on CUDA device");

    TORCH_CHECK(q.stride(-1) == 1, "Input tensor must have contiguous last dimension");
    TORCH_CHECK(k.stride(-1) == 1, "Input tensor must have contiguous last dimension");
    TORCH_CHECK(v.stride(-1) == 1, "Input tensor must have contiguous last dimension");
    TORCH_CHECK(out.stride(-1) == 1, "out tensor must have contiguous last dimension");
    TORCH_CHECK(dout.stride(-1) == 1, "dout tensor must have contiguous last dimension");

    const auto sizes = q.sizes();

    const int batch_size = sizes[0];
    const int seqlen_q = sizes[1];
    const int num_heads = sizes[2];
    const int head_size_og = dout.size(3);
    const int head_size = sizes[3];
    const int seqlen_k = k.size(1);
    const int num_heads_k = k.size(2);
    TORCH_CHECK(batch_size > 0, "batch size must be positive");
    TORCH_CHECK(head_size % 8 == 0, "head_size should be a multiple of 8");
    TORCH_CHECK(head_size <= 256, "FlashAttention backward only supports head dimension at most 256");
    if (head_size > 192) {
        TORCH_CHECK(is_sm80 || is_sm90, "FlashAttention backward for head dim > 192 requires A100/A800 or H100/H800");
    }
    TORCH_CHECK(num_heads % num_heads_k == 0, "Number of heads in key/value must divide number of heads in query");

    auto round_multiple = [](int x, int m) { return (x + m - 1) / m * m; };
    const int head_size_rounded = round_multiple(head_size, 32);
    const int seqlen_q_rounded = round_multiple(seqlen_q, 128);
    const int seqlen_k_rounded = round_multiple(seqlen_k, 128);

    TORCH_CHECK(head_size == round_multiple(head_size_og, 8), "head_size must be head_size_og rounded to a multiple of 8");

    CHECK_SHAPE(q, batch_size, seqlen_q, num_heads, head_size);
    CHECK_SHAPE(k, batch_size, seqlen_k, num_heads_k, head_size);
    CHECK_SHAPE(v, batch_size, seqlen_k, num_heads_k, head_size);
    CHECK_SHAPE(out, batch_size, seqlen_q, num_heads, head_size);
    CHECK_SHAPE(dout, batch_size, seqlen_q, num_heads, head_size_og);

    at::Tensor dq, dk, dv;
    if (dq_.has_value()) {
        dq = dq_.value();
        TORCH_CHECK(dq.dtype() == q_dtype, "dq must have the same dtype as q");
        TORCH_CHECK(dq.is_cuda(), "dq must be on CUDA device");
        TORCH_CHECK(dq.stride(-1) == 1, "dq must have contiguous last dimension");
        CHECK_SHAPE(dq, batch_size, seqlen_q, num_heads, head_size);
    } else {
        dq = torch::empty_like(q);
    }
    if (dk_.has_value()) {
        dk = dk_.value();
        TORCH_CHECK(dk.dtype() == q_dtype, "dk must have the same dtype as q");
        TORCH_CHECK(dk.is_cuda(), "dk must be on CUDA device");
        TORCH_CHECK(dk.stride(-1) == 1, "dk must have contiguous last dimension");
        CHECK_SHAPE(dk, batch_size, seqlen_k, num_heads_k, head_size);
    } else {
        dk = torch::empty_like(k);
    }
    if (dv_.has_value()) {
        dv = dv_.value();
        TORCH_CHECK(dv.dtype() == q_dtype, "dv must have the same dtype as q");
        TORCH_CHECK(dv.is_cuda(), "dv must be on CUDA device");
        TORCH_CHECK(dv.stride(-1) == 1, "dv must have contiguous last dimension");
        CHECK_SHAPE(dv, batch_size, seqlen_k, num_heads_k, head_size);
    } else {
        dv = torch::empty_like(k);
    }

    at::Tensor dout_padded;
    if (head_size_og % 8 != 0) {
        dout_padded = torch::nn::functional::pad(dout, torch::nn::functional::PadFuncOptions({0, 8 - head_size_og % 8}));
    } else {
        dout_padded = dout;
    }

    // bool loop = seqlen_k > blocksize_c;
    // TODO: change later, for now set to true for simplicity
    bool loop = true;

    // Otherwise the kernel will be launched from cuda:0 device
    // Cast to char to avoid compiler warning about narrowing
    at::cuda::CUDAGuard device_guard{(char)q.get_device()};

    auto opts = q.options();
    auto softmax_d = torch::empty({batch_size, num_heads, seqlen_q_rounded}, opts.dtype(at::kFloat));
    at::Tensor dq_accum;
    at::Tensor dk_accum, dv_accum;
    if (loop) {
        dq_accum = torch::empty({batch_size, num_heads, seqlen_q_rounded, head_size_rounded}, opts.dtype(at::kFloat));
        // dk_accum = torch::empty({batch_size, num_heads_k, seqlen_k_rounded, head_size_rounded}, opts.dtype(at::kFloat));
        // dv_accum = torch::empty({batch_size, num_heads_k, seqlen_k_rounded, head_size_rounded}, opts.dtype(at::kFloat));
    }

    at::Tensor dk_expanded, dv_expanded;
    if (num_heads_k != num_heads) {  // MQA / GQA
        dk_expanded = torch::empty({batch_size, seqlen_k, num_heads, head_size}, opts);
        dv_expanded = torch::empty({batch_size, seqlen_k, num_heads, head_size}, opts);
    } else {
        dk_expanded = dk;
        dv_expanded = dv;
    }

    Flash_bwd_params params;

    set_params_dgrad(params,
                     batch_size,
                     seqlen_q, seqlen_k,
                     seqlen_q_rounded, seqlen_k_rounded,
                     num_heads, num_heads_k,
                     head_size, head_size_rounded,
                     q, k, v, out,
                     dout_padded, dq, dk_expanded, dv_expanded,
                     nullptr,
                     nullptr,
                     loop ? dq_accum.data_ptr() : nullptr,
                     // loop ? dk_accum.data_ptr() : nullptr,
                     // loop ? dv_accum.data_ptr() : nullptr,
                     nullptr,
                     nullptr,
                     softmax_lse.data_ptr(),
                     softmax_d.data_ptr(),
                     p_dropout,
                     softmax_scale,
                     is_causal,
                     is_alibi,
                     alibi_start,
                     alibi_ratio);

    auto launch = &run_mha_bwd;
    // launch(params, stream, /*configure=*/true);

    auto gen = at::get_generator_or_default<at::CUDAGeneratorImpl>(
        gen_, at::cuda::detail::getDefaultCUDAGenerator());

    // We use a custom RNG that increases the offset by batch_size * nheads * 32.
    int64_t counter_offset = params.b * params.h * 32;

    if ( rng_state.has_value() ) {
        params.rng_state = reinterpret_cast<uint64_t*>(rng_state.value().data_ptr());
    } else if( is_dropout ) {
        // See Note [Acquire lock when using random generators]
        std::lock_guard<std::mutex> lock(gen->mutex_);
        params.philox_args = gen->philox_cuda_state(counter_offset);
        auto seeds = at::cuda::philox::unpack(params.philox_args);
        params.rng_state[0] = std::get<0>(seeds);
        params.rng_state[1] = std::get<1>(seeds);
    }

    launch(params, stream, /*configure=*/false);

    // For MQA/GQA we need to sum dK and dV across the groups
    if (num_heads_k != num_heads) {
        at::sum_out(dk, at::reshape(dk_expanded, {batch_size, seqlen_k, num_heads_k, num_heads / num_heads_k, head_size}), {3});
        at::sum_out(dv, at::reshape(dv_expanded, {batch_size, seqlen_k, num_heads_k, num_heads / num_heads_k, head_size}), {3});
    }
    if (head_size_og % 8 != 0) {
        dq = dq.index({"...", torch::indexing::Slice(torch::indexing::None, head_size_og)});
        dk = dk.index({"...", torch::indexing::Slice(torch::indexing::None, head_size_og)});
        dv = dv.index({"...", torch::indexing::Slice(torch::indexing::None, head_size_og)});
    }

    return { dq, dk, dv, softmax_d };
}

std::vector<at::Tensor>
mha_varlen_bwd(const at::Tensor &dout,  // total_q x num_heads, x head_size
               const at::Tensor &q,   // total_q x num_heads x head_size, total_q := \sum_{i=0}^{b} s_i
               const at::Tensor &k,   // total_k x num_heads_k x head_size, total_k := \sum_{i=0}^{b} s_i
               const at::Tensor &v,   // total_k x num_heads_k x head_size, total_k := \sum_{i=0}^{b} s_i
               const at::Tensor &out,   // total_q x num_heads x head_size
               const at::Tensor &softmax_lse,     // b x h x s   softmax logsumexp
               c10::optional<at::Tensor> &dq_,   // total_q x num_heads x head_size, total_q := \sum_{i=0}^{b} s_i
               c10::optional<at::Tensor> &dk_,   // total_k x num_heads_k x head_size, total_k := \sum_{i=0}^{b} s_i
               c10::optional<at::Tensor> &dv_,   // total_k x num_heads_k x head_size, total_k := \sum_{i=0}^{b} s_i
               const at::Tensor &cu_seqlens_q,  // b+1
               const at::Tensor &cu_seqlens_k,  // b+1
               const int max_seqlen_q,
               const int max_seqlen_k,          // max sequence length to choose the kernel
               const float p_dropout,         // probability to drop
               const float softmax_scale,
               const bool zero_tensors,
               const bool is_causal,
               const bool is_alibi,
               const float alibi_start,
               const float alibi_ratio,
               c10::optional<at::Generator> gen_,
               c10::optional<at::Tensor> &rng_state
) {
    auto dprops = at::cuda::getCurrentDeviceProperties();
    // bool is_sm75 = dprops->major == 7 && dprops->minor == 5;
    bool is_sm8x = dprops->major == 8 && dprops->minor >= 0;
    bool is_sm80 = dprops->major == 8 && dprops->minor == 0;
    bool is_sm90 = dprops->major == 9 && dprops->minor == 0;
    TORCH_CHECK(is_sm90 || is_sm8x, "FlashAttention only supports Ampere GPUs or newer.");
    // We will support Turing in the near future
    // TORCH_CHECK(is_sm90 || is_sm8x || is_sm75, "FlashAttention only supports Turing GPUs or newer.");
    bool is_dropout = p_dropout > 0.0;
    auto stream = at::cuda::getCurrentCUDAStream().stream();

    auto q_dtype = q.dtype();
    TORCH_CHECK(q_dtype == torch::kFloat16 || q_dtype == torch::kBFloat16,
                "FlashAttention only support fp16 and bf16 data type");
    if (q_dtype == torch::kBFloat16) {
        TORCH_CHECK(is_sm90 || is_sm8x, "bfloat16 is only supported on Ampere GPUs or newer");
    }
    TORCH_CHECK(k.dtype() == q_dtype, "query and key must have the same dtype");
    TORCH_CHECK(v.dtype() == q_dtype, "query and value must have the same dtype");
    TORCH_CHECK(out.dtype() == q_dtype, "query and out must have the same dtype");
    TORCH_CHECK(dout.dtype() == q_dtype, "query and dout must have the same dtype");
    TORCH_CHECK(cu_seqlens_q.dtype() == torch::kInt32, "cu_seqlens_q must have dtype int32");
    TORCH_CHECK(cu_seqlens_k.dtype() == torch::kInt32, "cu_seqlens_k must have dtype int32");

    TORCH_CHECK(q.is_cuda(), "Input tensor must be on CUDA device");
    TORCH_CHECK(k.is_cuda(), "Input tensor must be on CUDA device");
    TORCH_CHECK(v.is_cuda(), "Input tensor must be on CUDA device");
    TORCH_CHECK(out.is_cuda(), "out tensor must be on CUDA device");
    TORCH_CHECK(dout.is_cuda(), "dout tensor must be on CUDA device");
    TORCH_CHECK(softmax_lse.is_cuda(), "softmax_lse tensor must be on CUDA device");
    TORCH_CHECK(cu_seqlens_q.is_cuda(), "cu_seqlens_q must be on CUDA device");
    TORCH_CHECK(cu_seqlens_k.is_cuda(), "cu_seqlens_k must be on CUDA device");

    TORCH_CHECK(q.stride(-1) == 1, "Input tensor must have contiguous last dimension");
    TORCH_CHECK(k.stride(-1) == 1, "Input tensor must have contiguous last dimension");
    TORCH_CHECK(v.stride(-1) == 1, "Input tensor must have contiguous last dimension");
    TORCH_CHECK(out.stride(-1) == 1, "out tensor must have contiguous last dimension");
    TORCH_CHECK(dout.stride(-1) == 1, "dout tensor must have contiguous last dimension");
    TORCH_CHECK(cu_seqlens_q.is_contiguous(), "cu_seqlens_q must be contiguous");
    TORCH_CHECK(cu_seqlens_k.is_contiguous(), "cu_seqlens_k must be contiguous");

    const auto sizes = q.sizes();

    const int total_q = sizes[0];
    const int batch_size = cu_seqlens_q.numel() - 1;
    const int num_heads = sizes[1];
    const int head_size_og = dout.size(2);
    const int head_size = sizes[2];
    const int total_k = k.size(0);
    const int num_heads_k = k.size(1);
    TORCH_CHECK(batch_size > 0, "batch size must be positive");
    TORCH_CHECK(head_size % 8 == 0, "head_size should be a multiple of 8");
    TORCH_CHECK(head_size <= 256, "FlashAttention backward only supports head dimension at most 256");
    if (head_size > 192) {
        TORCH_CHECK(is_sm80 || is_sm90, "FlashAttention backward for head dim > 192 requires A100/A800 or H100/H800");
    }
    TORCH_CHECK(num_heads % num_heads_k == 0, "Number of heads in key/value must divide number of heads in query");

    auto round_multiple = [](int x, int m) { return (x + m - 1) / m * m; };
    const int head_size_rounded = round_multiple(head_size, 32);
    const int seqlen_q_rounded = round_multiple(max_seqlen_q, 128);
    const int seqlen_k_rounded = round_multiple(max_seqlen_k, 128);

    TORCH_CHECK(head_size == round_multiple(head_size_og, 8), "head_size must be head_size_og rounded to a multiple of 8");

    CHECK_SHAPE(q, total_q, num_heads, head_size);
    CHECK_SHAPE(k, total_k, num_heads_k, head_size);
    CHECK_SHAPE(v, total_k, num_heads_k, head_size);
    CHECK_SHAPE(out, total_q, num_heads, head_size);
    CHECK_SHAPE(dout, total_q, num_heads, head_size_og);
    CHECK_SHAPE(cu_seqlens_q, batch_size + 1);
    CHECK_SHAPE(cu_seqlens_k, batch_size + 1);

    at::Tensor dq, dk, dv;
    if (dq_.has_value()) {
        dq = dq_.value();
        TORCH_CHECK(dq.dtype() == q_dtype, "dq must have the same dtype as q");
        TORCH_CHECK(dq.is_cuda(), "dq must be on CUDA device");
        TORCH_CHECK(dq.stride(-1) == 1, "dq must have contiguous last dimension");
        CHECK_SHAPE(dq, total_q, num_heads, head_size);
    } else {
        dq = torch::empty_like(q);
    }
    if (dk_.has_value()) {
        dk = dk_.value();
        TORCH_CHECK(dk.dtype() == q_dtype, "dk must have the same dtype as q");
        TORCH_CHECK(dk.is_cuda(), "dk must be on CUDA device");
        TORCH_CHECK(dk.stride(-1) == 1, "dk must have contiguous last dimension");
        CHECK_SHAPE(dk, total_k, num_heads_k, head_size);
    } else {
        dk = torch::empty_like(k);
    }
    if (dv_.has_value()) {
        dv = dv_.value();
        TORCH_CHECK(dv.dtype() == q_dtype, "dv must have the same dtype as q");
        TORCH_CHECK(dv.is_cuda(), "dv must be on CUDA device");
        TORCH_CHECK(dv.stride(-1) == 1, "dv must have contiguous last dimension");
        CHECK_SHAPE(dv, total_k, num_heads_k, head_size);
    } else {
        dv = torch::empty_like(k);
    }

    at::Tensor dout_padded;
    if (head_size_og % 8 != 0) {
        dout_padded = torch::nn::functional::pad(dout, torch::nn::functional::PadFuncOptions({0, 8 - head_size_og % 8}));
    } else {
        dout_padded = dout;
    }

    // bool loop = max_seqlen_k > blocksize_c;
    // TODO: change later, for now set to true for simplicity
    bool loop = true;

    // Otherwise the kernel will be launched from cuda:0 device
    // Cast to char to avoid compiler warning about narrowing
    at::cuda::CUDAGuard device_guard{(char)q.get_device()};

    auto opts = q.options();
    auto softmax_d = torch::empty({batch_size, num_heads, seqlen_q_rounded}, opts.dtype(at::kFloat));
    at::Tensor dq_accum;
    if (loop) {
        dq_accum = torch::empty({batch_size, num_heads, seqlen_q_rounded, head_size_rounded}, opts.dtype(at::kFloat));
    }

    at::Tensor dk_expanded, dv_expanded;
    if (num_heads_k != num_heads) {  // MQA / GQA
        dk_expanded = torch::empty({total_k, num_heads, head_size}, opts);
        dv_expanded = torch::empty({total_k, num_heads, head_size}, opts);
    } else {
        dk_expanded = dk;
        dv_expanded = dv;
    }

    if( zero_tensors ) {
        dq.zero_();
        dk_expanded.zero_();
        dv_expanded.zero_();
        softmax_d.zero_();
    }

    Flash_bwd_params params;

    set_params_dgrad(params,
                     batch_size,
                     max_seqlen_q, max_seqlen_k,
                     seqlen_q_rounded, seqlen_k_rounded,
                     num_heads, num_heads_k,
                     head_size, head_size_rounded,
                     q, k, v, out,
                     dout_padded, dq, dk_expanded, dv_expanded,
                     cu_seqlens_q.data_ptr(),
                     cu_seqlens_k.data_ptr(),
                     loop ? dq_accum.data_ptr() : nullptr,
                     nullptr,
                     nullptr,
                     softmax_lse.data_ptr(),
                     softmax_d.data_ptr(),
                     p_dropout,
                     softmax_scale,
                     is_causal,
                     is_alibi,
                     alibi_start,
                     alibi_ratio);

    auto launch = &run_mha_bwd;
    // launch(params, stream, /*configure=*/true);

    auto gen = at::get_generator_or_default<at::CUDAGeneratorImpl>(
        gen_, at::cuda::detail::getDefaultCUDAGenerator());

    // We use a custom RNG that increases the offset by batch_size * nheads * 32.
    int64_t counter_offset = params.b * params.h * 32;

    if ( rng_state.has_value() ) {
        params.rng_state = reinterpret_cast<uint64_t*>(rng_state.value().data_ptr());
    } else if( is_dropout ) {
        // See Note [Acquire lock when using random generators]
        std::lock_guard<std::mutex> lock(gen->mutex_);
        params.philox_args = gen->philox_cuda_state(counter_offset);
        auto seeds = at::cuda::philox::unpack(params.philox_args);
        params.rng_state[0] = std::get<0>(seeds);
        params.rng_state[1] = std::get<1>(seeds);
    }

    launch(params, stream, /*configure=*/false);

    // For MQA/GQA we need to sum dK and dV across the groups
    if (num_heads_k != num_heads) {
        at::sum_out(dk, at::reshape(dk_expanded, {total_k, num_heads_k, num_heads / num_heads_k, head_size}), {2});
        at::sum_out(dv, at::reshape(dv_expanded, {total_k, num_heads_k, num_heads / num_heads_k, head_size}), {2});
    }
    if (head_size_og % 8 != 0) {
        dq = dq.index({"...", torch::indexing::Slice(torch::indexing::None, head_size_og)});
        dk = dk.index({"...", torch::indexing::Slice(torch::indexing::None, head_size_og)});
        dv = dv.index({"...", torch::indexing::Slice(torch::indexing::None, head_size_og)});
    }

    return { dq, dk, dv, softmax_d };
}

std::vector<at::Tensor>
mha_fwd_kvcache(at::Tensor &q,                 // batch_size x seqlen_q x num_heads x head_size
                const at::Tensor &kcache,            // batch_size x seqlen_k x num_heads_k x head_size
                const at::Tensor &vcache,            // batch_size x seqlen_k x num_heads_k x head_size
                c10::optional<const at::Tensor> &k_, // batch_size x seqlen_knew x num_heads_k x head_size
                c10::optional<const at::Tensor> &v_, // batch_size x seqlen_knew x num_heads_k x head_size
                c10::optional<const at::Tensor> &seqlens_k_, // batch_size
                c10::optional<at::Tensor> &out_,             // batch_size x seqlen_q x num_heads x head_size
                const float softmax_scale,
                bool is_causal,
                int num_splits
                ) {

    auto dprops = at::cuda::getCurrentDeviceProperties();
    // bool is_sm75 = dprops->major == 7 && dprops->minor == 5;
    bool is_sm8x = dprops->major == 8 && dprops->minor >= 0;
    bool is_sm90 = dprops->major == 9 && dprops->minor == 0;
    TORCH_CHECK(is_sm90 || is_sm8x, "FlashAttention only supports Ampere GPUs or newer.");
    // We will support Turing in the near future
    // TORCH_CHECK(is_sm90 || is_sm8x || is_sm75, "FlashAttention only supports Turing GPUs or newer.");

    auto q_dtype = q.dtype();
    TORCH_CHECK(q_dtype == torch::kFloat16 || q_dtype == torch::kBFloat16,
                "FlashAttention only support fp16 and bf16 data type");
    if (q_dtype == torch::kBFloat16) {
        TORCH_CHECK(is_sm90 || is_sm8x, "bfloat16 is only supported on Ampere GPUs or newer");
    }
    TORCH_CHECK(kcache.dtype() == q_dtype, "query and key must have the same dtype");
    TORCH_CHECK(vcache.dtype() == q_dtype, "query and value must have the same dtype");

    TORCH_CHECK(q.is_cuda(), "Input tensor must be on CUDA device");
    TORCH_CHECK(kcache.is_cuda(), "Input tensor must be on CUDA device");
    TORCH_CHECK(vcache.is_cuda(), "Input tensor must be on CUDA device");

    TORCH_CHECK(q.stride(-1) == 1, "Input tensor must have contiguous last dimension");
    TORCH_CHECK(kcache.stride(-1) == 1, "Input tensor must have contiguous last dimension");
    TORCH_CHECK(vcache.stride(-1) == 1, "Input tensor must have contiguous last dimension");

    const auto sizes = q.sizes();

    const int batch_size = sizes[0];
    int seqlen_q = sizes[1];
    int num_heads = sizes[2];
    const int head_size_og = sizes[3];
    const int seqlen_k = kcache.size(1);
    const int num_heads_k = kcache.size(2);
    TORCH_CHECK(batch_size > 0, "batch size must be postive");
    TORCH_CHECK(head_size_og <= 256, "FlashAttention forward only supports head dimension at most 256");
    TORCH_CHECK(num_heads % num_heads_k == 0, "Number of heads in key/value must divide number of heads in query");

    if (seqlen_q == 1) { is_causal = false; }  // causal=true is the same as causal=false in this case

    // Faster to transpose q from (b, 1, h, d) to (b, h, 1, d) in this case
    const int seqlenq_nheads_swapped = seqlen_q == 1 && num_heads_k == 1 && num_heads > 1;
    if (seqlenq_nheads_swapped) {
        q = q.transpose(1, 2);
        std::swap(seqlen_q, num_heads);
    }

    CHECK_SHAPE(q, batch_size, seqlen_q, num_heads, head_size_og);
    CHECK_SHAPE(kcache, batch_size, seqlen_k, num_heads_k, head_size_og);
    CHECK_SHAPE(vcache, batch_size, seqlen_k, num_heads_k, head_size_og);

    at::Tensor q_padded, kcache_padded, vcache_padded;
    if (head_size_og % 8 != 0) {
        q_padded = torch::nn::functional::pad(q, torch::nn::functional::PadFuncOptions({0, 8 - head_size_og % 8}));
        kcache_padded = torch::nn::functional::pad(kcache, torch::nn::functional::PadFuncOptions({0, 8 - head_size_og % 8}));
        vcache_padded = torch::nn::functional::pad(vcache, torch::nn::functional::PadFuncOptions({0, 8 - head_size_og % 8}));
    } else {
        q_padded = q;
        kcache_padded = kcache;
        vcache_padded = vcache;
    }

    at::Tensor out;
    if (out_.has_value()) {
        out = out_.value();
        TORCH_CHECK(out.dtype() == q_dtype, "Output must have the same dtype as inputs");
        TORCH_CHECK(out.is_cuda(), "Output tensor must be on CUDA device");
        TORCH_CHECK(out.stride(-1) == 1, "Output tensor must have contiguous last dimension");
        CHECK_SHAPE(out, batch_size, seqlen_q, num_heads, head_size_og);
        if (head_size_og % 8 != 0) { out = torch::empty_like(q_padded); }
    } else {
        out = torch::empty_like(q_padded);
    }

    auto round_multiple = [](int x, int m) { return (x + m - 1) / m * m; };
    const int head_size = round_multiple(head_size_og, 8);
    const int head_size_rounded = round_multiple(head_size, 32);
    const int seqlen_q_rounded = round_multiple(seqlen_q, 128);
    const int seqlen_k_rounded = round_multiple(seqlen_k, 128);

    // Otherwise the kernel will be launched from cuda:0 device
    // Cast to char to avoid compiler warning about narrowing
    at::cuda::CUDAGuard device_guard{(char)q.get_device()};

    auto opts = q.options();

    auto softmax_lse = torch::empty({batch_size, num_heads, seqlen_q}, opts.dtype(at::kFloat));

    Flash_fwd_params params;
    set_params_fprop(params,
                     batch_size,
                     seqlen_q, seqlen_k,
                     seqlen_q_rounded, seqlen_k_rounded,
                     num_heads, num_heads_k,
                     head_size, head_size_rounded,
                     q_padded, kcache_padded, vcache_padded, out,
                     /*cu_seqlens_q_d=*/nullptr,
                     /*cu_seqlens_k_d=*/nullptr,
                     /*p_ptr=*/nullptr,
                     softmax_lse.data_ptr(),
                     /*p_dropout=*/0.f,
                     softmax_scale,
                     is_causal);

    at::Tensor k, v, k_padded, v_padded;
    if (k_.has_value()) {
        TORCH_CHECK(v_.has_value(), "If key is supplied, value must also be passed in");
        TORCH_CHECK(seqlens_k_.has_value(), "If key is supplied, seqlens_k must also be passed in");
        TORCH_CHECK(seqlen_q <= seqlen_k, "If key is supplied, it must have seqlen <= the seqlen of the KV cache");
        k = k_.value();
        v = v_.value();
        TORCH_CHECK(k.dtype() == q_dtype, "Key must have the same dtype as query");
        TORCH_CHECK(v.dtype() == q_dtype, "Value must have the same dtype as query");
        TORCH_CHECK(k.is_cuda(), "Key tensor must be on CUDA device");
        TORCH_CHECK(v.is_cuda(), "Value tensor must be on CUDA device");
        TORCH_CHECK(k.stride(-1) == 1, "Key tensor must have contiguous last dimension");
        TORCH_CHECK(v.stride(-1) == 1, "Value tensor must have contiguous last dimension");
        int seqlen_knew = k.size(1);
        CHECK_SHAPE(k, batch_size, seqlen_knew, num_heads_k, head_size_og);
        CHECK_SHAPE(v, batch_size, seqlen_knew, num_heads_k, head_size_og);
        if (head_size_og % 8 != 0) {
            k_padded = torch::nn::functional::pad(k, torch::nn::functional::PadFuncOptions({0, 8 - head_size_og % 8}));
            v_padded = torch::nn::functional::pad(v, torch::nn::functional::PadFuncOptions({0, 8 - head_size_og % 8}));
        } else {
            k_padded = k;
            v_padded = v;
        }
        params.seqlen_knew = seqlen_knew;
        params.knew_ptr = k_padded.data_ptr();
        params.vnew_ptr = v_padded.data_ptr();
        // All stride are in elements, not bytes.
        params.knew_batch_stride = k_padded.stride(0);
        params.vnew_batch_stride = v_padded.stride(0);
        params.knew_row_stride = k_padded.stride(-3);
        params.vnew_row_stride = v_padded.stride(-3);
        params.knew_head_stride = k_padded.stride(-2);
        params.vnew_head_stride = v_padded.stride(-2);
    }

    if (seqlens_k_.has_value()) {
        auto seqlens_k = seqlens_k_.value();
        TORCH_CHECK(seqlens_k.dtype() == torch::kInt32, "seqlens_k must have dtype int32");
        TORCH_CHECK(seqlens_k.is_cuda(), "seqlens_k must be on CUDA device");
        TORCH_CHECK(seqlens_k.is_contiguous(), "seqlens_k must be contiguous");
        CHECK_SHAPE(seqlens_k, batch_size);
        params.cu_seqlens_k = static_cast<int *>(seqlens_k.data_ptr());
    }
    params.is_seqlens_k_cumulative = !(seqlens_k_.has_value());

    // This needs to match with run_mha_fwd_splitkv_dispatch
    const int block_n = is_sm90 || is_sm8x
        ? (head_size <= 64 ? 256 : (head_size <= 160 ? 128 : 64))
        : (head_size <= 64 ? 256 : (head_size <= 128 ? 128 : 64));
    const int num_n_blocks = (seqlen_k + (params.knew_ptr == nullptr ? 0 : seqlen_q) + block_n - 1) / block_n;
    // Technically kBlockM = 64 only for the splitKV kernels, not the standard kernel.
    // In any case we don't expect seqlen_q to be larger than 64 for inference.
    const int num_m_blocks = (seqlen_q + 64 - 1) / 64;
    params.num_splits = num_splits;
    if (num_splits < 1) {
        params.num_splits = num_splits_heuristic(batch_size * num_heads * num_m_blocks, dprops->multiProcessorCount, num_n_blocks, 128);
    }
    if (params.num_splits > 1) {
        at::Tensor softmax_lse_accum = torch::empty({params.num_splits, batch_size, num_heads, seqlen_q}, opts.dtype(at::kFloat));
        at::Tensor out_accum = torch::empty({params.num_splits, batch_size, num_heads, seqlen_q, head_size_rounded}, opts.dtype(at::kFloat));
        params.softmax_lseaccum_ptr = softmax_lse_accum.data_ptr();
        params.oaccum_ptr = out_accum.data_ptr();
    }

    auto stream = at::cuda::getCurrentCUDAStream().stream();
    // Only split kernel supports appending to KV cache
    run_mha_fwd(params, stream, /*force_split_kernel=*/k_.has_value());

    if (head_size_og % 8 != 0) {
        out = out.index({"...", torch::indexing::Slice(torch::indexing::None, head_size_og)});
        if (out_.has_value()) { out_.value().copy_(out); }
        if (k_.has_value()) {
            // It's expensive to copy the KV cache here for the case where head size not divisible by 8,
            // but we don't expect to get this case in practice. This is just so that the code works for that case.
            kcache.copy_(kcache_padded.index({"...", torch::indexing::Slice(torch::indexing::None, head_size_og)}));
            vcache.copy_(vcache_padded.index({"...", torch::indexing::Slice(torch::indexing::None, head_size_og)}));
        }
    }

    if (seqlenq_nheads_swapped) {
        out = out.transpose(1, 2);
        softmax_lse = softmax_lse.transpose(1, 2);
    }
    return {out, softmax_lse};
}

PYBIND11_MODULE(TORCH_EXTENSION_NAME, m) {
    m.doc() = "FlashAttention";
    m.def("fwd", &mha_fwd, "Forward pass");
    m.def("varlen_fwd", &mha_varlen_fwd, "Forward pass (variable length)");
    m.def("bwd", &mha_bwd, "Backward pass");
    m.def("varlen_bwd", &mha_varlen_bwd, "Backward pass (variable length)");
    m.def("fwd_kvcache", &mha_fwd_kvcache, "Forward pass, with KV-cache");
}<|MERGE_RESOLUTION|>--- conflicted
+++ resolved
@@ -107,14 +107,11 @@
     TORCH_CHECK(p_dropout < 1.f);
 
     params.is_causal = is_causal;
-<<<<<<< HEAD
+    params.is_seqlens_k_cumulative = true;
 
     params.is_alibi = is_alibi;
     params.alibi_start = alibi_start;
     params.alibi_ratio = alibi_ratio;
-=======
-    params.is_seqlens_k_cumulative = true;
->>>>>>> bb9beb36
 }
 
 void set_params_dgrad(Flash_bwd_params &params,
