/******************************************************************************
 * Copyright (c) 2024, Tri Dao.
 ******************************************************************************/

// Include these 2 headers instead of torch/extension.h since we don't need all of the torch headers.
#include <torch/python.h>
#include <torch/nn/functional.h>
#include <c10/cuda/CUDAGuard.h>
#include <c10/cuda/CUDAStream.h>
#include <ATen/cuda/CUDAGeneratorImpl.h>  // For at::Generator and at::PhiloxCudaState
#include "philox_unpack.cuh"  // For at::cuda::philox::unpack

#include <cutlass/numeric_types.h>

#include "namespace_config.h"
#include "hardware_info.h"
#include "flash.h"
#include "static_switch.h"

#define CHECK_DEVICE(x) TORCH_CHECK(x.is_cuda(), #x " must be on CUDA")
#define CHECK_SHAPE(x, ...) TORCH_CHECK(x.sizes() == torch::IntArrayRef({__VA_ARGS__}), #x " must have shape (" #__VA_ARGS__ ")")
#define CHECK_CONTIGUOUS(x) TORCH_CHECK(x.is_contiguous(), #x " must be contiguous")

namespace FLASH_NAMESPACE {

void set_params_fprop(Flash_fwd_params &params,
                      // sizes
                      const size_t b,
                      const size_t seqlen_q,
                      const size_t seqlen_k,
                      const size_t seqlen_q_rounded,
                      const size_t seqlen_k_rounded,
                      const size_t h,
                      const size_t h_k,
                      const size_t d,
                      const size_t d_rounded,
                      // device pointers
                      const at::Tensor q,
                      const at::Tensor k,
                      const at::Tensor v,
                      at::Tensor out,
                      void *cu_seqlens_q_d,
                      void *cu_seqlens_k_d,
                      void *seqused_k,
                      void *p_d,
                      void *softmax_lse_d,
                      float p_dropout,
                      float softmax_scale,
                      int window_size_left,
                      int window_size_right,
                      const float softcap,
                      bool seqlenq_ngroups_swapped=false,
                      const bool unpadded_lse=false) {

    // Reset the parameters
    params = {};

    params.is_bf16 = q.dtype() == torch::kBFloat16;

    // Set the pointers and strides.
    params.q_ptr = q.data_ptr();
    params.k_ptr = k.data_ptr();
    params.v_ptr = v.data_ptr();
    // All stride are in elements, not bytes.
    params.q_row_stride = q.stride(-3);
    params.k_row_stride = k.stride(-3);
    params.v_row_stride = v.stride(-3);
    params.q_head_stride = q.stride(-2);
    params.k_head_stride = k.stride(-2);
    params.v_head_stride = v.stride(-2);
    params.o_ptr = out.data_ptr();
    params.o_row_stride = out.stride(-3);
    params.o_head_stride = out.stride(-2);

    if (cu_seqlens_q_d == nullptr) {
        params.q_batch_stride = q.stride(0);
        params.k_batch_stride = k.stride(0);
        params.v_batch_stride = v.stride(0);
        params.o_batch_stride = out.stride(0);
        if (seqlenq_ngroups_swapped) {
             params.q_batch_stride *= seqlen_q;
             params.o_batch_stride *= seqlen_q;
        }
    }

    params.cu_seqlens_q = static_cast<int *>(cu_seqlens_q_d);
    params.cu_seqlens_k = static_cast<int *>(cu_seqlens_k_d);
    params.seqused_k = static_cast<int *>(seqused_k);

    // P = softmax(QK^T)
    params.p_ptr = p_d;

    // Softmax sum
    params.softmax_lse_ptr = softmax_lse_d;

    // Set the dimensions.
    params.b = b;
    params.h = h;
    params.h_k = h_k;
    params.h_h_k_ratio = h / h_k;
    params.seqlen_q = seqlen_q;
    params.seqlen_k = seqlen_k;
    params.seqlen_q_rounded = seqlen_q_rounded;
    params.seqlen_k_rounded = seqlen_k_rounded;
    params.d = d;
    params.d_rounded = d_rounded;

    // Set the different scale values.
    #ifdef FLASHATTENTION_DISABLE_SOFTCAP
        TORCH_CHECK(softcap <= 0.0, "This flash attention build does not support softcap.");
    #endif
    if (softcap > 0.0) {
        params.softcap = softmax_scale / softcap;
        params.scale_softmax = softcap;
        params.scale_softmax_log2 = softcap * M_LOG2E;
    } else{
        // Remove potential NaN
        params.softcap = 0.0;
        params.scale_softmax = softmax_scale;
        params.scale_softmax_log2 = softmax_scale * M_LOG2E;
    }

    // Set this to probability of keeping an element to simplify things.
    params.p_dropout = 1.f - p_dropout;
    // Convert p from float to int so we don't have to convert the random uint to float to compare.
    // [Minor] We want to round down since when we do the comparison we use <= instead of <
    // params.p_dropout_in_uint = uint32_t(std::floor(params.p_dropout * 4294967295.0));
    // params.p_dropout_in_uint16_t = uint16_t(std::floor(params.p_dropout * 65535.0));
    params.p_dropout_in_uint8_t = uint8_t(std::floor(params.p_dropout * 255.0));
    params.rp_dropout = 1.f / params.p_dropout;
    params.scale_softmax_rp_dropout = params.rp_dropout * params.scale_softmax;
    TORCH_CHECK(p_dropout < 1.f);
    #ifdef FLASHATTENTION_DISABLE_DROPOUT
        TORCH_CHECK(p_dropout == 0.0f, "This flash attention build does not support dropout.");
    #endif

    // Causal is the special case where window_size_right == 0 and window_size_left < 0.
    // Local is the more general case where window_size_right >= 0 or window_size_left >= 0.
    params.is_causal = window_size_left < 0 && window_size_right == 0;

    if (window_size_left < 0 && window_size_right >= 0) { window_size_left = seqlen_k; }
    if (window_size_left >= 0 && window_size_right < 0) { window_size_right = seqlen_k; }
    params.window_size_left = window_size_left;
    params.window_size_right = window_size_right;

    #ifdef FLASHATTENTION_DISABLE_LOCAL
        TORCH_CHECK(params.is_causal || (window_size_left < 0 && window_size_right < 0),
            "This flash attention build does not support local attention.");
    #endif

    params.is_seqlens_k_cumulative = true;

    #ifdef FLASHATTENTION_DISABLE_UNEVEN_K
        TORCH_CHECK(d == d_rounded, "This flash attention build does not support headdim not being a multiple of 32.");
    #endif

    params.unpadded_lse = unpadded_lse;
    params.seqlenq_ngroups_swapped = seqlenq_ngroups_swapped;
}

void set_params_dgrad(Flash_bwd_params &params,
                      // sizes
                      const size_t b,
                      const size_t seqlen_q,
                      const size_t seqlen_k,
                      const size_t seqlen_q_rounded,
                      const size_t seqlen_k_rounded,
                      const size_t h,
                      const size_t h_k,
                      const size_t d,
                      const size_t d_rounded,
                      // device pointers
                      const at::Tensor q,
                      const at::Tensor k,
                      const at::Tensor v,
                      const at::Tensor out,
                      const at::Tensor dout,
                      at::Tensor dq,
                      at::Tensor dk,
                      at::Tensor dv,
                      void *cu_seqlens_q_d,
                      void *cu_seqlens_k_d,
                      void *dq_accum_d,
                      void *dk_accum_d,
                      void *dv_accum_d,
                      void *softmax_lse_d,
                      void *dsoftmax_sum_d,
                      float p_dropout,
                      float softmax_scale,
                      int window_size_left,
                      int window_size_right,
                      const float softcap,
                      bool deterministic,
                      const bool unpadded_lse) {

    set_params_fprop(params,
                     b, seqlen_q, seqlen_k, seqlen_q_rounded, seqlen_k_rounded, h, h_k, d, d_rounded,
                     q, k, v, out,
                     cu_seqlens_q_d,
                     cu_seqlens_k_d,
                     nullptr,
                     nullptr,
                     softmax_lse_d,
                     p_dropout,
                     softmax_scale,
                     window_size_left,
                     window_size_right,
                     softcap,
                     false, // seqlenq_ngroups_swapped
                     unpadded_lse);

    // Set the pointers and strides.
    params.do_ptr = dout.data_ptr();
    params.do_row_stride = dout.stride(-3);
    params.do_head_stride = dout.stride(-2);
    params.dq_ptr = dq.data_ptr();
    params.dk_ptr = dk.data_ptr();
    params.dv_ptr = dv.data_ptr();
    params.dq_row_stride = dq.stride(-3);
    params.dk_row_stride = dk.stride(-3);
    params.dv_row_stride = dv.stride(-3);
    params.dq_head_stride = dq.stride(-2);
    params.dk_head_stride = dk.stride(-2);
    params.dv_head_stride = dv.stride(-2);

    if (cu_seqlens_q_d == nullptr) {
        params.do_batch_stride = dout.stride(0);
        params.dq_batch_stride = dq.stride(0);
        params.dk_batch_stride = dk.stride(0);
        params.dv_batch_stride = dv.stride(0);
    }

    params.dq_accum_ptr = dq_accum_d;
    params.dk_accum_ptr = dk_accum_d;
    params.dv_accum_ptr = dv_accum_d;

    // Softmax sum
    params.dsoftmax_sum = dsoftmax_sum_d;

    params.deterministic = deterministic;
}

void run_mha_fwd(Flash_fwd_params &params, cudaStream_t stream, bool force_split_kernel=false) {
    FP16_SWITCH(!params.is_bf16, [&] {
        HEADDIM_SWITCH(params.d, [&] {
            BOOL_SWITCH(params.is_causal, Is_causal, [&] {
                if (params.num_splits <= 1 && !force_split_kernel) {  // If we don't set it num_splits == 0
                    run_mha_fwd_<elem_type, kHeadDim, Is_causal>(params, stream);
                } else {
                    run_mha_fwd_splitkv_dispatch<elem_type, kHeadDim, Is_causal>(params, stream);
                }
            });
        });
    });
}

// Find the number of splits that maximizes the occupancy. For example, if we have
// batch * n_heads = 48 and we have 108 SMs, having 2 splits (efficiency = 0.89) is
// better than having 3 splits (efficiency = 0.67). However, we also don't want too many
// splits as that would incur more HBM reads/writes.
// So we find the best efficiency, then find the smallest number of splits that gets 85%
// of the best efficiency.
inline int num_splits_heuristic(int batch_nheads_mblocks, int num_SMs, int num_n_blocks, int max_splits) {
    // If we have enough to almost fill the SMs, then just use 1 split
    if (batch_nheads_mblocks >= 0.8f * num_SMs) { return 1; }
    max_splits = std::min({max_splits, num_SMs, num_n_blocks});
    float max_efficiency = 0.f;
    std::vector<float> efficiency;
    efficiency.reserve(max_splits);
    auto ceildiv = [](int a, int b) { return (a + b - 1) / b; };
    // Some splits are not eligible. For example, if we have 64 blocks and choose 11 splits,
    // we'll have 6 * 10 + 4 blocks. If we choose 12 splits, we'll have 6 * 11 + (-2) blocks
    // (i.e. it's 11 splits anyway).
    // So we check if the number of blocks per split is the same as the previous num_splits.
    auto is_split_eligible = [&ceildiv, &num_n_blocks](int num_splits) {
        return num_splits == 1 || ceildiv(num_n_blocks, num_splits) != ceildiv(num_n_blocks, num_splits - 1);
    };
    for (int num_splits = 1; num_splits <= max_splits; num_splits++) {
        if (!is_split_eligible(num_splits)) {
            efficiency.push_back(0.f);
        } else {
            float n_waves = float(batch_nheads_mblocks * num_splits) / num_SMs;
            float eff = n_waves / ceil(n_waves);
            // printf("num_splits = %d, eff = %f\n", num_splits, eff);
            if (eff > max_efficiency) { max_efficiency = eff; }
            efficiency.push_back(eff);
        }
    }
    for (int num_splits = 1; num_splits <= max_splits; num_splits++) {
        if (!is_split_eligible(num_splits)) { continue; }
        if (efficiency[num_splits - 1] >= 0.85 * max_efficiency) {
            // printf("num_splits chosen = %d\n", num_splits);
            return num_splits;
        }
    }
    return 1;
}

std::tuple<at::Tensor, at::Tensor> set_params_splitkv(Flash_fwd_params &params, const int batch_size,
    const int num_heads, const int head_size, const int max_seqlen_k, const int max_seqlen_q,
    const int head_size_rounded, const float p_dropout,
    const int num_splits, const int num_sm, struct c10::TensorOptions opts) {

    // This needs to match with run_mha_fwd_splitkv_dispatch
    const int block_n = head_size <= 64 ? 256 : (head_size <= 128 ? 128 : 64);
    const int num_n_blocks = (max_seqlen_k + block_n - 1) / block_n;
    // Technically kBlockM = 64 only for the splitKV kernels, not the standard kernel.
    // In any case we don't expect seqlen_q to be larger than 64 for inference.
    const int num_m_blocks = (max_seqlen_q + 64 - 1) / 64;
    params.num_splits = num_splits;
    at::Tensor softmax_lse_accum;
    at::Tensor out_accum;

    if (p_dropout == 0.0f) {  // SplitKV is not implemented for dropout
        if (num_splits < 1) {
            // We multiply number of SMs by 2 to hard-code the fact that we're using 128 threads per block.
            params.num_splits = num_splits_heuristic(batch_size * num_heads * num_m_blocks, num_sm * 2, num_n_blocks, 128);
        }
        if (params.num_splits > 1) {
            softmax_lse_accum = torch::empty({params.num_splits, batch_size, num_heads, max_seqlen_q}, opts.dtype(at::kFloat));
            out_accum = torch::empty({params.num_splits, batch_size, num_heads, max_seqlen_q, head_size_rounded}, opts.dtype(at::kFloat));
            params.softmax_lseaccum_ptr = softmax_lse_accum.data_ptr();
            params.oaccum_ptr = out_accum.data_ptr();
        }
        TORCH_CHECK(params.num_splits <= 128, "num_splits > 128 not supported");
    }

    return std::make_tuple(softmax_lse_accum, out_accum);
}

void set_params_alibi(Flash_fwd_params &params, std::optional<at::Tensor> &alibi_slopes_, int batch_size, int num_heads){
#ifdef FLASHATTENTION_DISABLE_ALIBI
    TORCH_CHECK(!alibi_slopes_.has_value(), "This flash attention build does not support alibi.");
    params.alibi_slopes_ptr = nullptr;
#else
    if (alibi_slopes_.has_value()) {
        auto alibi_slopes = alibi_slopes_.value();
        TORCH_CHECK(alibi_slopes.dtype() == torch::kFloat32, "ALiBi slopes must have dtype fp32");
        CHECK_DEVICE(alibi_slopes);
        TORCH_CHECK(alibi_slopes.stride(-1) == 1, "ALiBi slopes tensor must have contiguous last dimension");
        TORCH_CHECK(alibi_slopes.sizes() == torch::IntArrayRef({num_heads}) || alibi_slopes.sizes() == torch::IntArrayRef({batch_size, num_heads}));
        params.alibi_slopes_ptr = alibi_slopes.data_ptr();
        params.alibi_slopes_batch_stride = alibi_slopes.dim() == 2 ? alibi_slopes.stride(0) : 0;
    } else {
        params.alibi_slopes_ptr = nullptr;
    }
#endif
}

void set_params_sink(Flash_fwd_params &params, const std::optional<const at::Tensor> &learnable_sink_, int num_heads) {
#ifdef FLASHATTENTION_DISABLE_SINK
    TORCH_CHECK(!learnable_sink_.has_value(), "This flash attention build does not support learnable sink.");
    params.learnable_sink_ptr = nullptr;
#else
    if (learnable_sink_.has_value()) {
        // Make the compiler happy by forbidding Learnable sink and ALiBi to party together —
        // mixing them causes a template explosion and very long compile times!
        TORCH_CHECK(params.alibi_slopes_ptr == nullptr, "Learnable sink and ALiBi slopes cannot be used together");
        auto learnable_sink = learnable_sink_.value();
        TORCH_CHECK(learnable_sink.dtype() == torch::kFloat32, "Learnable sink must have dtype fp32");
        CHECK_DEVICE(learnable_sink);
        TORCH_CHECK(learnable_sink.stride(-1) == 1, "Learnable sink tensor must have contiguous last dimension");
        CHECK_SHAPE(learnable_sink, num_heads);
        params.learnable_sink_ptr = learnable_sink.data_ptr();
    } else {
        params.learnable_sink_ptr = nullptr;
    }
#endif
}

std::vector<at::Tensor>
mha_fwd(at::Tensor &q,         // batch_size x seqlen_q x num_heads x round_multiple(head_size, 8)
        const at::Tensor &k,         // batch_size x seqlen_k x num_heads_k x round_multiple(head_size, 8)
        const at::Tensor &v,         // batch_size x seqlen_k x num_heads_k x round_multiple(head_size, 8)
        std::optional<at::Tensor> &learnable_sink_,      // num_heads
        std::optional<at::Tensor> &out_,             // batch_size x seqlen_q x num_heads x round_multiple(head_size, 8)
        std::optional<at::Tensor> &alibi_slopes_, // num_heads or batch_size x num_heads
        const float p_dropout,
        const float softmax_scale,
        bool is_causal,
        int window_size_left,
        int window_size_right,
        const float softcap,
        const bool return_softmax,
        std::optional<at::Generator> gen_) {

    // Otherwise the kernel will be launched from cuda:0 device
    at::cuda::CUDAGuard device_guard{q.device()};

    auto [cc_major, cc_minor] = get_compute_capability(get_current_device());
    bool is_sm8x_min = cc_major >= 8;
    TORCH_CHECK(is_sm8x_min, "FlashAttention only supports Ampere GPUs or newer.");

    auto q_dtype = q.dtype();
    TORCH_CHECK(q_dtype == torch::kFloat16 || q_dtype == torch::kBFloat16,
                "FlashAttention only support fp16 and bf16 data type");
    TORCH_CHECK(k.dtype() == q_dtype, "query and key must have the same dtype");
    TORCH_CHECK(v.dtype() == q_dtype, "query and value must have the same dtype");

    CHECK_DEVICE(q); CHECK_DEVICE(k); CHECK_DEVICE(v);

    TORCH_CHECK(q.stride(-1) == 1, "Input tensor must have contiguous last dimension");
    TORCH_CHECK(k.stride(-1) == 1, "Input tensor must have contiguous last dimension");
    TORCH_CHECK(v.stride(-1) == 1, "Input tensor must have contiguous last dimension");

    const auto sizes = q.sizes();

    const int batch_size = sizes[0];
    int seqlen_q = sizes[1];
    int num_heads = sizes[2];
    const int head_size = sizes[3];
    const int seqlen_k = k.size(1);
    const int num_heads_k = k.size(2);
    TORCH_CHECK(batch_size > 0, "batch size must be positive");
    TORCH_CHECK(head_size <= 256, "FlashAttention forward only supports head dimension at most 256");
    TORCH_CHECK(head_size % 8 == 0, "query, key, value, and out_ must have a head_size that is a multiple of 8");
    TORCH_CHECK(num_heads % num_heads_k == 0, "Number of heads in key/value must divide number of heads in query");

    if (softcap > 0.f) { TORCH_CHECK(p_dropout == 0.f, "Softcapping does not support dropout for now"); }

    if (window_size_left >= seqlen_k) { window_size_left = -1; }
    if (window_size_right >= seqlen_k) { window_size_right = -1; }

    // causal=true is the same as causal=false in this case
    if (seqlen_q == 1 && !alibi_slopes_.has_value()) { is_causal = false; }
    if (is_causal) { window_size_right = 0; }

    // Faster to transpose q from (b, 1, (nheads_kv ngroups), d) to (b, ngroups, nheads_kv, d) in this case
    // H/t Daniel Haziza
    const int seqlenq_ngroups_swapped = seqlen_q == 1 && num_heads > num_heads_k && window_size_left < 0 && window_size_right < 0 && p_dropout == 0.f && head_size % 8 == 0 && !alibi_slopes_.has_value() && !learnable_sink_.has_value();
    const int ngroups = num_heads / num_heads_k;
    if (seqlenq_ngroups_swapped) {
        q = q.reshape({batch_size, num_heads_k, ngroups, head_size}).transpose(1, 2);
        seqlen_q = ngroups;
        num_heads = num_heads_k;
    }

    CHECK_SHAPE(q, batch_size, seqlen_q, num_heads, head_size);
    CHECK_SHAPE(k, batch_size, seqlen_k, num_heads_k, head_size);
    CHECK_SHAPE(v, batch_size, seqlen_k, num_heads_k, head_size);

    at::Tensor out;
    if (out_.has_value()) {
        out = out_.value();
        TORCH_CHECK(out.dtype() == q_dtype, "Output must have the same dtype as inputs");
        CHECK_DEVICE(out);
        TORCH_CHECK(out.stride(-1) == 1, "Output tensor must have contiguous last dimension");
        CHECK_SHAPE(out, batch_size, sizes[1], sizes[2], head_size);
        if (seqlenq_ngroups_swapped) {
            out = out.reshape({batch_size, num_heads_k, ngroups, head_size}).transpose(1, 2);
        }
    } else {
        out = torch::empty_like(q);
    }

    auto round_multiple = [](int x, int m) { return (x + m - 1) / m * m; };
    const int head_size_rounded = round_multiple(head_size, head_size <= 128 ? 32 : 64);
    const int seqlen_q_rounded = round_multiple(seqlen_q, 128);
    const int seqlen_k_rounded = round_multiple(seqlen_k, 128);

    auto opts = q.options();

    auto softmax_lse = torch::empty({batch_size, num_heads, seqlen_q}, opts.dtype(at::kFloat));
    at::Tensor p;
    // Only return softmax if there's dropout to reduce compilation time
    if (return_softmax) {
        TORCH_CHECK(p_dropout > 0.0f, "return_softmax is only supported when p_dropout > 0.0");
        p = torch::empty({ batch_size, num_heads, seqlen_q_rounded, seqlen_k_rounded }, opts);
    }
    else {
        p = torch::empty({ 0 }, opts);
    }

    Flash_fwd_params params;
    set_params_fprop(params,
                     batch_size,
                     seqlen_q, seqlen_k,
                     seqlen_q_rounded, seqlen_k_rounded,
                     num_heads, num_heads_k,
                     head_size, head_size_rounded,
                     q, k, v, out,
                     /*cu_seqlens_q_d=*/nullptr,
                     /*cu_seqlens_k_d=*/nullptr,
                     /*seqused_k=*/nullptr,
                     return_softmax ? p.data_ptr() : nullptr,
                     softmax_lse.data_ptr(),
                     p_dropout,
                     softmax_scale,
                     window_size_left,
                     window_size_right,
                     softcap
                     );


    // Keep references to these tensors to extend their lifetime
    at::Tensor softmax_lse_accum, out_accum;
    std::tie(softmax_lse_accum, out_accum) = set_params_splitkv(
        params, batch_size, num_heads, head_size, seqlen_k, seqlen_q,
        head_size_rounded, p_dropout, /*num_splits*/ 0, get_num_sm(get_current_device()), opts);

    // number of times random will be generated per thread, to offset philox counter in thc random
    // state
    // We use a custom RNG that increases the offset by batch_size * nheads * 32.
    int64_t counter_offset = params.b * params.h * 32;
    auto options = torch::TensorOptions().dtype(torch::kFloat32).device(torch::kCUDA);
    auto rng_state = torch::empty({2}, options.dtype(torch::kInt64));
    // Forward kernel will populate memory with the seed and offset.
    params.rng_state = reinterpret_cast<uint64_t*>(rng_state.data_ptr());

    if (p_dropout > 0.0)  {
        auto gen = at::get_generator_or_default<at::CUDAGeneratorImpl>(
            gen_, at::cuda::detail::getDefaultCUDAGenerator());
        // See Note [Acquire lock when using random generators]
        std::lock_guard<std::mutex> lock(gen->mutex_);
        params.philox_args = gen->philox_cuda_state(counter_offset);
    }

    set_params_alibi(params, alibi_slopes_, batch_size, num_heads);
    set_params_sink(params, learnable_sink_, num_heads);

    if (seqlen_k > 0) {
        auto stream = at::cuda::getCurrentCUDAStream().stream();
        run_mha_fwd(params, stream);
    } else {
        // If seqlen_k == 0, then we have an empty tensor. We need to set the output to 0.
        out.zero_();
        softmax_lse.fill_(std::numeric_limits<float>::infinity());
    }

    if (seqlenq_ngroups_swapped) {
        out = out.transpose(1, 2).reshape({batch_size, 1, num_heads_k * seqlen_q, head_size});
        q = q.transpose(1, 2).reshape({batch_size, 1, num_heads_k * seqlen_q, head_size});
        softmax_lse = softmax_lse.reshape({batch_size, num_heads_k * seqlen_q, 1});
    }
    return {out, softmax_lse, p, rng_state};
}

std::vector<at::Tensor>
mha_varlen_fwd(at::Tensor &q,  // total_q x num_heads x head_size, total_q := \sum_{i=0}^{b} s_i
               const at::Tensor &k,  // total_k x num_heads_k x head_size, total_k := \sum_{i=0}^{b} s_i or num_blocks x page_block_size x num_heads_k x head_size if there's a block_table.
               const at::Tensor &v,  // total_k x num_heads_k x head_size, total_k := \sum_{i=0}^{b} s_i or num_blocks x page_block_size x num_heads_k x head_size if there's a block_table.
<<<<<<< HEAD
               std::optional<at::Tensor> &learnable_sink_,  // num_heads
               std::optional<at::Tensor> &out_, // total_q x num_heads x head_size, total_k := \sum_{i=0}^{b} s_i
=======
               std::optional<at::Tensor> &out_, // total_q x num_heads x head_size, total_q := \sum_{i=0}^{b} s_i
>>>>>>> 5c1627a7
               const at::Tensor &cu_seqlens_q,  // b+1
               const at::Tensor &cu_seqlens_k,  // b+1
               std::optional<at::Tensor> &seqused_k, // b. If given, only this many elements of each batch element's keys are used.
               std::optional<const at::Tensor> &leftpad_k_, // batch_size
               std::optional<at::Tensor> &block_table_, // batch_size x max_num_blocks_per_seq
               std::optional<at::Tensor> &alibi_slopes_, // num_heads or b x num_heads
               int max_seqlen_q,
               const int max_seqlen_k,
               const float p_dropout,
               const float softmax_scale,
               const bool zero_tensors,
               bool is_causal,
               int window_size_left,
               int window_size_right,
               const float softcap,
               const bool return_softmax,
               std::optional<at::Generator> gen_) {

    // Otherwise the kernel will be launched from cuda:0 device
    at::cuda::CUDAGuard device_guard{q.device()};

    auto [cc_major, cc_minor] = get_compute_capability(get_current_device());
    bool is_sm8x_min = cc_major >= 8;
    TORCH_CHECK(is_sm8x_min, "FlashAttention only supports Ampere GPUs or newer.");

    auto q_dtype = q.dtype();
    TORCH_CHECK(q_dtype == torch::kFloat16 || q_dtype == torch::kBFloat16,
                "FlashAttention only support fp16 and bf16 data type");
    TORCH_CHECK(k.dtype() == q_dtype, "query and key must have the same dtype");
    TORCH_CHECK(v.dtype() == q_dtype, "query and value must have the same dtype");
    TORCH_CHECK(cu_seqlens_q.dtype() == torch::kInt32, "cu_seqlens_q must have dtype int32");
    TORCH_CHECK(cu_seqlens_k.dtype() == torch::kInt32, "cu_seqlens_k must have dtype int32");

    CHECK_DEVICE(q); CHECK_DEVICE(k); CHECK_DEVICE(v);
    CHECK_DEVICE(cu_seqlens_q);
    CHECK_DEVICE(cu_seqlens_k);

    at::Tensor block_table;
    const bool paged_KV = block_table_.has_value();
    if (paged_KV) {
        block_table = block_table_.value();
        CHECK_DEVICE(block_table);
        TORCH_CHECK(block_table.dtype() == torch::kInt32, "block_table must have dtype torch.int32");
        TORCH_CHECK(block_table.stride(-1) == 1, "block_table must have contiguous last dimension");
    }

    TORCH_CHECK(q.stride(-1) == 1, "Input tensor must have contiguous last dimension");
    TORCH_CHECK(k.stride(-1) == 1, "Input tensor must have contiguous last dimension");
    TORCH_CHECK(v.stride(-1) == 1, "Input tensor must have contiguous last dimension");
    CHECK_CONTIGUOUS(cu_seqlens_q);
    CHECK_CONTIGUOUS(cu_seqlens_k);

    const auto sizes = q.sizes();

    const int batch_size = cu_seqlens_q.numel() - 1;
    int num_heads = sizes[1];
    const int head_size = sizes[2];
    const int num_heads_k = paged_KV ? k.size(2) : k.size(1);

    if (softcap > 0.f) { TORCH_CHECK(p_dropout == 0.f, "Softcapping does not support dropout for now"); }

    const int max_num_blocks_per_seq = !paged_KV ? 0 : block_table.size(1);
    const int num_blocks = !paged_KV ? 0 : k.size(0);
    const int page_block_size = !paged_KV ? 1 : k.size(1);
    TORCH_CHECK(!paged_KV || page_block_size % 256 == 0, "Paged KV cache block size must be divisible by 256");

    if (max_seqlen_q == 1 && !alibi_slopes_.has_value()) { is_causal = false; }  // causal=true is the same as causal=false in this case
    if (is_causal) { window_size_right = 0; }

    void *cu_seqlens_q_d = cu_seqlens_q.data_ptr();

    // Faster to transpose q from (b, 1, (nheads_kv ngroups), d) to (b, ngroups, nheads_kv, d) in this case
    // H/t Daniel Haziza
    const int seqlenq_ngroups_swapped = max_seqlen_q == 1 && num_heads > num_heads_k && window_size_left < 0 && window_size_right < 0 && p_dropout == 0.f && head_size % 8 == 0 && !alibi_slopes_.has_value() && !learnable_sink_.has_value();
    const int ngroups = num_heads / num_heads_k;
    if (seqlenq_ngroups_swapped) {
        q = q.reshape({batch_size, num_heads_k, ngroups, head_size}).transpose(1, 2).reshape({batch_size * ngroups, num_heads_k, head_size});
        max_seqlen_q = ngroups;
        num_heads = num_heads_k;
        cu_seqlens_q_d = nullptr;
    }

    const int total_q = q.sizes()[0];

    TORCH_CHECK(batch_size > 0, "batch size must be positive");
    TORCH_CHECK(head_size <= 256, "FlashAttention forward only supports head dimension at most 256");
    TORCH_CHECK(head_size % 8 == 0, "query, key, value, and out_ must have a head_size that is a multiple of 8");
    TORCH_CHECK(num_heads % num_heads_k == 0, "Number of heads in key/value must divide number of heads in query");

    if (window_size_left >= max_seqlen_k) { window_size_left = -1; }
    if (window_size_right >= max_seqlen_k) { window_size_right = -1; }

    CHECK_SHAPE(q, total_q, num_heads, head_size);
    if (!paged_KV) {
        const int total_k = k.size(0);
        CHECK_SHAPE(k, total_k, num_heads_k, head_size);
        CHECK_SHAPE(v, total_k, num_heads_k, head_size);
    } else {
        CHECK_SHAPE(k, num_blocks, page_block_size, num_heads_k, head_size);
        CHECK_SHAPE(v, num_blocks, page_block_size, num_heads_k, head_size);
        CHECK_SHAPE(block_table, batch_size, max_num_blocks_per_seq);
    }

    CHECK_SHAPE(cu_seqlens_q, batch_size + 1);
    CHECK_SHAPE(cu_seqlens_k, batch_size + 1);
    if (seqused_k.has_value()){
        auto seqused_k_ = seqused_k.value();
        TORCH_CHECK(seqused_k_.dtype() == torch::kInt32, "seqused_k must have dtype int32");
        TORCH_CHECK(seqused_k_.is_cuda(), "seqused_k must be on CUDA device");
        TORCH_CHECK(seqused_k_.is_contiguous(), "seqused_k must be contiguous");
        CHECK_SHAPE(seqused_k_, batch_size);
    }

    at::Tensor out;
    if (out_.has_value()) {
        out = out_.value();
        TORCH_CHECK(out.dtype() == q_dtype, "Output must have the same dtype as inputs");
        CHECK_DEVICE(out);
        TORCH_CHECK(out.stride(-1) == 1, "Output tensor must have contiguous last dimension");
        CHECK_SHAPE(out, sizes[0], sizes[1], head_size);
        if (seqlenq_ngroups_swapped) {
            out = out.reshape({batch_size, num_heads_k, ngroups, head_size}).transpose(1, 2).reshape({batch_size * ngroups, num_heads_k, head_size});
        }
    } else {
        out = torch::empty_like(q);
    }

    auto round_multiple = [](int x, int m) { return (x + m - 1) / m * m; };
    const int head_size_rounded = round_multiple(head_size, head_size <= 128 ? 32 : 64);
    const int seqlen_q_rounded = round_multiple(max_seqlen_q, 128);
    const int seqlen_k_rounded = round_multiple(max_seqlen_k, 128);

    auto opts = q.options();
    auto softmax_lse = torch::empty({num_heads, total_q}, opts.dtype(at::kFloat));
    at::Tensor p;
    // Only return softmax if there's dropout to reduce compilation time
    if (return_softmax) {
        TORCH_CHECK(p_dropout > 0.0f, "return_softmax is only supported when p_dropout > 0.0");
        p = torch::empty({ batch_size, num_heads, seqlen_q_rounded, seqlen_k_rounded }, opts);
    }
    else {
        p = torch::empty({ 0 }, opts);
    }

    if (zero_tensors) {
        out.zero_();
        softmax_lse.fill_(-std::numeric_limits<float>::infinity());
        if (return_softmax) {p.zero_();}
    }

    Flash_fwd_params params;
    set_params_fprop(params,
                     batch_size,
                     max_seqlen_q, max_seqlen_k,
                     seqlen_q_rounded, seqlen_k_rounded,
                     num_heads, num_heads_k,
                     head_size, head_size_rounded,
                     q, k, v, out,
                     cu_seqlens_q_d,
                     cu_seqlens_k.data_ptr(),
                     seqused_k.has_value() ? seqused_k.value().data_ptr() : nullptr,
                     return_softmax ? p.data_ptr() : nullptr,
                     softmax_lse.data_ptr(),
                     p_dropout,
                     softmax_scale,
                     window_size_left,
                     window_size_right,
                     softcap,
                     seqlenq_ngroups_swapped,
                     /*unpadded_lse*/true);
    params.total_q = total_q;

    if (paged_KV) {
        params.block_table = block_table.data_ptr<int>();
        params.block_table_batch_stride = block_table.stride(0);
        params.k_batch_stride = k.stride(0);
        params.v_batch_stride = v.stride(0);
    }
    params.page_block_size = page_block_size;
    // Keep references to these tensors to extend their lifetime
    at::Tensor softmax_lse_accum, out_accum;
    if (seqlenq_ngroups_swapped) {
        // Only apply split-k for decoding
        std::tie(softmax_lse_accum, out_accum) =
            set_params_splitkv(params, batch_size, num_heads, head_size,
                               max_seqlen_k, max_seqlen_q, head_size_rounded,
                               p_dropout, /*num_splits*/ 0, get_num_sm(get_current_device()), opts);
    }

    if (leftpad_k_.has_value()) {
        auto leftpad_k = leftpad_k_.value();
        TORCH_CHECK(!paged_KV, "We don't support Paged KV and leftpad_k running at the same time yet");
        TORCH_CHECK(leftpad_k.dtype() == torch::kInt32, "leftpad_k must have dtype int32");
        CHECK_DEVICE(leftpad_k);
        CHECK_CONTIGUOUS(leftpad_k);
        CHECK_SHAPE(leftpad_k, batch_size);
        params.leftpad_k = static_cast<int *>(leftpad_k.data_ptr());
    }

    // number of times random will be generated per thread, to offset philox counter in thc random
    // state
    // We use a custom RNG that increases the offset by batch_size * nheads * 32.
    int64_t counter_offset = params.b * params.h * 32;
    auto options = torch::TensorOptions().dtype(torch::kFloat32).device(torch::kCUDA);
    auto rng_state = torch::empty({2}, options.dtype(torch::kInt64));
    // Forward kernel will populate memory with the seed and offset.
    params.rng_state = reinterpret_cast<uint64_t*>(rng_state.data_ptr());

    if (p_dropout > 0.0)  {
        auto gen = at::get_generator_or_default<at::CUDAGeneratorImpl>(
            gen_, at::cuda::detail::getDefaultCUDAGenerator());
        // See Note [Acquire lock when using random generators]
        std::lock_guard<std::mutex> lock(gen->mutex_);
        params.philox_args = gen->philox_cuda_state(counter_offset);
    }

    set_params_alibi(params, alibi_slopes_, batch_size, num_heads);
    set_params_sink(params, learnable_sink_, num_heads);

    if (max_seqlen_k > 0) {
        auto stream = at::cuda::getCurrentCUDAStream().stream();
        run_mha_fwd(params, stream, paged_KV);
    } else {
        // If seqlen_k == 0, then we have an empty tensor. We need to set the output to 0.
        out.zero_();
        softmax_lse.fill_(std::numeric_limits<float>::infinity());
    }

    if (seqlenq_ngroups_swapped) {
        int64_t size_before[] = {batch_size, max_seqlen_q, num_heads_k, head_size};
        int64_t size_after[] = {batch_size, num_heads_k * max_seqlen_q, head_size};
        out = out.reshape(size_before).transpose(1, 2).reshape(size_after);
        q = q.reshape(size_before).transpose(1, 2).reshape(size_after);
        softmax_lse = softmax_lse.reshape({num_heads * max_seqlen_q, batch_size});
    }

    return {out, softmax_lse, p, rng_state};
}

void run_mha_bwd(Flash_bwd_params &params, cudaStream_t stream) {
    FP16_SWITCH(!params.is_bf16, [&] {
        HEADDIM_SWITCH(params.d, [&] {
            BOOL_SWITCH(params.is_causal, Is_causal, [&] {
                run_mha_bwd_<elem_type, kHeadDim, Is_causal>(params, stream);
            });
        });
    });
}

std::vector<at::Tensor>
mha_bwd(const at::Tensor &dout,  // batch_size x seqlen_q x num_heads, x multiple_of(head_size_og, 8)
        const at::Tensor &q,   // batch_size x seqlen_q x num_heads x head_size
        const at::Tensor &k,   // batch_size x seqlen_k x num_heads_k x head_size
        const at::Tensor &v,   // batch_size x seqlen_k x num_heads_k x head_size
        std::optional<const at::Tensor> &learnable_sink,   // num_heads
        const at::Tensor &out,   // batch_size x seqlen_q x num_heads x head_size
        const at::Tensor &softmax_lse,     // b x h x seqlen_q
        std::optional<at::Tensor> &dq_,   // batch_size x seqlen_q x num_heads x head_size
        std::optional<at::Tensor> &dk_,   // batch_size x seqlen_k x num_heads_k x head_size
        std::optional<at::Tensor> &dv_,   // batch_size x seqlen_k x num_heads_k x head_size
        std::optional<at::Tensor> &dsink_,   // num_heads
        std::optional<at::Tensor> &alibi_slopes_, // num_heads or batch_size x num_heads
        const float p_dropout,         // probability to drop
        const float softmax_scale,
        const bool is_causal,
        int window_size_left,
        int window_size_right,
        const float softcap,
        const bool deterministic,
        std::optional<at::Generator> gen_,
        std::optional<at::Tensor> &rng_state) {

    #ifdef FLASHATTENTION_DISABLE_BACKWARD
        TORCH_CHECK(false, "This flash attention build does not support backward.");
    #endif
    if (is_causal) { window_size_right = 0; }

    // Otherwise the kernel will be launched from cuda:0 device
    at::cuda::CUDAGuard device_guard{q.device()};

    auto [cc_major, cc_minor] = get_compute_capability(get_current_device());
    bool is_sm8x_min = cc_major >= 8;
    TORCH_CHECK(is_sm8x_min, "FlashAttention only supports Ampere GPUs or newer.");

    bool is_dropout = p_dropout > 0.0;
    auto stream = at::cuda::getCurrentCUDAStream().stream();

    auto q_dtype = q.dtype();
    TORCH_CHECK(q_dtype == torch::kFloat16 || q_dtype == torch::kBFloat16,
                "FlashAttention only support fp16 and bf16 data type");
    TORCH_CHECK(k.dtype() == q_dtype, "query and key must have the same dtype");
    TORCH_CHECK(v.dtype() == q_dtype, "query and value must have the same dtype");
    TORCH_CHECK(out.dtype() == q_dtype, "query and out must have the same dtype");
    TORCH_CHECK(dout.dtype() == q_dtype, "query and dout must have the same dtype");

    CHECK_DEVICE(q); CHECK_DEVICE(k); CHECK_DEVICE(v);
    CHECK_DEVICE(out); CHECK_DEVICE(dout); CHECK_DEVICE(softmax_lse);

    TORCH_CHECK(q.stride(-1) == 1, "Input tensor must have contiguous last dimension");
    TORCH_CHECK(k.stride(-1) == 1, "Input tensor must have contiguous last dimension");
    TORCH_CHECK(v.stride(-1) == 1, "Input tensor must have contiguous last dimension");
    TORCH_CHECK(out.stride(-1) == 1, "out tensor must have contiguous last dimension");
    TORCH_CHECK(dout.stride(-1) == 1, "dout tensor must have contiguous last dimension");

    const auto sizes = q.sizes();

    const int batch_size = sizes[0];
    const int seqlen_q = sizes[1];
    const int num_heads = sizes[2];
    const int head_size = sizes[3];
    const int seqlen_k = k.size(1);
    const int num_heads_k = k.size(2);
    TORCH_CHECK(batch_size > 0, "batch size must be positive");
    TORCH_CHECK(head_size % 8 == 0, "head_size should be a multiple of 8");
    TORCH_CHECK(head_size <= 256, "FlashAttention backward only supports head dimension at most 256");
    TORCH_CHECK(num_heads % num_heads_k == 0, "Number of heads in key/value must divide number of heads in query");

    auto round_multiple = [](int x, int m) { return (x + m - 1) / m * m; };
    const int head_size_rounded = round_multiple(head_size, head_size <= 128 ? 32 : 64);
    const int seqlen_q_rounded = round_multiple(seqlen_q, 128);
    const int seqlen_k_rounded = round_multiple(seqlen_k, 128);

    if (softcap > 0.f) { TORCH_CHECK(p_dropout == 0.f, "Softcapping does not support dropout for now"); }

    if (window_size_left >= seqlen_k) { window_size_left = -1; }
    if (window_size_right >= seqlen_k) { window_size_right = -1; }

    CHECK_SHAPE(q, batch_size, seqlen_q, num_heads, head_size);
    CHECK_SHAPE(k, batch_size, seqlen_k, num_heads_k, head_size);
    CHECK_SHAPE(v, batch_size, seqlen_k, num_heads_k, head_size);
    CHECK_SHAPE(out, batch_size, seqlen_q, num_heads, head_size);
    CHECK_SHAPE(dout, batch_size, seqlen_q, num_heads, head_size);

    at::Tensor dq, dk, dv, dsink;
    if (dq_.has_value()) {
        dq = dq_.value();
        TORCH_CHECK(dq.dtype() == q_dtype, "dq must have the same dtype as q");
        CHECK_DEVICE(dq);
        TORCH_CHECK(dq.stride(-1) == 1, "dq must have contiguous last dimension");
        CHECK_SHAPE(dq, batch_size, seqlen_q, num_heads, head_size);
    } else {
        dq = torch::empty_like(q);
    }
    if (dk_.has_value()) {
        dk = dk_.value();
        TORCH_CHECK(dk.dtype() == q_dtype, "dk must have the same dtype as q");
        CHECK_DEVICE(dk);
        TORCH_CHECK(dk.stride(-1) == 1, "dk must have contiguous last dimension");
        CHECK_SHAPE(dk, batch_size, seqlen_k, num_heads_k, head_size);
    } else {
        dk = torch::empty_like(k);
    }
    if (dv_.has_value()) {
        dv = dv_.value();
        TORCH_CHECK(dv.dtype() == q_dtype, "dv must have the same dtype as q");
        CHECK_DEVICE(dv);
        TORCH_CHECK(dv.stride(-1) == 1, "dv must have contiguous last dimension");
        CHECK_SHAPE(dv, batch_size, seqlen_k, num_heads_k, head_size);
    } else {
        dv = torch::empty_like(v);
    }
    if (learnable_sink.has_value()) {
        if (dsink_.has_value()) {
            dsink = dsink_.value();
            TORCH_CHECK(dsink.dtype() == torch::kFloat32, "dsink must have dtype fp32");
            CHECK_DEVICE(dsink);
            TORCH_CHECK(dsink.stride(-1) == 1, "dsink tensor must have contiguous last dimension");
            CHECK_SHAPE(dsink, num_heads);
        } else {
            dsink = torch::zeros_like(v);
        }
    }

    // bool loop = seqlen_k > blocksize_c;
    // TODO: change later, for now set to true for simplicity
    bool loop = true;

    auto opts = q.options();
    auto softmax_d = torch::empty({batch_size, num_heads, seqlen_q_rounded}, opts.dtype(at::kFloat));
    at::Tensor dq_accum;
    at::Tensor dk_accum, dv_accum;
    if (loop) {
        if (!deterministic) {
            dq_accum = torch::empty({batch_size, seqlen_q_rounded, num_heads, head_size_rounded}, opts.dtype(at::kFloat));
        } else {
            const int nsplits = (get_num_sm(get_current_device()) + batch_size * num_heads - 1) / (batch_size * num_heads);
            dq_accum = torch::zeros({nsplits, batch_size, seqlen_q_rounded, num_heads, head_size_rounded}, opts.dtype(at::kFloat));
        }
        // dk_accum = torch::empty({batch_size, num_heads_k, seqlen_k_rounded, head_size_rounded}, opts.dtype(at::kFloat));
        // dv_accum = torch::empty({batch_size, num_heads_k, seqlen_k_rounded, head_size_rounded}, opts.dtype(at::kFloat));
    }

    at::Tensor dk_expanded, dv_expanded;
    if (num_heads_k != num_heads) {  // MQA / GQA
        dk_expanded = torch::empty({batch_size, seqlen_k, num_heads, head_size}, opts);
        dv_expanded = torch::empty({batch_size, seqlen_k, num_heads, head_size}, opts);
    } else {
        dk_expanded = dk;
        dv_expanded = dv;
    }

    Flash_bwd_params params;

    set_params_dgrad(params,
                     batch_size,
                     seqlen_q, seqlen_k,
                     seqlen_q_rounded, seqlen_k_rounded,
                     num_heads, num_heads_k,
                     head_size, head_size_rounded,
                     q, k, v, out,
                     dout, dq, dk_expanded, dv_expanded,
                     nullptr,
                     nullptr,
                     loop ? dq_accum.data_ptr() : nullptr,
                     // loop ? dk_accum.data_ptr() : nullptr,
                     // loop ? dv_accum.data_ptr() : nullptr,
                     nullptr,
                     nullptr,
                     softmax_lse.data_ptr(),
                     softmax_d.data_ptr(),
                     p_dropout,
                     softmax_scale,
                     window_size_left,
                     window_size_right,
                     softcap,
                     deterministic,
                     /*unpadded_lse*/false);
    params.dq_accum_split_stride = !deterministic ? 0 : dq_accum.stride(0);


    auto launch = &run_mha_bwd;

    auto gen = at::get_generator_or_default<at::CUDAGeneratorImpl>(
        gen_, at::cuda::detail::getDefaultCUDAGenerator());

    // We use a custom RNG that increases the offset by batch_size * nheads * 32.
    int64_t counter_offset = params.b * params.h * 32;

    if ( rng_state.has_value() ) {
        params.rng_state = reinterpret_cast<uint64_t*>(rng_state.value().data_ptr());
    } else if( is_dropout ) {
        // See Note [Acquire lock when using random generators]
        std::lock_guard<std::mutex> lock(gen->mutex_);
        params.philox_args = gen->philox_cuda_state(counter_offset);
        auto seeds = at::cuda::philox::unpack(params.philox_args);
        params.rng_state[0] = std::get<0>(seeds);
        params.rng_state[1] = std::get<1>(seeds);
    }

    set_params_alibi(params, alibi_slopes_, batch_size, num_heads);
    set_params_sink(params, learnable_sink, num_heads);
    params.dsink_ptr = learnable_sink.has_value() ? dsink.data_ptr() : nullptr;

    if (seqlen_q > 0) {
        launch(params, stream);
    } else {
        // If seqlen_q == 0, then we have an empty tensor. We need to set the output to 0.
        dk_expanded.zero_();
        dv_expanded.zero_();
        softmax_d.zero_();
    }

    // For MQA/GQA we need to sum dK and dV across the groups
    if (num_heads_k != num_heads) {
        at::sum_out(dk, at::reshape(dk_expanded, {batch_size, seqlen_k, num_heads_k, num_heads / num_heads_k, head_size}), {3});
        at::sum_out(dv, at::reshape(dv_expanded, {batch_size, seqlen_k, num_heads_k, num_heads / num_heads_k, head_size}), {3});
    }

    return { dq, dk, dv, dsink, softmax_d };
}


std::vector<at::Tensor>
mha_varlen_bwd(const at::Tensor &dout,  // total_q x num_heads, x head_size
               const at::Tensor &q,   // total_q x num_heads x head_size, total_q := \sum_{i=0}^{b} s_i
               const at::Tensor &k,   // total_k x num_heads_k x head_size, total_k := \sum_{i=0}^{b} s_i
               const at::Tensor &v,   // total_k x num_heads_k x head_size, total_k := \sum_{i=0}^{b} s_i
               std::optional<at::Tensor> &learnable_sink,   // num_heads
               const at::Tensor &out,   // total_q x num_heads x head_size
               const at::Tensor &softmax_lse,    // h x total_q, softmax logsumexp
               std::optional<at::Tensor> &dq_,   // total_q x num_heads x head_size, total_q := \sum_{i=0}^{b} s_i
               std::optional<at::Tensor> &dk_,   // total_k x num_heads_k x head_size, total_k := \sum_{i=0}^{b} s_i
               std::optional<at::Tensor> &dv_,   // total_k x num_heads_k x head_size, total_k := \sum_{i=0}^{b} s_i
               std::optional<at::Tensor> &dsink_,   // num_heads
               const at::Tensor &cu_seqlens_q,  // b+1
               const at::Tensor &cu_seqlens_k,  // b+1
               std::optional<at::Tensor> &alibi_slopes_, // num_heads or b x num_heads
               const int max_seqlen_q,
               const int max_seqlen_k,          // max sequence length to choose the kernel
               const float p_dropout,         // probability to drop
               const float softmax_scale,
               const bool zero_tensors,
               const bool is_causal,
               int window_size_left,
               int window_size_right,
               const float softcap,
               const bool deterministic,
               std::optional<at::Generator> gen_,
               std::optional<at::Tensor> &rng_state) {

    #ifdef FLASHATTENTION_DISABLE_BACKWARD
        TORCH_CHECK(false, "This flash attention build does not support backward.");
    #endif
    if (is_causal) { window_size_right = 0; }

    // Otherwise the kernel will be launched from cuda:0 device
    at::cuda::CUDAGuard device_guard{q.device()};

    auto [cc_major, cc_minor] = get_compute_capability(get_current_device());
    bool is_sm8x_min = cc_major >= 8;
    TORCH_CHECK(is_sm8x_min, "FlashAttention only supports Ampere GPUs or newer.");

    bool is_dropout = p_dropout > 0.0;
    auto stream = at::cuda::getCurrentCUDAStream().stream();

    auto q_dtype = q.dtype();
    TORCH_CHECK(q_dtype == torch::kFloat16 || q_dtype == torch::kBFloat16,
                "FlashAttention only support fp16 and bf16 data type");
    TORCH_CHECK(k.dtype() == q_dtype, "query and key must have the same dtype");
    TORCH_CHECK(v.dtype() == q_dtype, "query and value must have the same dtype");
    TORCH_CHECK(out.dtype() == q_dtype, "query and out must have the same dtype");
    TORCH_CHECK(dout.dtype() == q_dtype, "query and dout must have the same dtype");
    TORCH_CHECK(cu_seqlens_q.dtype() == torch::kInt32, "cu_seqlens_q must have dtype int32");
    TORCH_CHECK(cu_seqlens_k.dtype() == torch::kInt32, "cu_seqlens_k must have dtype int32");

    CHECK_DEVICE(q); CHECK_DEVICE(k); CHECK_DEVICE(v);
    CHECK_DEVICE(out); CHECK_DEVICE(dout); CHECK_DEVICE(softmax_lse);
    CHECK_DEVICE(cu_seqlens_q); CHECK_DEVICE(cu_seqlens_k);

    TORCH_CHECK(q.stride(-1) == 1, "Input tensor must have contiguous last dimension");
    TORCH_CHECK(k.stride(-1) == 1, "Input tensor must have contiguous last dimension");
    TORCH_CHECK(v.stride(-1) == 1, "Input tensor must have contiguous last dimension");
    TORCH_CHECK(out.stride(-1) == 1, "out tensor must have contiguous last dimension");
    TORCH_CHECK(dout.stride(-1) == 1, "dout tensor must have contiguous last dimension");
    CHECK_CONTIGUOUS(cu_seqlens_q);
    CHECK_CONTIGUOUS(cu_seqlens_k);

    const auto sizes = q.sizes();

    const int total_q = sizes[0];
    const int batch_size = cu_seqlens_q.numel() - 1;
    const int num_heads = sizes[1];
    const int head_size = sizes[2];
    const int total_k = k.size(0);
    const int num_heads_k = k.size(1);
    TORCH_CHECK(batch_size > 0, "batch size must be positive");
    TORCH_CHECK(head_size % 8 == 0, "head_size should be a multiple of 8");
    TORCH_CHECK(head_size <= 256, "FlashAttention backward only supports head dimension at most 256");
    TORCH_CHECK(num_heads % num_heads_k == 0, "Number of heads in key/value must divide number of heads in query");
    if (softcap > 0.f) { TORCH_CHECK(p_dropout == 0.f, "Softcapping does not support dropout for now"); }

    auto round_multiple = [](int x, int m) { return (x + m - 1) / m * m; };
    const int head_size_rounded = round_multiple(head_size, head_size <= 128 ? 32 : 64);
    const int seqlen_q_rounded = round_multiple(max_seqlen_q, 128);
    const int seqlen_k_rounded = round_multiple(max_seqlen_k, 128);

    if (window_size_left >= max_seqlen_k) { window_size_left = -1; }
    if (window_size_right >= max_seqlen_k) { window_size_right = -1; }

    CHECK_SHAPE(q, total_q, num_heads, head_size);
    CHECK_SHAPE(k, total_k, num_heads_k, head_size);
    CHECK_SHAPE(v, total_k, num_heads_k, head_size);
    CHECK_SHAPE(out, total_q, num_heads, head_size);
    CHECK_SHAPE(dout, total_q, num_heads, head_size);
    CHECK_SHAPE(cu_seqlens_q, batch_size + 1);
    CHECK_SHAPE(cu_seqlens_k, batch_size + 1);

    at::Tensor dq, dk, dv, dsink;
    if (dq_.has_value()) {
        dq = dq_.value();
        TORCH_CHECK(dq.dtype() == q_dtype, "dq must have the same dtype as q");
        CHECK_DEVICE(dq);
        TORCH_CHECK(dq.stride(-1) == 1, "dq must have contiguous last dimension");
        CHECK_SHAPE(dq, total_q, num_heads, head_size);
    } else {
        dq = torch::empty_like(q);
    }
    if (dk_.has_value()) {
        dk = dk_.value();
        TORCH_CHECK(dk.dtype() == q_dtype, "dk must have the same dtype as q");
        CHECK_DEVICE(dk);
        TORCH_CHECK(dk.stride(-1) == 1, "dk must have contiguous last dimension");
        CHECK_SHAPE(dk, total_k, num_heads_k, head_size);
    } else {
        dk = torch::empty_like(k);
    }
    if (dv_.has_value()) {
        dv = dv_.value();
        TORCH_CHECK(dv.dtype() == q_dtype, "dv must have the same dtype as q");
        CHECK_DEVICE(dv);
        TORCH_CHECK(dv.stride(-1) == 1, "dv must have contiguous last dimension");
        CHECK_SHAPE(dv, total_k, num_heads_k, head_size);
    } else {
        dv = torch::empty_like(v);
    }
    if (learnable_sink.has_value()) {
        if (dsink_.has_value()) {
            dsink = dsink_.value();
            TORCH_CHECK(dsink.dtype() == torch::kFloat32, "dsink must have dtype fp32");
            CHECK_DEVICE(dsink);
            TORCH_CHECK(dsink.stride(-1) == 1, "dsink tensor must have contiguous last dimension");
            CHECK_SHAPE(dsink, num_heads);
        } else {
            dsink = torch::zeros_like(v);
        }
    }

    // bool loop = max_seqlen_k > blocksize_c;
    // TODO: change later, for now set to true for simplicity
    bool loop = true;

    auto opts = q.options();
    auto softmax_d = torch::empty({num_heads, total_q + 128 * batch_size}, opts.dtype(at::kFloat));
    at::Tensor dq_accum;
    if (loop) {
        // We don't want to allocate dq_accum of size (batch, seqlen_q_rounded, num_heads, head_size_rounded)
        // because that would be too large if there is a very long sequence and the rest of the sequences are short.
        // Instead, we allocate dq_accum of size (total_q + 128 * batch, num_heads, head_size_rounded).
        // Note that 128 is the max block size on the seqlen_q dimension.
        // For dQ, the i-th sequence is stored in indices from cu_seqlens[i] + 128 * i to
        // cu_seqlens[i + 1] * 128 * i - 1. This ensures that the i-th sequence and (i + 1)-th sequence will
        // be at least 128 apart. It's ok for us to do atomicAdds up to 128 rows beyond what we're normally
        // allowed to do. So we won't have to do any bound checking, and performance should stay the same.
        // Same holds for softmax_d, since LSE is stored in unpadded format.
        if (!deterministic) {
            dq_accum = torch::empty({total_q + 128 * batch_size, num_heads, head_size_rounded}, opts.dtype(at::kFloat));
        } else {
            const int nsplits = (get_num_sm(get_current_device()) + batch_size * num_heads - 1) / (batch_size * num_heads);
            dq_accum = torch::zeros({nsplits, total_q + 128 * batch_size, num_heads, head_size_rounded}, opts.dtype(at::kFloat));
        }
    }

    at::Tensor dk_expanded, dv_expanded;
    if (num_heads_k != num_heads) {  // MQA / GQA
        dk_expanded = torch::empty({total_k, num_heads, head_size}, opts);
        dv_expanded = torch::empty({total_k, num_heads, head_size}, opts);
    } else {
        dk_expanded = dk;
        dv_expanded = dv;
    }

    if( zero_tensors ) {
        dq.zero_();
        dk_expanded.zero_();
        dv_expanded.zero_();
        softmax_d.zero_();
    }

    Flash_bwd_params params;

    set_params_dgrad(params,
                     batch_size,
                     max_seqlen_q, max_seqlen_k,
                     seqlen_q_rounded, seqlen_k_rounded,
                     num_heads, num_heads_k,
                     head_size, head_size_rounded,
                     q, k, v, out,
                     dout, dq, dk_expanded, dv_expanded,
                     cu_seqlens_q.data_ptr(),
                     cu_seqlens_k.data_ptr(),
                     loop ? dq_accum.data_ptr() : nullptr,
                     nullptr,
                     nullptr,
                     softmax_lse.data_ptr(),
                     softmax_d.data_ptr(),
                     p_dropout,
                     softmax_scale,
                     window_size_left,
                     window_size_right,
                     softcap,
                     deterministic,
                     /*unpadded_lse*/true);
    params.dq_accum_split_stride = !deterministic ? 0 : dq_accum.stride(0);
    params.total_q = total_q;

    auto launch = &run_mha_bwd;

    auto gen = at::get_generator_or_default<at::CUDAGeneratorImpl>(
        gen_, at::cuda::detail::getDefaultCUDAGenerator());

    // We use a custom RNG that increases the offset by batch_size * nheads * 32.
    int64_t counter_offset = params.b * params.h * 32;

    if ( rng_state.has_value() ) {
        params.rng_state = reinterpret_cast<uint64_t*>(rng_state.value().data_ptr());
    } else if( is_dropout ) {
        // See Note [Acquire lock when using random generators]
        std::lock_guard<std::mutex> lock(gen->mutex_);
        params.philox_args = gen->philox_cuda_state(counter_offset);
        auto seeds = at::cuda::philox::unpack(params.philox_args);
        params.rng_state[0] = std::get<0>(seeds);
        params.rng_state[1] = std::get<1>(seeds);
    }

    set_params_alibi(params, alibi_slopes_, batch_size, num_heads);
    set_params_sink(params, learnable_sink, num_heads);
    params.dsink_ptr = learnable_sink.has_value() ? dsink.data_ptr() : nullptr;

    if (max_seqlen_q > 0) {
        launch(params, stream);
    } else {
        // If seqlen_q == 0, then we have an empty tensor. We need to set the output to 0.
        dk_expanded.zero_();
        dv_expanded.zero_();
        softmax_d.zero_();
    }

    // For MQA/GQA we need to sum dK and dV across the groups
    if (num_heads_k != num_heads) {
        at::sum_out(dk, at::reshape(dk_expanded, {total_k, num_heads_k, num_heads / num_heads_k, head_size}), {2});
        at::sum_out(dv, at::reshape(dv_expanded, {total_k, num_heads_k, num_heads / num_heads_k, head_size}), {2});
    }

    return { dq, dk, dv, dsink, softmax_d };
}

std::vector<at::Tensor>
mha_fwd_kvcache(at::Tensor &q,                 // batch_size x seqlen_q x num_heads x head_size
                const at::Tensor &kcache,            // batch_size_c x seqlen_k x num_heads_k x head_size or num_blocks x page_block_size x num_heads_k x head_size if there's a block_table.
                const at::Tensor &vcache,            // batch_size_c x seqlen_k x num_heads_k x head_size or num_blocks x page_block_size x num_heads_k x head_size if there's a block_table.
                std::optional<const at::Tensor> &k_, // batch_size x seqlen_knew x num_heads_k x head_size
                std::optional<const at::Tensor> &v_, // batch_size x seqlen_knew x num_heads_k x head_size
                std::optional<const at::Tensor> &seqlens_k_, // batch_size
                std::optional<const at::Tensor> &rotary_cos_, // seqlen_ro x (rotary_dim / 2)
                std::optional<const at::Tensor> &rotary_sin_, // seqlen_ro x (rotary_dim / 2)
                std::optional<const at::Tensor> &cache_batch_idx_, // indices to index into the KV cache
                std::optional<const at::Tensor> &leftpad_k_, // batch_size
                std::optional<at::Tensor> &block_table_, // batch_size x max_num_blocks_per_seq
                std::optional<at::Tensor> &alibi_slopes_, // num_heads or batch_size x num_heads
                std::optional<at::Tensor> &learnable_sink_,   // num_heads
                std::optional<at::Tensor> &out_,             // batch_size x seqlen_q x num_heads x head_size
                const float softmax_scale,
                bool is_causal,
                int window_size_left,
                int window_size_right,
                const float softcap,
                bool is_rotary_interleaved,   // if true, rotary combines indices 0 & 1, else indices 0 & rotary_dim / 2
                int num_splits
                ) {

    // Otherwise the kernel will be launched from cuda:0 device
    at::cuda::CUDAGuard device_guard{q.device()};

    auto [cc_major, cc_minor] = get_compute_capability(get_current_device());
    bool is_sm8x_min = cc_major >= 8;
    TORCH_CHECK(is_sm8x_min, "FlashAttention only supports Ampere GPUs or newer.");

    auto q_dtype = q.dtype();
    TORCH_CHECK(q_dtype == torch::kFloat16 || q_dtype == torch::kBFloat16,
                "FlashAttention only support fp16 and bf16 data type");
    TORCH_CHECK(kcache.dtype() == q_dtype, "query and key must have the same dtype");
    TORCH_CHECK(vcache.dtype() == q_dtype, "query and value must have the same dtype");

    CHECK_DEVICE(q); CHECK_DEVICE(kcache); CHECK_DEVICE(vcache);

    TORCH_CHECK(q.stride(-1) == 1, "Input tensor must have contiguous last dimension");
    TORCH_CHECK(kcache.stride(-1) == 1, "Input tensor must have contiguous last dimension");
    TORCH_CHECK(vcache.stride(-1) == 1, "Input tensor must have contiguous last dimension");

    at::Tensor block_table;
    const bool paged_KV = block_table_.has_value();
    if (paged_KV) {
        TORCH_CHECK(!cache_batch_idx_.has_value(), "Paged KVcache does not support cache_batch_idx");
        block_table = block_table_.value();
        CHECK_DEVICE(block_table);
        TORCH_CHECK(block_table.dtype() == torch::kInt32, "block_table must have dtype torch.int32");
        TORCH_CHECK(block_table.stride(-1) == 1, "block_table must have contiguous last dimension");
    }

    const auto sizes = q.sizes();

    const int batch_size = sizes[0];
    int seqlen_q = sizes[1];
    int num_heads = sizes[2];
    const int head_size_og = sizes[3];

    const int max_num_blocks_per_seq = !paged_KV ? 0 : block_table.size(1);
    const int num_blocks = !paged_KV ? 0 : kcache.size(0);
    const int page_block_size = !paged_KV ? 1 : kcache.size(1);
    TORCH_CHECK(!paged_KV || page_block_size % 256 == 0, "Paged KV cache block size must be divisible by 256");
    const int seqlen_k = !paged_KV ? kcache.size(1) : max_num_blocks_per_seq * page_block_size;
    const int num_heads_k = kcache.size(2);
    const int batch_size_c = !paged_KV ? kcache.size(0) : batch_size;
    TORCH_CHECK(batch_size > 0, "batch size must be positive");
    TORCH_CHECK(head_size_og <= 256, "FlashAttention forward only supports head dimension at most 256");
    TORCH_CHECK(num_heads % num_heads_k == 0, "Number of heads in key/value must divide number of heads in query");

    // causal=true is the same as causal=false in this case
    if (seqlen_q == 1 && !alibi_slopes_.has_value()) { is_causal = false; }
    if (is_causal) { window_size_right = 0; }

    // Faster to transpose q from (b, 1, (nheads_kv ngroups), d) to (b, ngroups, nheads_kv, d) in this case
    // H/t Daniel Haziza
    const int seqlenq_ngroups_swapped = seqlen_q == 1 && num_heads > num_heads_k && window_size_left < 0 && window_size_right < 0 && head_size_og % 8 == 0 && !alibi_slopes_.has_value() && !learnable_sink_.has_value();
    if (seqlenq_ngroups_swapped) {
        const int ngroups = num_heads / num_heads_k;
        q = q.reshape({batch_size, num_heads_k, ngroups, head_size_og}).transpose(1, 2);
        seqlen_q = ngroups;
        num_heads = num_heads_k;
    }

    if (window_size_left >= seqlen_k) { window_size_left = -1; }
    if (window_size_right >= seqlen_k) { window_size_right = -1; }

    CHECK_SHAPE(q, batch_size, seqlen_q, num_heads, head_size_og);
    if (!paged_KV) {
        CHECK_SHAPE(kcache, batch_size_c, seqlen_k, num_heads_k, head_size_og);
        CHECK_SHAPE(vcache, batch_size_c, seqlen_k, num_heads_k, head_size_og);
    } else {
        CHECK_SHAPE(kcache, num_blocks, page_block_size, num_heads_k, head_size_og);
        CHECK_SHAPE(vcache, num_blocks, page_block_size, num_heads_k, head_size_og);
        CHECK_SHAPE(block_table, batch_size, max_num_blocks_per_seq);
    }

    at::Tensor q_padded, kcache_padded, vcache_padded;
    if (head_size_og % 8 != 0) {
        q_padded = torch::nn::functional::pad(q, torch::nn::functional::PadFuncOptions({0, 8 - head_size_og % 8}));
        kcache_padded = torch::nn::functional::pad(kcache, torch::nn::functional::PadFuncOptions({0, 8 - head_size_og % 8}));
        vcache_padded = torch::nn::functional::pad(vcache, torch::nn::functional::PadFuncOptions({0, 8 - head_size_og % 8}));
    } else {
        q_padded = q;
        kcache_padded = kcache;
        vcache_padded = vcache;
    }

    at::Tensor out;
    if (out_.has_value()) {
        out = out_.value();
        TORCH_CHECK(out.dtype() == q_dtype, "Output must have the same dtype as inputs");
        CHECK_DEVICE(out);
        TORCH_CHECK(out.stride(-1) == 1, "Output tensor must have contiguous last dimension");
        CHECK_SHAPE(out, batch_size, seqlen_q, num_heads, head_size_og);
        if (head_size_og % 8 != 0) { out = torch::empty_like(q_padded); }
    } else {
        out = torch::empty_like(q_padded);
    }

    auto round_multiple = [](int x, int m) { return (x + m - 1) / m * m; };
    const int head_size = round_multiple(head_size_og, 8);
    const int head_size_rounded = round_multiple(head_size, head_size <= 128 ? 32 : 64);
    const int seqlen_q_rounded = round_multiple(seqlen_q, 128);
    const int seqlen_k_rounded = round_multiple(seqlen_k, 128);

    auto opts = q.options();

    auto softmax_lse = torch::empty({batch_size, num_heads, seqlen_q}, opts.dtype(at::kFloat));

    Flash_fwd_params params;
    set_params_fprop(params,
                     batch_size,
                     seqlen_q, seqlen_k,
                     seqlen_q_rounded, seqlen_k_rounded,
                     num_heads, num_heads_k,
                     head_size, head_size_rounded,
                     q_padded, kcache_padded, vcache_padded, out,
                     /*cu_seqlens_q_d=*/nullptr,
                     /*cu_seqlens_k_d=*/nullptr,
                     /*seqused_k=*/nullptr,
                     /*p_ptr=*/nullptr,
                     softmax_lse.data_ptr(),
                     /*p_dropout=*/0.f,
                     softmax_scale,
                     window_size_left,
                     window_size_right,
                     softcap
                     );

    at::Tensor k, v, k_padded, v_padded;
    if (k_.has_value()) {
        TORCH_CHECK(v_.has_value(), "If key is supplied, value must also be passed in");
        TORCH_CHECK(seqlens_k_.has_value(), "If key is supplied, seqlens_k must also be passed in");
        TORCH_CHECK(seqlen_q <= seqlen_k, "If key is supplied, it must have seqlen <= the seqlen of the KV cache");
        k = k_.value();
        v = v_.value();
        TORCH_CHECK(k.dtype() == q_dtype, "Key must have the same dtype as query");
        TORCH_CHECK(v.dtype() == q_dtype, "Value must have the same dtype as query");
        CHECK_DEVICE(k); CHECK_DEVICE(v);
        TORCH_CHECK(k.stride(-1) == 1, "Key tensor must have contiguous last dimension");
        TORCH_CHECK(v.stride(-1) == 1, "Value tensor must have contiguous last dimension");
        int seqlen_knew = k.size(1);
        CHECK_SHAPE(k, batch_size, seqlen_knew, num_heads_k, head_size_og);
        CHECK_SHAPE(v, batch_size, seqlen_knew, num_heads_k, head_size_og);
        if (head_size_og % 8 != 0) {
            k_padded = torch::nn::functional::pad(k, torch::nn::functional::PadFuncOptions({0, 8 - head_size_og % 8}));
            v_padded = torch::nn::functional::pad(v, torch::nn::functional::PadFuncOptions({0, 8 - head_size_og % 8}));
        } else {
            k_padded = k;
            v_padded = v;
        }
        params.seqlen_knew = seqlen_knew;
        params.knew_ptr = k_padded.data_ptr();
        params.vnew_ptr = v_padded.data_ptr();
        // All stride are in elements, not bytes.
        params.knew_batch_stride = k_padded.stride(0);
        params.vnew_batch_stride = v_padded.stride(0);
        params.knew_row_stride = k_padded.stride(-3);
        params.vnew_row_stride = v_padded.stride(-3);
        params.knew_head_stride = k_padded.stride(-2);
        params.vnew_head_stride = v_padded.stride(-2);
    }

    if (seqlens_k_.has_value()) {
        auto seqlens_k = seqlens_k_.value();
        TORCH_CHECK(seqlens_k.dtype() == torch::kInt32, "seqlens_k must have dtype int32");
        CHECK_DEVICE(seqlens_k);
        CHECK_CONTIGUOUS(seqlens_k);
        CHECK_SHAPE(seqlens_k, batch_size);
        params.cu_seqlens_k = static_cast<int *>(seqlens_k.data_ptr());
    }
    params.is_seqlens_k_cumulative = !(seqlens_k_.has_value());
    if (leftpad_k_.has_value()) {
        TORCH_CHECK(!paged_KV, "We don't support Paged KV and leftpad_k running at the same time yet");
        auto leftpad_k = leftpad_k_.value();
        TORCH_CHECK(leftpad_k.dtype() == torch::kInt32, "leftpad_k must have dtype int32");
        CHECK_DEVICE(leftpad_k);
        CHECK_CONTIGUOUS(leftpad_k);
        CHECK_SHAPE(leftpad_k, batch_size);
        params.leftpad_k = static_cast<int *>(leftpad_k.data_ptr());
    }

    if (rotary_cos_.has_value()) {
        TORCH_CHECK(k_.has_value(), "If rotary cos/sin are provided, new key / value to be appended to KV cache must also be provided");
        auto rotary_cos = rotary_cos_.value();
        CHECK_DEVICE(rotary_cos);
        params.rotary_dim = rotary_cos.size(1) * 2;
        TORCH_CHECK(params.rotary_dim <= head_size, "rotary_dim must be <= headdim");
        TORCH_CHECK(params.rotary_dim % 16 == 0, "Only rotary dimensions divisible by 16 are currently supported");
        const int seqlen_ro = rotary_cos.size(0);
        TORCH_CHECK(seqlen_ro >= seqlen_k, "cos/sin seqlen must be at least the seqlen of KV cache");
        CHECK_SHAPE(rotary_cos, seqlen_ro, params.rotary_dim / 2);
        CHECK_CONTIGUOUS(rotary_cos);
        TORCH_CHECK(rotary_cos.scalar_type() == q_dtype, "rotary_cos must have the same dtype as query");

        TORCH_CHECK(rotary_sin_.has_value(), "If rotary cos is provided, rotary sin must also be provided");
        auto rotary_sin = rotary_sin_.value();
        CHECK_DEVICE(rotary_sin);
        CHECK_SHAPE(rotary_sin, seqlen_ro, params.rotary_dim / 2);
        CHECK_CONTIGUOUS(rotary_sin);
        TORCH_CHECK(rotary_sin.scalar_type() == q_dtype, "rotary_cos must have the same dtype as query");
        params.rotary_cos_ptr = rotary_cos.data_ptr();
        params.rotary_sin_ptr = rotary_sin.data_ptr();
        params.is_rotary_interleaved = is_rotary_interleaved;
    } else {
        params.rotary_dim = 0;
    }

    if (cache_batch_idx_.has_value()) {
        auto cache_batch_idx = cache_batch_idx_.value();
        CHECK_DEVICE(cache_batch_idx);
        CHECK_CONTIGUOUS(cache_batch_idx);
        TORCH_CHECK(cache_batch_idx.scalar_type() == torch::kInt32, "cache_batch_idx must have dtype int32");
        params.cache_batch_idx = reinterpret_cast<int *>(cache_batch_idx.data_ptr());
    }

    // Keep references to these tensors to extend their lifetime
    at::Tensor softmax_lse_accum, out_accum;
    std::tie(softmax_lse_accum, out_accum) = set_params_splitkv(
        params, batch_size, num_heads, head_size, seqlen_k, seqlen_q,
        head_size_rounded, /*dropout*/ 0.f, num_splits, get_num_sm(get_current_device()), opts);

    if (paged_KV) {
        params.block_table = block_table.data_ptr<int>();
        params.block_table_batch_stride = block_table.stride(0);
    }
    params.page_block_size = page_block_size;


    set_params_alibi(params, alibi_slopes_, batch_size, num_heads);
    set_params_sink(params, learnable_sink_, num_heads);

    auto stream = at::cuda::getCurrentCUDAStream().stream();
    // Only split kernel supports appending to KV cache, or indexing to the cache with cache_batch_idx,
    // or paged KV cache
    run_mha_fwd(params, stream, /*force_split_kernel=*/k_.has_value() || cache_batch_idx_.has_value() || paged_KV);

    if (head_size_og % 8 != 0) {
        out = out.index({"...", torch::indexing::Slice(torch::indexing::None, head_size_og)});
        if (out_.has_value()) { out_.value().copy_(out); }
        if (k_.has_value()) {
            // It's expensive to copy the KV cache here for the case where head size not divisible by 8,
            // but we don't expect to get this case in practice. This is just so that the code works for that case.
            kcache.copy_(kcache_padded.index({"...", torch::indexing::Slice(torch::indexing::None, head_size_og)}));
            vcache.copy_(vcache_padded.index({"...", torch::indexing::Slice(torch::indexing::None, head_size_og)}));
        }
    }

    if (seqlenq_ngroups_swapped) {
        out = out.transpose(1, 2).reshape({batch_size, 1, num_heads_k * seqlen_q, head_size_og});
        softmax_lse = softmax_lse.reshape({batch_size, num_heads_k * seqlen_q, 1});
    }
    return {out, softmax_lse};
}
} // namespace FLASH_NAMESPACE

PYBIND11_MODULE(TORCH_EXTENSION_NAME, m) {
    m.doc() = "FlashAttention";
    m.def("fwd", &FLASH_NAMESPACE::mha_fwd, "Forward pass");
    m.def("varlen_fwd", &FLASH_NAMESPACE::mha_varlen_fwd, "Forward pass (variable length)");
    m.def("bwd", &FLASH_NAMESPACE::mha_bwd, "Backward pass");
    m.def("varlen_bwd", &FLASH_NAMESPACE::mha_varlen_bwd, "Backward pass (variable length)");
    m.def("fwd_kvcache", &FLASH_NAMESPACE::mha_fwd_kvcache, "Forward pass, with KV-cache");
}<|MERGE_RESOLUTION|>--- conflicted
+++ resolved
@@ -539,12 +539,8 @@
 mha_varlen_fwd(at::Tensor &q,  // total_q x num_heads x head_size, total_q := \sum_{i=0}^{b} s_i
                const at::Tensor &k,  // total_k x num_heads_k x head_size, total_k := \sum_{i=0}^{b} s_i or num_blocks x page_block_size x num_heads_k x head_size if there's a block_table.
                const at::Tensor &v,  // total_k x num_heads_k x head_size, total_k := \sum_{i=0}^{b} s_i or num_blocks x page_block_size x num_heads_k x head_size if there's a block_table.
-<<<<<<< HEAD
                std::optional<at::Tensor> &learnable_sink_,  // num_heads
-               std::optional<at::Tensor> &out_, // total_q x num_heads x head_size, total_k := \sum_{i=0}^{b} s_i
-=======
                std::optional<at::Tensor> &out_, // total_q x num_heads x head_size, total_q := \sum_{i=0}^{b} s_i
->>>>>>> 5c1627a7
                const at::Tensor &cu_seqlens_q,  // b+1
                const at::Tensor &cu_seqlens_k,  // b+1
                std::optional<at::Tensor> &seqused_k, // b. If given, only this many elements of each batch element's keys are used.
