--- conflicted
+++ resolved
@@ -73,12 +73,9 @@
 
     params.cu_seqlens_q = static_cast<int *>(cu_seqlens_q_d);
     params.cu_seqlens_k = static_cast<int *>(cu_seqlens_k_d);
-<<<<<<< HEAD
     params.k_cache_seqlens = nullptr;
     params.cu_seqlens_knew = nullptr;
-=======
     params.seqused_k = static_cast<int *>(seqused_k);
->>>>>>> 92dd5703
 
     // P = softmax(QK^T)
     params.p_ptr = p_d;
@@ -1420,6 +1417,7 @@
                      q_padded, kcache_padded, vcache_padded, out,
                      cu_seqlens_q.data_ptr(),
                      /*cu_seqlens_k_d=*/nullptr,
+                     /*seqused_k=*/nullptr,
                      /*p_ptr=*/nullptr,
                      softmax_lse.data_ptr(),
                      /*p_dropout=*/0.f,
