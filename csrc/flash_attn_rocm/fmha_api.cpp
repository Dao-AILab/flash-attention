--- conflicted
+++ resolved
@@ -532,12 +532,9 @@
                         softmax_scale,
                         is_causal,
                         is_deterministic,
-<<<<<<< HEAD
                         is_performance_mode,
                         is_using_qloop);
-=======
-                        is_performance_mode);
->>>>>>> cf2ffe10
+
         
         if( is_dropout ) {
             // See Note [Acquire lock when using random generators]
@@ -577,12 +574,9 @@
                          softmax_scale,
                          is_causal,
                          is_deterministic,
-<<<<<<< HEAD
                          is_performance_mode,
                          is_using_qloop);
-=======
-                         is_performance_mode);
->>>>>>> cf2ffe10
+
         
         if( is_dropout ) {
             // See Note [Acquire lock when using random generators]
