--- conflicted
+++ resolved
@@ -302,15 +302,13 @@
     else:
         causal, local = False, False
 
-<<<<<<< HEAD
     compute_capability = (
         torch.cuda.get_device_capability()[0]
         if _compute_capability is None
         else _compute_capability
     )
     assert compute_capability in [9, 10, 12], "Unsupported compute capability. Supported: 9.x, 10.x, 12.x"
-=======
->>>>>>> b4555bfc
+    
     current_stream = cuda.CUstream(torch.cuda.current_stream().cuda_stream)
 
     if compute_capability == 9:  # TODO: tune block size according to hdim.
