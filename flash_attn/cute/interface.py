# Copyright (c) 2025, Jay Shah, Ganesh Bikshandi, Ying Zhang, Vijay Thakkar, Pradeep Ramani, Tri Dao.
# [2025-07-04] Version in Cute-DSL, for Hopper and Blackwell. You'd need to install nvidia-cutlass-dsl==4.1.0.

# Supported features:
# - BF16 & FP16 dtype
# - noncausal & causal attention
# - MHA, GQA, MQA
# - hdim 64, 96, 128.
# - (hdim_qk, hdim_v) = (192, 128) for Blackwell (i.e. DeepSeek shape)
# - varlen
# - sliding window
# - bwd pass for Ampere (will also run on Hopper/Blackwell, but will be slow)

# Features not supported yet:
# - split (i.e. FlashDecoding)
# - tuned block sizes
# - paged KV
# - append KV to existing KV cache
# - FP8
# - bwd pass optimized for Hopper/Blackwell

import math
from typing import Optional, Tuple

import torch

import cuda.bindings.driver as cuda

import cutlass
import cutlass.cute as cute
from cutlass.cute.runtime import from_dlpack

from flash_attn.cute import utils
from flash_attn.cute.flash_fwd import FlashAttentionForwardSm80, FlashAttentionForwardSm90
from flash_attn.cute.flash_fwd_sm100 import FlashAttentionForwardSm100
from flash_attn.cute.flash_bwd_preprocess import FlashAttentionBackwardPreprocess
from flash_attn.cute.flash_bwd import FlashAttentionBackwardSm80
from flash_attn.cute.flash_bwd_postprocess import FlashAttentionBackwardPostprocess


def maybe_contiguous(x):
    return x.contiguous() if x is not None and x.stride(-1) != 1 else x


torch2cute_dtype_map = {
    torch.float16: cutlass.Float16,
    torch.bfloat16: cutlass.BFloat16,
    torch.float32: cutlass.Float32,
}


def _flash_attn_fwd(
    q: torch.Tensor,
    k: torch.Tensor,
    v: torch.Tensor,
    cu_seqlens_q: Optional[torch.Tensor] = None,
    cu_seqlens_k: Optional[torch.Tensor] = None,
    seqused_q: Optional[torch.Tensor] = None,
    seqused_k: Optional[torch.Tensor] = None,
    softmax_scale: Optional[float] = None,
    causal: bool = False,
    softcap: Optional[float] = None,
    window_size_left: Optional[int] = None,
    window_size_right: Optional[int] = None,
    learnable_sink: Optional[torch.Tensor] = None,
    # m_block_size: int = 128,
    # n_block_size: int = 64,
    # num_threads: int = 128,
    m_block_size: int = 128,
    n_block_size: int = 128,
    num_threads: int = 384,
    _compute_capability: Optional[int] = None,
) -> Tuple[torch.Tensor, torch.Tensor]:
    q, k, v = [maybe_contiguous(t) for t in (q, k, v)]
    num_head, head_dim = q.shape[-2:]
    if cu_seqlens_q is None:
        batch_size, seqlen_q = q.shape[:2]
        total_q = batch_size * seqlen_q
    else:
        batch_size = cu_seqlens_q.shape[0] - 1
        seqlen_q = None
        total_q = q.shape[0]
    seqlen_k, num_head_kv, _ = k.shape[-3:]
    head_dim_v = v.shape[-1]
    if cu_seqlens_k is None:
        assert k.shape == (batch_size, seqlen_k, num_head_kv, head_dim)
        assert v.shape == (batch_size, seqlen_k, num_head_kv, head_dim_v)
    else:
        assert k.shape == (seqlen_k, num_head_kv, head_dim)
        assert v.shape == (seqlen_k, num_head_kv, head_dim_v)
        assert cu_seqlens_k.shape == (batch_size + 1,), "cu_seqlens_k must have shape (batch_size + 1,)"
    if cu_seqlens_q is not None:
        assert cu_seqlens_q.shape == (batch_size + 1,), "cu_seqlens_q must have shape (batch_size + 1,)"
    assert seqused_q is None or seqused_q.shape == (batch_size,), "seqused_q must have shape (batch_size,)"
    assert seqused_k is None or seqused_k.shape == (batch_size,), "seqused_k must have shape (batch_size,)"
    assert q.dtype in [torch.float16, torch.bfloat16], "inputs must be float16 or bfloat16"
    assert q.dtype == k.dtype == v.dtype, "inputs must have the same dtype"
    for t in [cu_seqlens_q, cu_seqlens_k, seqused_q, seqused_k]:
        if t is not None:
            assert t.dtype == torch.int32, "cu_seqlens_q, cu_seqlens_k, seqused_q, seqused_k must be int32"
            assert t.stride(0) == 1, "cu_seqlens_q, cu_seqlens_k, seqused_q, seqused_k must be contiguous"
    if learnable_sink is not None:
        assert learnable_sink.shape == (num_head,)
        assert learnable_sink.dtype == torch.bfloat16, "learnable_sink must be bfloat16"
    assert all(t is None or t.is_cuda for t in (q, k, v, cu_seqlens_q, cu_seqlens_k, seqused_q, seqused_k, learnable_sink)), "inputs must be on CUDA device"
    assert num_head % num_head_kv == 0, "num_head must be divisible by num_head_kv"
    assert head_dim <= 256, "head_dim must be less than or equal to 256"
    alignment = 16 // q.element_size()
    assert head_dim % alignment == 0, f"head_dim must be divisible by {alignment}"
    assert head_dim_v % alignment == 0, f"head_dim_v must be divisible by {alignment}"
    if softmax_scale is None:
        softmax_scale = 1.0 / math.sqrt(head_dim)
    if softcap == 0.0:
        softcap = None
    qhead_per_kvhead = num_head // num_head_kv

    out_torch_dtype = q.dtype
    device = q.device
    q_batch_seqlen_shape = (batch_size, seqlen_q) if cu_seqlens_q is None else (total_q,)
    out = torch.empty(*q_batch_seqlen_shape, num_head, head_dim_v, dtype=out_torch_dtype, device=device)
    lse_shape = (batch_size, num_head, seqlen_q) if cu_seqlens_q is None else (num_head, total_q)
    requires_grad = q.requires_grad or k.requires_grad or v.requires_grad
    lse = torch.empty(lse_shape, dtype=torch.float32, device=device) if requires_grad else None

    dtype = torch2cute_dtype_map[q.dtype]
    q_tensor, k_tensor, v_tensor, o_tensor = [
        utils.convert_from_dlpack(
            t.detach(), leading_dim=t.ndim - 1, divisibility=128 // dtype.width
        ) for t in (q, k, v, out)
    ]
    lse_tensor = utils.convert_from_dlpack(lse, leading_dim=lse.ndim - 1, alignment=4) if lse is not None else None
    cu_seqlens_q_tensor, cu_seqlens_k_tensor, seqused_q_tensor, seqused_k_tensor, additive_sink_tensor = [
        from_dlpack(t.detach(), assumed_align=4).mark_layout_dynamic(leading_dim=0) if t is not None else None
        for t in (cu_seqlens_q, cu_seqlens_k, seqused_q, seqused_k, learnable_sink)
    ]
    if causal:
        window_size_right = 0
    local = window_size_left is not None or window_size_right is not None
    if window_size_left is not None or window_size_right is not None:
        if window_size_left is None and window_size_right == 0:
            causal, local = True, False
        else:
            causal, local = False, True
    compute_capability = torch.cuda.get_device_capability()[0] if _compute_capability is None else _compute_capability
    assert compute_capability in [9, 10], "Unsupported compute capability. Supported: 9.x, 10.x"
    current_stream = cuda.CUstream(torch.cuda.current_stream().cuda_stream)

    if compute_capability == 9:  # TODO: tune block size according to hdim
        if not causal and not local:
            n_block_size = 192
<<<<<<< HEAD
            
    # potential race condition in multi-gpu runs w/o torch.cuda.device
    with torch.cuda.device(q.device.index):
        compile_key = (
            dtype, head_dim, head_dim_v, qhead_per_kvhead, causal, softcap is not None,
            lse is None, cu_seqlens_q is None, cu_seqlens_k is None, seqused_q is None, seqused_k is None,
            window_size_left is not None, window_size_right is not None,
            m_block_size, n_block_size, num_threads,
            compute_capability,
        )
        
        if compile_key not in _flash_attn_fwd.compile_cache:
            if compute_capability == 9:
                # fa_fwd = FlashAttentionForwardSm80(
                fa_fwd = FlashAttentionForwardSm90(
                    dtype,
                    head_dim,
                    head_dim_v,
                    qhead_per_kvhead,
                    is_causal=causal,
                    is_local=local,
                    pack_gqa=False,
                    m_block_size=m_block_size,
                    n_block_size=n_block_size,
                    # num_stages=1,
                    num_stages=2,
                    num_threads=num_threads,
                    Q_in_regs=False,
                )
            elif compute_capability == 10:
                fa_fwd = FlashAttentionForwardSm100(
                    head_dim,
                    head_dim_v,
                    is_causal=causal,
                    is_local=local,
                    qhead_per_kvhead=qhead_per_kvhead,
                    is_persistent=not causal and not local and cu_seqlens_q is None and seqused_q is None,
                )
            else:
                raise ValueError(f"Unsupported compute capability: {compute_capability}. Supported: 9.x, 10.x")
            # TODO: check @can_implement
            _flash_attn_fwd.compile_cache[compile_key] = cute.compile(
                fa_fwd, q_tensor, k_tensor, v_tensor, o_tensor, lse_tensor, softmax_scale, current_stream,
                cu_seqlens_q_tensor, cu_seqlens_k_tensor, seqused_q_tensor, seqused_k_tensor,
                softcap, window_size_left, window_size_right,
=======

    compile_key = (
        dtype, head_dim, head_dim_v, qhead_per_kvhead, causal, softcap is not None,
        lse is None, cu_seqlens_q is None, cu_seqlens_k is None, seqused_q is None, seqused_k is None,
        window_size_left is not None, window_size_right is not None,
        learnable_sink is not None,
        m_block_size, n_block_size, num_threads,
        compute_capability,
    )
    if compile_key not in _flash_attn_fwd.compile_cache:
        if compute_capability == 9:
            assert learnable_sink is None, "Sm90 doesn't support additive sink"
            # fa_fwd = FlashAttentionForwardSm80(
            fa_fwd = FlashAttentionForwardSm90(
                dtype,
                head_dim,
                head_dim_v,
                qhead_per_kvhead,
                is_causal=causal,
                is_local=local,
                pack_gqa=False,
                m_block_size=m_block_size,
                n_block_size=n_block_size,
                # num_stages=1,
                num_stages=2,
                num_threads=num_threads,
                Q_in_regs=False,
            )
        elif compute_capability == 10:
            fa_fwd = FlashAttentionForwardSm100(
                head_dim,
                head_dim_v,
                is_causal=causal,
                is_local=local,
                qhead_per_kvhead=qhead_per_kvhead,
                is_persistent=not causal and not local and cu_seqlens_q is None and seqused_q is None,
>>>>>>> e81c237e
            )
        _flash_attn_fwd.compile_cache[compile_key](
            q_tensor, k_tensor, v_tensor, o_tensor, lse_tensor, softmax_scale, current_stream,
            cu_seqlens_q_tensor, cu_seqlens_k_tensor, seqused_q_tensor, seqused_k_tensor,
            softcap, window_size_left, window_size_right, additive_sink_tensor,
        )
<<<<<<< HEAD
=======
    _flash_attn_fwd.compile_cache[compile_key](
        q_tensor, k_tensor, v_tensor, o_tensor, lse_tensor, softmax_scale, current_stream,
        cu_seqlens_q_tensor, cu_seqlens_k_tensor, seqused_q_tensor, seqused_k_tensor,
        softcap, window_size_left, window_size_right, additive_sink_tensor,
    )
>>>>>>> e81c237e
    return out, lse


_flash_attn_fwd.compile_cache = {}


def _flash_attn_bwd(
    q: torch.Tensor,
    k: torch.Tensor,
    v: torch.Tensor,
    out: torch.Tensor,
    dout: torch.Tensor,
    lse: torch.Tensor,
    softmax_scale: Optional[float] = None,
    causal: bool = False,
    softcap: float = 0.0,
    m_block_size: int = 64,
    n_block_size: int = 128,
    num_threads: int = 256,
    num_stages_Q: int = 2,
    num_stages_dO: int = 2,
    SdP_swapAB: bool = False,
    dKV_swapAB: bool = False,
    dQ_swapAB: bool = False,
    AtomLayoutMSdP: int = 2,
    AtomLayoutNdKV: int = 2,
    AtomLayoutMdQ: int = 2,
    V_in_regs: bool = False,
) -> Tuple[torch.Tensor, torch.Tensor, torch.Tensor]:
    q, k, v, out, dout, lse = [maybe_contiguous(t) for t in (q, k, v, out, dout, lse)]
    batch_size, seqlen_q, num_head, head_dim = q.shape
    _, seqlen_k, num_head_kv, _ = k.shape
    _, _, _, head_dim_v = v.shape
    assert k.shape == (batch_size, seqlen_k, num_head_kv, head_dim)
    assert v.shape == (batch_size, seqlen_k, num_head_kv, head_dim_v)
    assert out.shape == (batch_size, seqlen_q, num_head, head_dim_v)
    assert dout.shape == (batch_size, seqlen_q, num_head, head_dim_v)
    assert lse.shape == (batch_size, num_head, seqlen_q), "lse must have shape (batch_size, num_head, seqlen_q)"
    assert q.dtype in [torch.float16, torch.bfloat16], "inputs must be float16 or bfloat16"
    assert q.dtype == k.dtype == v.dtype == out.dtype == dout.dtype, "inputs must have the same dtype"
    assert lse.dtype == torch.float32, "lse must be float32"
    assert all(t.is_cuda for t in (q, k, v, out, dout, lse)), "inputs must be on CUDA device"
    assert num_head % num_head_kv == 0, "num_head must be divisible by num_head_kv"
    assert head_dim <= 256, "head_dim must be less than or equal to 256"
    alignment = 16 // q.element_size()
    assert head_dim % alignment == 0, f"head_dim must be divisible by {alignment}"
    assert head_dim_v % alignment == 0, f"head_dim_v must be divisible by {alignment}"
    if softmax_scale is None:
        softmax_scale = 1.0 / math.sqrt(head_dim)
    qhead_per_kvhead = num_head // num_head_kv

    device = q.device
    # TODO: check if this is the right rounding
    seqlen_q_rounded = (seqlen_q + m_block_size - 1) // m_block_size * m_block_size
    head_dim_rounded = (head_dim + 32 - 1) // 32 * 32
    dq = torch.empty_like(q)
    dk = torch.empty_like(k)
    dv = torch.empty_like(v)
    dq_accum = torch.empty(batch_size, num_head, seqlen_q_rounded * head_dim_rounded, dtype=torch.float32, device=device)
    dpsum = torch.empty(batch_size, num_head, seqlen_q_rounded, dtype=torch.float32, device=device)
    lse_log2 = torch.empty(batch_size, num_head, seqlen_q_rounded, dtype=torch.float32, device=device)
    if qhead_per_kvhead > 1:
        seqlen_k_rounded = (seqlen_k + n_block_size - 1) // n_block_size * n_block_size
        head_dim_v_rounded = (head_dim_v + 32 - 1) // 32 * 32
        dk_accum = torch.zeros(batch_size, num_head_kv, seqlen_k_rounded * head_dim_rounded, dtype=torch.float32, device=device)
        dv_accum = torch.zeros(batch_size, num_head_kv, seqlen_k_rounded * head_dim_v_rounded, dtype=torch.float32, device=device)

    dtype = torch2cute_dtype_map[q.dtype]
    q_tensor, k_tensor, v_tensor, o_tensor, do_tensor, dq_tensor, dk_tensor, dv_tensor = [
        utils.convert_from_dlpack(
            t.detach(), leading_dim=3, divisibility=128 // dtype.width
        ) for t in (q, k, v, out, dout, dq, dk, dv)
    ]
    lse_tensor = utils.convert_from_dlpack(lse.detach(), leading_dim=2, alignment=4)
    dq_accum_tensor, dpsum_tensor, lse_log2_tensor = [
        utils.convert_from_dlpack(t.detach(), leading_dim=2, divisibility=128 // cutlass.Float32.width)
        for t in (dq_accum, dpsum, lse_log2)
    ]
    if qhead_per_kvhead > 1:
        dk_accum_tensor, dv_accum_tensor = [
            utils.convert_from_dlpack(t.detach(), leading_dim=2, divisibility=128 // cutlass.Float32.width)
            for t in (dk_accum, dv_accum)
        ]
    current_stream = cuda.CUstream(torch.cuda.current_stream().cuda_stream)

    # Preprocess kernel: compute (o * dout).sum(dim=-1), lse * log2_e, and zero out dq_accum.
    compile_key_pre = (dtype, head_dim_v, m_block_size, num_threads)
    if compile_key_pre not in _flash_attn_bwd.compile_cache_pre:
        fa_bwd_pre = FlashAttentionBackwardPreprocess(
            dtype, head_dim_v, m_block_size, num_threads=num_threads,
        )
        # TODO: check @can_implement
        _flash_attn_bwd.compile_cache_pre[compile_key_pre] = cute.compile(
            fa_bwd_pre, o_tensor, do_tensor, dpsum_tensor, lse_tensor, lse_log2_tensor,
            dq_accum_tensor, current_stream
        )
    _flash_attn_bwd.compile_cache_pre[compile_key_pre](
        o_tensor, do_tensor, dpsum_tensor, lse_tensor, lse_log2_tensor, dq_accum_tensor, current_stream
    )

    # Backward kernel: compute dk, dv, dq_accum.
    compile_key = (
        dtype, head_dim, head_dim_v, qhead_per_kvhead, causal, softcap != 0.0, m_block_size,
        n_block_size, num_threads, num_stages_Q, num_stages_dO, SdP_swapAB, dKV_swapAB, dQ_swapAB,
        AtomLayoutMSdP, AtomLayoutNdKV, AtomLayoutMdQ, V_in_regs
    )
    if compile_key not in _flash_attn_bwd.compile_cache:
        fa_bwd_sm80 = FlashAttentionBackwardSm80(
            dtype,
            head_dim,
            head_dim_v,
            qhead_per_kvhead,
            m_block_size,
            n_block_size,
            num_stages_Q,
            num_stages_dO,
            num_threads,
            causal,
            SdP_swapAB,
            dKV_swapAB,
            dQ_swapAB,
            AtomLayoutMSdP,
            AtomLayoutNdKV,
            AtomLayoutMdQ,
            V_in_regs=V_in_regs,
        )
        # TODO: check @can_implement
        _flash_attn_bwd.compile_cache[compile_key] = cute.compile(
            fa_bwd_sm80, q_tensor, k_tensor, v_tensor, do_tensor, lse_log2_tensor, dpsum_tensor,
            dq_accum_tensor,
            dk_tensor if qhead_per_kvhead == 1 else dk_accum_tensor,
            dv_tensor if qhead_per_kvhead == 1 else dv_accum_tensor,
            softmax_scale, current_stream
        )
    _flash_attn_bwd.compile_cache[compile_key](
        q_tensor, k_tensor, v_tensor, do_tensor, lse_log2_tensor, dpsum_tensor,
        dq_accum_tensor,
        dk_tensor if qhead_per_kvhead == 1 else dk_accum_tensor,
        dv_tensor if qhead_per_kvhead == 1 else dv_accum_tensor,
        softmax_scale, current_stream
    )

    # Postprocess kernel: convert dq_accum from float32 to dq in bf16/fp16
    compile_key_post = (dtype, head_dim, m_block_size, num_threads, AtomLayoutMdQ, dQ_swapAB)
    if compile_key_post not in _flash_attn_bwd.compile_cache_post:
        fa_bwd_post = FlashAttentionBackwardPostprocess(
            dtype, head_dim, m_block_size, num_threads, AtomLayoutMdQ, dQ_swapAB
        )
        # TODO: check @can_implement
        _flash_attn_bwd.compile_cache_post[compile_key_post] = cute.compile(
            fa_bwd_post, dq_accum_tensor, dq_tensor, softmax_scale, current_stream
        )
    _flash_attn_bwd.compile_cache_post[compile_key_post](
        dq_accum_tensor, dq_tensor, softmax_scale, current_stream
    )

    if qhead_per_kvhead > 1:
        # Postprocess kernel: convert dk_accum & dv_accum from float32 to bf16/fp16
        compile_key_post = (dtype, head_dim, n_block_size, num_threads, AtomLayoutNdKV, dKV_swapAB)
        if compile_key_post not in _flash_attn_bwd.compile_cache_post:
            fa_bwd_post = FlashAttentionBackwardPostprocess(
                dtype, head_dim, n_block_size, num_threads, AtomLayoutNdKV, dKV_swapAB
            )
            # TODO: check @can_implement
            _flash_attn_bwd.compile_cache_post[compile_key_post] = cute.compile(
                fa_bwd_post, dk_accum_tensor, dk_tensor, softmax_scale, current_stream
            )
        _flash_attn_bwd.compile_cache_post[compile_key_post](
            dk_accum_tensor, dk_tensor, softmax_scale, current_stream
        )
        compile_key_post = (dtype, head_dim_v, n_block_size, num_threads, AtomLayoutNdKV, dKV_swapAB)
        if compile_key_post not in _flash_attn_bwd.compile_cache_post:
            fa_bwd_post = FlashAttentionBackwardPostprocess(
                dtype, head_dim_v, n_block_size, num_threads, AtomLayoutNdKV, dKV_swapAB
            )
            # TODO: check @can_implement
            _flash_attn_bwd.compile_cache_post[compile_key_post] = cute.compile(
                fa_bwd_post, dv_accum_tensor, dv_tensor, cutlass.Float32(1.0), current_stream
            )
        _flash_attn_bwd.compile_cache_post[compile_key_post](
            dv_accum_tensor, dv_tensor, cutlass.Float32(1.0), current_stream
        )

    return dq, dk, dv


_flash_attn_bwd.compile_cache_pre = {}
_flash_attn_bwd.compile_cache = {}
_flash_attn_bwd.compile_cache_post = {}


class FlashAttnFunc(torch.autograd.Function):

    @staticmethod
    def forward(
        ctx,
        q: torch.Tensor,
        k: torch.Tensor,
        v: torch.Tensor,
        softmax_scale: Optional[float] = None,
        causal: bool = False,
        window_size: Tuple[Optional[int], Optional[int]] = (None, None),
        learnable_sink: Optional[torch.Tensor] = None,
        softcap: float = 0.0,
    ):
        out, lse = _flash_attn_fwd(
            q,
            k,
            v,
            softmax_scale=softmax_scale,
            causal=causal,
            window_size_left=window_size[0],
            window_size_right=window_size[1],
            learnable_sink=learnable_sink,
            softcap=softcap,
        )
        ctx.save_for_backward(q, k, v, out, lse)
        ctx.softmax_scale = softmax_scale
        ctx.causal = causal
        ctx.window_size = window_size
        ctx.softcap = softcap
        return out, lse

    @staticmethod
    def backward(ctx, dout, *args):
        q, k, v, out, lse = ctx.saved_tensors
        dq, dk, dv = _flash_attn_bwd(
            q,
            k,
            v,
            out,
            dout,
            lse,
            ctx.softmax_scale,
            ctx.causal,
            ctx.softcap,
        )
        return dq, dk, dv, *((None,) * 5)


class FlashAttnVarlenFunc(torch.autograd.Function):

    @staticmethod
    def forward(
        ctx,
        q: torch.Tensor,
        k: torch.Tensor,
        v: torch.Tensor,
        cu_seqlens_q: Optional[torch.Tensor],
        cu_seqlens_k: Optional[torch.Tensor],
        seqused_q: Optional[torch.Tensor],
        seqused_k: Optional[torch.Tensor],
        softmax_scale: Optional[float] = None,
        causal: bool = False,
        window_size: Tuple[Optional[int], Optional[int]] = (None, None),
        learnable_sink: Optional[torch.Tensor] = None,
        softcap: float = 0.0,
    ):
        out, lse = _flash_attn_fwd(
            q,
            k,
            v,
            cu_seqlens_q,
            cu_seqlens_k,
            seqused_q,
            seqused_k,
            softmax_scale=softmax_scale,
            causal=causal,
            window_size_left=window_size[0],
            window_size_right=window_size[1],
            learnable_sink=learnable_sink,
            softcap=softcap,
        )
        ctx.save_for_backward(q, k, v, out, lse, cu_seqlens_q, cu_seqlens_k, seqused_q, seqused_k)
        ctx.softmax_scale = softmax_scale
        ctx.causal = causal
        ctx.window_size = window_size
        ctx.softcap = softcap
        return out, lse

    @staticmethod
    def backward(ctx, dout, *args):
        q, k, v, out, lse, cu_seqlens_q, cu_seqlens_k, seqused_q, seqused_k = ctx.saved_tensors
        raise NotImplementedError(
            "Backward pass for FlashAttention with variable length sequences is not implemented yet."
        )


def flash_attn_func(
    q: torch.Tensor,
    k: torch.Tensor,
    v: torch.Tensor,
    softmax_scale: Optional[float] = None,
    causal: bool = False,
    window_size: Tuple[Optional[int], Optional[int]] = (None, None),
    learnable_sink: Optional[torch.Tensor] = None,
    softcap: float = 0.0,
):
    return FlashAttnFunc.apply(
        q,
        k,
        v,
        softmax_scale,
        causal,
        window_size,
        learnable_sink,
        softcap,
    )


def flash_attn_varlen_func(
    q: torch.Tensor,
    k: torch.Tensor,
    v: torch.Tensor,
    cu_seqlens_q: Optional[torch.Tensor] = None,
    cu_seqlens_k: Optional[torch.Tensor] = None,
    seqused_q: Optional[torch.Tensor] = None,
    seqused_k: Optional[torch.Tensor] = None,
    softmax_scale: Optional[float] = None,
    causal: bool = False,
    window_size: Tuple[Optional[int], Optional[int]] = (None, None),
    learnable_sink: Optional[torch.Tensor] = None,
    softcap: float = 0.0,
):
    return FlashAttnVarlenFunc.apply(
        q,
        k,
        v,
        cu_seqlens_q,
        cu_seqlens_k,
        seqused_q,
        seqused_k,
        softmax_scale,
        causal,
        window_size,
        learnable_sink,
        softcap,
    )<|MERGE_RESOLUTION|>--- conflicted
+++ resolved
@@ -148,9 +148,7 @@
     if compute_capability == 9:  # TODO: tune block size according to hdim
         if not causal and not local:
             n_block_size = 192
-<<<<<<< HEAD
-            
-    # potential race condition in multi-gpu runs w/o torch.cuda.device
+
     with torch.cuda.device(q.device.index):
         compile_key = (
             dtype, head_dim, head_dim_v, qhead_per_kvhead, causal, softcap is not None,
@@ -194,58 +192,15 @@
                 fa_fwd, q_tensor, k_tensor, v_tensor, o_tensor, lse_tensor, softmax_scale, current_stream,
                 cu_seqlens_q_tensor, cu_seqlens_k_tensor, seqused_q_tensor, seqused_k_tensor,
                 softcap, window_size_left, window_size_right,
-=======
-
-    compile_key = (
-        dtype, head_dim, head_dim_v, qhead_per_kvhead, causal, softcap is not None,
-        lse is None, cu_seqlens_q is None, cu_seqlens_k is None, seqused_q is None, seqused_k is None,
-        window_size_left is not None, window_size_right is not None,
-        learnable_sink is not None,
-        m_block_size, n_block_size, num_threads,
-        compute_capability,
-    )
-    if compile_key not in _flash_attn_fwd.compile_cache:
-        if compute_capability == 9:
-            assert learnable_sink is None, "Sm90 doesn't support additive sink"
-            # fa_fwd = FlashAttentionForwardSm80(
-            fa_fwd = FlashAttentionForwardSm90(
-                dtype,
-                head_dim,
-                head_dim_v,
-                qhead_per_kvhead,
-                is_causal=causal,
-                is_local=local,
-                pack_gqa=False,
-                m_block_size=m_block_size,
-                n_block_size=n_block_size,
-                # num_stages=1,
-                num_stages=2,
-                num_threads=num_threads,
-                Q_in_regs=False,
+
             )
-        elif compute_capability == 10:
-            fa_fwd = FlashAttentionForwardSm100(
-                head_dim,
-                head_dim_v,
-                is_causal=causal,
-                is_local=local,
-                qhead_per_kvhead=qhead_per_kvhead,
-                is_persistent=not causal and not local and cu_seqlens_q is None and seqused_q is None,
->>>>>>> e81c237e
-            )
+            
         _flash_attn_fwd.compile_cache[compile_key](
             q_tensor, k_tensor, v_tensor, o_tensor, lse_tensor, softmax_scale, current_stream,
             cu_seqlens_q_tensor, cu_seqlens_k_tensor, seqused_q_tensor, seqused_k_tensor,
             softcap, window_size_left, window_size_right, additive_sink_tensor,
         )
-<<<<<<< HEAD
-=======
-    _flash_attn_fwd.compile_cache[compile_key](
-        q_tensor, k_tensor, v_tensor, o_tensor, lse_tensor, softmax_scale, current_stream,
-        cu_seqlens_q_tensor, cu_seqlens_k_tensor, seqused_q_tensor, seqused_k_tensor,
-        softcap, window_size_left, window_size_right, additive_sink_tensor,
-    )
->>>>>>> e81c237e
+
     return out, lse
 
 
