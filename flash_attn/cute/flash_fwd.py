--- conflicted
+++ resolved
@@ -1462,6 +1462,7 @@
             AttentionMask, self.tile_m, self.tile_n,
             window_size_left=window_size_left, window_size_right=window_size_right,
             qhead_per_kvhead_packgqa=self.qhead_per_kvhead if const_expr(self.pack_gqa) else 1,
+            mask_mod=self.mask_mod,
         )
         TileSchedulerCls = partial(TileScheduler.create, tile_sched_params)
 
@@ -1582,90 +1583,108 @@
                 load_K = copy_utils.tma_producer_copy_fn(load_K, pipeline_k)
                 load_V, _, _ = copy_utils.tma_get_copy_fn(tma_atom_V, 0, cute.make_layout(1), gV, sV)
                 load_V = copy_utils.tma_producer_copy_fn(load_V, pipeline_v)
-<<<<<<< HEAD
-                # load_Q
-                if const_expr(self.use_tma_Q):
-                    # TODO: wait for Q to be empty
-                    q_producer_phase ^= 1
-                    with cute.arch.elect_one():
-                        cute.arch.mbarrier_arrive_and_expect_tx(mbar_ptr_Q, self.tma_copy_q_bytes)
-                    load_Q(tma_bar_ptr=mbar_ptr_Q)
+
 
                 if const_expr(not self.use_block_sparsity):
                     n_block_min, n_block_max = block_info.get_n_block_min_max(seqlen, m_block)
-                    for i in cutlass.range(n_block_max - n_block_min, unroll=2):
-                        n_block = n_block_max - i - 1
-=======
-
-                n_block_min, n_block_max = block_info.get_n_block_min_max(seqlen, m_block)
-                # if cute.arch.thread_idx()[0] == 0:
-                #     cute.printf("m_block = %d, n_block_min: %d, n_block_max: %d", m_block, n_block_min, n_block_max)
-                # First iteration: load both Q & K with the same mbarrier
-                n_block = n_block_max - 1
-                pipeline_k.producer_acquire(
-                    kv_producer_state,
-                    extra_tx_count=self.tma_copy_bytes["Q"] if const_expr(self.use_tma_Q) else 0
-                )
-                if const_expr(self.use_tma_Q):
-                    load_Q(tma_bar_ptr=pipeline_k.producer_get_barrier(kv_producer_state))
-                load_K(src_idx=n_block, producer_state=kv_producer_state)
-
-                if const_expr(not self.intra_wg_overlap):
-                    pipeline_v.producer_acquire(kv_producer_state)
-                    load_V(src_idx=n_block, producer_state=kv_producer_state)
-                    kv_producer_state.advance()
-                    for i in cutlass.range(n_block_max - 1 - n_block_min, unroll=1):
-                        n_block = n_block_max - 1 - i - 1
->>>>>>> 91f14ca0
-                        pipeline_k.producer_acquire(kv_producer_state)
-                        load_K(src_idx=n_block, producer_state=kv_producer_state)
+                    # if cute.arch.thread_idx()[0] == 0:
+                    #     cute.printf("m_block = %d, n_block_min: %d, n_block_max: %d", m_block, n_block_min, n_block_max)
+                    # First iteration: load both Q & K with the same mbarrier
+                    n_block = n_block_max - 1
+                    pipeline_k.producer_acquire(
+                        kv_producer_state,
+                        extra_tx_count=self.tma_copy_bytes["Q"] if const_expr(self.use_tma_Q) else 0
+                    )
+                    if const_expr(self.use_tma_Q):
+                        load_Q(tma_bar_ptr=pipeline_k.producer_get_barrier(kv_producer_state))
+                    load_K(src_idx=n_block, producer_state=kv_producer_state)
+
+                    if const_expr(not self.intra_wg_overlap):
+                        pipeline_v.producer_acquire(kv_producer_state)
+                        load_V(src_idx=n_block, producer_state=kv_producer_state)
+                        kv_producer_state.advance()
+                        for i in cutlass.range(n_block_max - 1 - n_block_min, unroll=1):
+                            n_block = n_block_max - 1 - i - 1
+                            pipeline_k.producer_acquire(kv_producer_state)
+                            load_K(src_idx=n_block, producer_state=kv_producer_state)
+                            pipeline_v.producer_acquire(kv_producer_state)
+                            load_V(src_idx=n_block, producer_state=kv_producer_state)
+                            kv_producer_state.advance()
+                    else:
+                        for i in cutlass.range(n_block_max - 1 - n_block_min, unroll=1):
+                            n_block_prev = n_block_max - i - 1
+                            n_block = n_block_prev - 1
+                            kv_producer_state_prev = kv_producer_state.clone()
+                            kv_producer_state.advance()
+                            pipeline_k.producer_acquire(kv_producer_state)
+                            load_K(src_idx=n_block, producer_state=kv_producer_state)
+                            pipeline_v.producer_acquire(kv_producer_state_prev)
+                            load_V(src_idx=n_block_prev, producer_state=kv_producer_state_prev)
+                        n_block = n_block_min
                         pipeline_v.producer_acquire(kv_producer_state)
                         load_V(src_idx=n_block, producer_state=kv_producer_state)
                         kv_producer_state.advance()
                 else:
-<<<<<<< HEAD
                     # ==========================================
                     # Flex Attention blocksparsity
                     # ==========================================
                     curr_mask_block_cnt = mask_block_cnt[batch_idx, head_idx, m_block]
-                    if curr_mask_block_cnt > 0:
-                        for i in cutlass.range(curr_mask_block_cnt):
-                            n_block_mask = mask_block_idx[
-                                batch_idx, head_idx, m_block, curr_mask_block_cnt - 1 - i
-                            ]
-                            pipeline_k.producer_acquire(kv_producer_state)
-                            load_K(src_idx=n_block_mask, producer_state=kv_producer_state)
+                    curr_full_block_cnt = full_block_cnt[batch_idx, head_idx, m_block]
+                    curr_mask_block_idx = mask_block_idx[batch_idx, head_idx, m_block, None]
+                    curr_full_block_idx = full_block_idx[batch_idx, head_idx, m_block, None]
+
+                    total_block_cnt = curr_mask_block_cnt + curr_full_block_cnt
+                    blocks_to_compute = total_block_cnt > 0
+                    get_sparse_n_block = partial(
+                        self._get_blocksparse_n_block,
+                        mask_cnt=curr_mask_block_cnt,
+                        full_cnt=curr_full_block_cnt,
+                        mask_idx=curr_mask_block_idx,
+                        full_idx=curr_full_block_idx,
+                    )
+                    idx = 0
+                    n_block = 0
+                    if blocks_to_compute:
+                        n_block, _ = get_sparse_n_block(idx=idx)
+                        pipeline_k.producer_acquire(
+                            kv_producer_state,
+                            extra_tx_count=self.tma_copy_bytes["Q"]
+                            if const_expr(self.use_tma_Q)
+                            else 0,
+                        )
+                        if const_expr(self.use_tma_Q):
+                            load_Q(tma_bar_ptr=pipeline_k.producer_get_barrier(kv_producer_state))
+                        load_K(src_idx=n_block, producer_state=kv_producer_state)
+
+                        if const_expr(not self.intra_wg_overlap):
                             pipeline_v.producer_acquire(kv_producer_state)
-                            load_V(src_idx=n_block_mask, producer_state=kv_producer_state)
+                            load_V(src_idx=n_block, producer_state=kv_producer_state)
                             kv_producer_state.advance()
-                    curr_full_block_cnt = full_block_cnt[batch_idx, head_idx, m_block]
-                    if curr_full_block_cnt > 0:
-                        for j in cutlass.range(curr_full_block_cnt):
-                            n_block_full = full_block_idx[
-                                batch_idx, head_idx, m_block, curr_full_block_cnt - 1 - j
-                            ]
-                            pipeline_k.producer_acquire(kv_producer_state)
-                            load_K(n_block_full, producer_state=kv_producer_state)
+
+                            for i in cutlass.range(1, total_block_cnt, unroll=1):
+                                n_block, _ = get_sparse_n_block(idx=i)
+
+                                pipeline_k.producer_acquire(kv_producer_state)
+                                load_K(src_idx=n_block, producer_state=kv_producer_state)
+                                pipeline_v.producer_acquire(kv_producer_state)
+                                load_V(src_idx=n_block, producer_state=kv_producer_state)
+                                kv_producer_state.advance()
+
+                        else:
+                            for i in cutlass.range(1, total_block_cnt, unroll=1):
+                                n_block_prev, _ = get_sparse_n_block(idx=i - 1)
+                                n_block, _ = get_sparse_n_block(idx=i)
+                                kv_producer_state_prev = kv_producer_state.clone()
+                                kv_producer_state.advance()
+                                pipeline_k.producer_acquire(kv_producer_state)
+                                load_K(src_idx=n_block, producer_state=kv_producer_state)
+                                pipeline_v.producer_acquire(kv_producer_state_prev)
+                                load_V(src_idx=n_block_prev, producer_state=kv_producer_state_prev)
+                            n_block, _ = get_sparse_n_block(idx=total_block_cnt - 1)
                             pipeline_v.producer_acquire(kv_producer_state)
-                            load_V(n_block_full, producer_state=kv_producer_state)
+                            load_V(src_idx=n_block, producer_state=kv_producer_state)
                             kv_producer_state.advance()
-                        
-=======
-                    for i in cutlass.range(n_block_max - 1 - n_block_min, unroll=1):
-                        n_block_prev = n_block_max - i - 1
-                        n_block = n_block_prev - 1
-                        kv_producer_state_prev = kv_producer_state.clone()
-                        kv_producer_state.advance()
-                        pipeline_k.producer_acquire(kv_producer_state)
-                        load_K(src_idx=n_block, producer_state=kv_producer_state)
-                        pipeline_v.producer_acquire(kv_producer_state_prev)
-                        load_V(src_idx=n_block_prev, producer_state=kv_producer_state_prev)
-                    n_block = n_block_min
-                    pipeline_v.producer_acquire(kv_producer_state)
-                    load_V(src_idx=n_block, producer_state=kv_producer_state)
-                    kv_producer_state.advance()
-
->>>>>>> 91f14ca0
+
                 tile_scheduler.prefetch_next_work()
                 tile_scheduler.advance_to_next_work()
                 work_tile = tile_scheduler.get_current_work()
@@ -1744,8 +1763,10 @@
         acc_O = cute.make_fragment(acc_shape_O, Float32)
         smem_copy_params = SimpleNamespace(smem_thr_copy_P=smem_thr_copy_P, tPsP=tPsP)
 
-        mma_qk_fn = partial(mma_qk, tiled_mma_qk, (self.tile_m, self.tile_n), tSrQ, tSrK)
-        mma_pv_fn = partial(mma_pv, tiled_mma_pv, acc_O, tOrP, tOrVt)
+        mma_qk_fn = partial(
+            sm90_utils.gemm_zero_init, tiled_mma_qk, (self.tile_m, self.tile_n), tSrQ, tSrK
+        )
+        mma_pv_fn = partial(sm90_utils.gemm_w_idx, tiled_mma_pv, acc_O, tOrP, tOrVt)
 
         mma_one_n_block_all = partial(
             self.mma_one_n_block_intrawg_overlap if const_expr(self.intra_wg_overlap) else self.mma_one_n_block,
@@ -1834,7 +1855,6 @@
             # We also need masking on S if it's causal, for the last several blocks.
             # softmax.reset()  # Don't need reset as we explicitly call softmax w is_first=True
             O_should_accumulate = False
-<<<<<<< HEAD
             
             
             # ==========================================
@@ -1856,50 +1876,6 @@
                     # acc_O.fill(0.0)
                 else:
                     self.warp_scheduler_barrier_sync()
-=======
-            # First iteration with seqlen masking
-            if const_expr(self.intra_wg_overlap):
-                pipeline_k.consumer_wait(kv_consumer_state, pipeline_k.consumer_try_wait(kv_consumer_state))
-                acc_S = mma_qk_fn(B_idx=kv_consumer_state.index, wg_wait=0)
-                pipeline_k.consumer_release(kv_consumer_state)
-                # Use vectorized score modification
-                if cutlass.const_expr(score_mod_fn is not None):
-                    score_mod_fn(acc_S, n_block=n_block_max - 1)
-                # if cute.arch.thread_idx()[0] == 128: cute.print_tensor(utils.make_acc_tensor_mn_view(acc_S))
-                mask_fn(acc_S, n_block=n_block_max - 1, mask_seqlen=True)
-                # if cute.arch.thread_idx()[0] == 128: cute.print_tensor(utils.make_acc_tensor_mn_view(acc_S))
-                softmax.online_softmax(acc_S, is_first=True)
-                tOrP_acc = cute.make_tensor(acc_S.iterator, utils.convert_layout_acc_frgA(acc_S.layout))
-                tOrP_cur = tOrP if const_expr(self.mma_pv_is_rs) else cute.make_fragment_like(tOrP_acc, self.dtype)
-                tOrP_cur.store(tOrP_acc.load().to(self.dtype))
-                if const_expr(not self.mma_pv_is_rs):
-                    tPrP = smem_thr_copy_P.retile(tOrP_cur)
-                    cute.copy(smem_thr_copy_P, tPrP, tPsP)
-                    # Fence and barrier to make sure smem store is visible to WGMMA
-                    cute.arch.fence_proxy(ProxyKind.async_shared, space=SharedSpace.shared_cta)
-                    cute.arch.sync_warp()  # Only need syncwarp since each warp is using its own P values for MmaPV
-                # Need to initialize tOrO in the case of RescaleOBeforeGemm where we will scale tOrO even in the 1st iter
-                # acc_O.fill(0.0)
-            else:
-                self.warp_scheduler_barrier_sync()
-                kv_consumer_state = mma_one_n_block(
-                    kv_consumer_state,
-                    n_block=n_block_max - 1,
-                    mma_pv_fn=partial(mma_pv_fn, zero_init=True),
-                    is_first_n_block=True,
-                    mask_fn=partial(mask_fn, mask_seqlen=True),
-                )
-                O_should_accumulate = True
-            # if cute.arch.thread_idx()[0] == 128: cute.printf("m_block = {}, n_block_max = {}, n_block_min = {}", m_block, n_block_max, n_block_min)
-            n_block_max -= 1
-            # Next couple of iterations with causal masking
-            if const_expr(self.is_causal or self.is_local):
-                n_block_min_causal_local_mask = block_info.get_n_block_min_causal_local_mask(
-                    seqlen, m_block, n_block_min
-                )
-                # if cute.arch.thread_idx()[0] == 128: cute.printf("n_block_min_causal_local_mask = {}", n_block_min_causal_local_mask)
-                for n_tile in cutlass.range(n_block_max - n_block_min_causal_local_mask, unroll=1):
->>>>>>> 91f14ca0
                     kv_consumer_state = mma_one_n_block(
                         kv_consumer_state,
                         n_block=n_block_max - 1,
@@ -1954,7 +1930,7 @@
                         kv_consumer_state=kv_consumer_state,
                         zero_init=not O_should_accumulate,
                     )
-                    O_should_accumulate=True
+                    O_should_accumulate = True
                 else:
                     self.warp_scheduler_barrier_arrive()
             else:
@@ -1963,160 +1939,71 @@
                 # ==========================================
                 curr_mask_block_cnt = mask_block_cnt[batch_idx, head_idx, m_block]
                 curr_full_block_cnt = full_block_cnt[batch_idx, head_idx, m_block]
-                if curr_mask_block_cnt > 0:
-                    # ==========================================
-                    # Masked blocks processing
-                    # ==========================================
-                    curr_mask_block_idx = mask_block_idx[batch_idx, head_idx, m_block, None]
-                    mask_n_block = 0
-                    if const_expr(self.intra_wg_overlap):
-                        mask_n_block = curr_mask_block_idx[curr_mask_block_cnt - 1]
-                        
-                        kv_consumer_state = process_first_half_block(
-                            n_block=mask_n_block,
-                            kv_consumer_state=kv_consumer_state,
-                            mask_fn=partial(mask_fn, mask_mod=self.mask_mod),
-                            is_first_block=True,
-                        )
-
-                        # Process remaining blocks
-                        for i in cutlass.range(1, curr_mask_block_cnt):
-                            mask_n_block = curr_mask_block_idx[curr_mask_block_cnt - 1 - i]
-                            kv_consumer_state = mma_one_n_block(
-                                kv_consumer_state,
-                                n_block=mask_n_block,
-                                mma_pv_fn=partial(mma_pv_fn, zero_init=not O_should_accumulate),
-                                mask_fn=partial(mask_fn, mask_mod=self.mask_mod, mask_seqlen=False),
-                            )
-                            O_should_accumulate = True
-
-                        # Final PV gemm if no full blocks to be processed
-                        if curr_full_block_cnt == 0:
-                            kv_consumer_state = process_last_half_block(
-                                kv_consumer_state=kv_consumer_state,
-                                zero_init=not O_should_accumulate,
-                            )
-                            O_should_accumulate = True
-
-                    else:
-                        # Non-overlap
+                curr_mask_block_idx = mask_block_idx[batch_idx, head_idx, m_block, None]
+                curr_full_block_idx = full_block_idx[batch_idx, head_idx, m_block, None]
+
+                total_block_cnt = curr_mask_block_cnt + curr_full_block_cnt
+                blocks_to_compute = total_block_cnt > 0
+                get_sparse_n_block = partial(
+                    self._get_blocksparse_n_block,
+                    mask_cnt=curr_mask_block_cnt,
+                    full_cnt=curr_full_block_cnt,
+                    mask_idx=curr_mask_block_idx,
+                    full_idx=curr_full_block_idx,
+                )
+                idx = 0
+                n_block = 0
+                masked = True
+
+                if blocks_to_compute:
+                    n_block, masked = get_sparse_n_block(idx=idx)
+                    if const_expr(not self.intra_wg_overlap):
                         self.warp_scheduler_barrier_sync()
-                        mask_n_block = curr_mask_block_idx[curr_mask_block_cnt - 1]
                         kv_consumer_state = mma_one_n_block(
                             kv_consumer_state,
-                            n_block=mask_n_block,
+                            n_block=n_block,
                             mma_pv_fn=partial(mma_pv_fn, zero_init=not O_should_accumulate),
-                            mask_fn=partial(mask_fn, mask_mod=self.mask_mod, mask_seqlen=True),
+                            mask_fn=partial(mask_fn, use_mask_mod=masked, mask_seqlen=True),
                             is_first_n_block=True,
                         )
                         O_should_accumulate = True
-                        for i in cutlass.range(1, curr_mask_block_cnt):
-                            mask_n_block = curr_mask_block_idx[curr_mask_block_cnt - 1 - i]
+                        for i in cutlass.range(1, total_block_cnt):
+                            n_block, masked = get_sparse_n_block(idx=i)
                             kv_consumer_state = mma_one_n_block(
                                 kv_consumer_state,
-                                n_block=mask_n_block,
+                                n_block=n_block,
                                 mma_pv_fn=partial(mma_pv_fn, zero_init=not O_should_accumulate),
-                                mask_fn=partial(mask_fn, mask_mod=self.mask_mod, mask_seqlen=False),
+                                mask_fn=partial(mask_fn, use_mask_mod=masked, mask_seqlen=False),
                                 is_first_n_block=False,
                             )
-                        if curr_full_block_cnt == 0:
-                            self.warp_scheduler_barrier_arrive()
-
-                if curr_full_block_cnt > 0:
-                    # ==========================================
-                    # Full blocks processing
-                    # ==========================================
-                    curr_full_block_idx = full_block_idx[batch_idx, head_idx, m_block, None]
-                    full_n_block = 0
-                    if const_expr(self.intra_wg_overlap):
-                        # Handle first full block if it's the overall first
-                        if curr_mask_block_cnt == 0:
-                            full_n_block = curr_full_block_idx[curr_full_block_cnt - 1]
-                            kv_consumer_state = process_first_half_block(
-                                n_block=full_n_block,
-                                kv_consumer_state=kv_consumer_state,
-                                mask_fn=partial(mask_fn, mask_mod=None),
-                                is_first_block=True,
-                            )
-
-                            # Remaining full blocks (start at 1)
-                            for i in cutlass.range(1, curr_full_block_cnt):
-                                full_n_block = curr_full_block_idx[curr_full_block_cnt - 1 - i]
-                                kv_consumer_state = mma_one_n_block(
-                                    kv_consumer_state,
-                                    n_block=full_n_block,
-                                    mma_pv_fn=partial(mma_pv_fn, zero_init=not O_should_accumulate),
-                                    mask_fn=partial(mask_fn, mask_seqlen=False),
-                                )
-                                O_should_accumulate = True
-                        else:
-                            # All full blocks use mma_one_n_block
-                            # first full block needs mask_seqlen
-                            full_n_block = curr_full_block_idx[curr_full_block_cnt - 1]
+                        self.warp_scheduler_barrier_arrive()
+                    else:
+                        kv_consumer_state = process_first_half_block(
+                            n_block=n_block,
+                            kv_consumer_state=kv_consumer_state,
+                            mask_fn=partial(mask_fn, use_mask_mod=masked),
+                            is_first_block=True,
+                        )
+                        for i in cutlass.range(1, total_block_cnt):
+                            n_block, masked = get_sparse_n_block(idx=i)
                             kv_consumer_state = mma_one_n_block(
                                 kv_consumer_state,
-                                n_block=full_n_block,
+                                n_block=n_block,
                                 mma_pv_fn=partial(mma_pv_fn, zero_init=not O_should_accumulate),
-                                mask_fn=partial(mask_fn, mask_seqlen=True),
+                                mask_fn=partial(mask_fn, use_mask_mod=masked, mask_seqlen=False),
                             )
                             O_should_accumulate = True
-
-                            for i in cutlass.range(1, curr_full_block_cnt):
-                                full_n_block = curr_full_block_idx[curr_full_block_cnt - 1 - i]
-                                kv_consumer_state = mma_one_n_block(
-                                    kv_consumer_state,
-                                    n_block=full_n_block,
-                                    mma_pv_fn=partial(mma_pv_fn, zero_init=not O_should_accumulate),
-                                    mask_fn=partial(mask_fn, mask_seqlen=False),
-                                )
-                                O_should_accumulate = True
-
                         kv_consumer_state = process_last_half_block(
                             kv_consumer_state=kv_consumer_state,
                             zero_init=not O_should_accumulate,
                         )
                         O_should_accumulate = True
 
-                    else:
-                        # non-overlap case
-                        if curr_mask_block_cnt == 0:
-                            self.warp_scheduler_barrier_sync()
-
-                        full_n_block = curr_full_block_idx[curr_full_block_cnt - 1]
-
-                        if curr_mask_block_cnt == 0:  # if no partially-masked blocks were computed
-                            kv_consumer_state = mma_one_n_block(
-                                kv_consumer_state,
-                                n_block=full_n_block,
-                                mma_pv_fn=partial(mma_pv_fn, zero_init=not O_should_accumulate),
-                                mask_fn=partial(mask_fn, mask_seqlen=True),
-                                is_first_n_block=True,
-                            )
-                            O_should_accumulate = True
-                        else:
-                            kv_consumer_state = mma_one_n_block(
-                                kv_consumer_state,
-                                n_block=full_n_block,
-                                mma_pv_fn=partial(mma_pv_fn, zero_init=not O_should_accumulate),
-                                mask_fn=partial(mask_fn, mask_seqlen=True),
-                                is_first_n_block=False,
-                            )
-                            O_should_accumulate = True
-                        for i in cutlass.range(1, curr_full_block_cnt):
-                            full_n_block = curr_full_block_idx[curr_full_block_cnt - 1 - i]
-                            kv_consumer_state = mma_one_n_block(
-                                kv_consumer_state,
-                                n_block=full_n_block,
-                                mma_pv_fn=partial(mma_pv_fn, zero_init=not O_should_accumulate),
-                                mask_fn=partial(mask_fn, mask_seqlen=False),
-                                is_first_n_block=False,
-                            )
-                        self.warp_scheduler_barrier_arrive()
-
-                if curr_mask_block_cnt + curr_full_block_cnt == 0: # zero initialize if no blocks processed
+                else:
                     acc_O.fill(0.0)
                     O_should_accumulate = True
-
+            
+            # common tail
             sink_val = None
             if const_expr(learnable_sink is not None):
                 if const_expr(not self.pack_gqa):
@@ -2145,7 +2032,26 @@
             tile_scheduler.advance_to_next_work()
             work_tile = tile_scheduler.get_current_work()
 
-    @cute.jit 
+    @cute.jit
+    def _get_blocksparse_n_block(
+        self,
+        mask_cnt: Int32,
+        full_cnt: Int32,
+        mask_idx: cute.Tensor,
+        full_idx: cute.Tensor,
+        idx: Int32,
+    ):
+        """get n block index by iterating first through masked blocks and then through full blocks for FlexAttention block sparsity"""
+        masked = False
+        sparse_idx = 0
+        if idx < mask_cnt:
+            sparse_idx = mask_idx[mask_cnt - 1 - idx]
+            masked = True
+        else:
+            sparse_idx = full_idx[full_cnt - 1 - idx + mask_cnt]
+        return sparse_idx, masked
+
+    @cute.jit
     def first_half_block_overlap(
         self,
         n_block: Int32,
@@ -2155,30 +2061,31 @@
         tOrP: cute.Tensor,
         smem_copy_params: SimpleNamespace,
         softmax: Softmax,
-        mask_fn: Optional[Callable] = None,
+        mask_fn: Callable = None,
         score_mod_fn: Optional[Callable] = None,
         is_first_block: bool = False,
     ):
         """Processes the first half block when using intra-warpgroup-overlap"""
-        
+
         pipeline_k.consumer_wait(kv_consumer_state, pipeline_k.consumer_try_wait(kv_consumer_state))
-        acc_S = mma_qk_fn(kv_consumer_state.index, wg_wait=0)
+        acc_S = mma_qk_fn(B_idx=kv_consumer_state.index, wg_wait=0)
         pipeline_k.consumer_release(kv_consumer_state)
-        
+
         # Apply score modification if present
         if const_expr(score_mod_fn is not None):
             score_mod_fn(acc_S=acc_S, n_block=n_block)
-        
-        # Apply mask if present; mask_seqlen always True for first block
-        if const_expr(mask_fn is not None):
-            mask_fn(acc_S, n_block=n_block, mask_seqlen=True)
-        
+
+        # Apply mask; mask_seqlen always True for first block
+        mask_fn(acc_S, n_block=n_block, mask_seqlen=True)
+
         softmax.online_softmax(acc_S, is_first=is_first_block)
-        
+
         tOrP_acc = cute.make_tensor(acc_S.iterator, utils.convert_layout_acc_frgA(acc_S.layout))
-        tOrP_cur = tOrP if const_expr(self.mma_pv_is_rs) else cute.make_fragment_like(tOrP_acc, self.dtype)
+        tOrP_cur = (
+            tOrP if const_expr(self.mma_pv_is_rs) else cute.make_fragment_like(tOrP_acc, self.dtype)
+        )
         tOrP_cur.store(tOrP_acc.load().to(self.dtype))
-        
+
         # if pv gemm not rs
         if const_expr(not self.mma_pv_is_rs):
             tPrP = smem_copy_params.smem_thr_copy_P.retile(tOrP_cur)
@@ -2188,7 +2095,7 @@
                 cute.arch.ProxyKind.async_shared, space=cute.arch.SharedSpace.shared_cta
             )
             cute.arch.sync_warp()
-        
+
         return kv_consumer_state
         
     @cute.jit
@@ -2202,7 +2109,7 @@
         """Processes the final PV GEMM when using intra-warpgroup-overlap"""
         
         pipeline_v.consumer_wait(kv_consumer_state, pipeline_v.consumer_try_wait(kv_consumer_state))
-        mma_pv_fn(kv_consumer_state.index, zero_init=zero_init, wg_wait=0)
+        mma_pv_fn(B_idx=kv_consumer_state.index, zero_init=zero_init, wg_wait=0)
         pipeline_v.consumer_release(kv_consumer_state)
         
         # Advance state for next iteration
@@ -2287,19 +2194,23 @@
         smem_pipe_read.advance()
         pipeline_k.consumer_wait(smem_pipe_read, pipeline_k.consumer_try_wait(smem_pipe_read))
         self.warp_scheduler_barrier_sync()
-        acc_S = mma_qk_fn(smem_pipe_read.index, wg_wait=-1)
+        # S = Q @ K.T
+        acc_S = mma_qk_fn(B_idx=smem_pipe_read.index, wg_wait=-1)
         pipeline_v.consumer_wait(smem_pipe_read_v, pipeline_v.consumer_try_wait(smem_pipe_read_v))
-        mma_pv_fn(smem_pipe_read_v.index, wg_wait=-1)
+        # O += P @ V
+        mma_pv_fn(B_idx=smem_pipe_read_v.index, wg_wait=-1)
         self.warp_scheduler_barrier_arrive()
         warpgroup.wait_group(1)
         pipeline_k.consumer_release(smem_pipe_read)
         
-        # handle score mods and masking
+        # handle flex attention modifications
         if const_expr(score_mod_fn is not None):
             score_mod_fn(acc_S, n_block=n_block)
+        # if cute.arch.thread_idx()[0] == 128: cute.print_tensor(utils.make_acc_tensor_mn_view(acc_S))
         if const_expr(mask_fn is not None):
             mask_fn(acc_S, n_block=n_block)
-
+        # if cute.arch.thread_idx()[0] == 128: cute.print_tensor(utils.make_acc_tensor_mn_view(acc_S))
+        
         row_scale = softmax.online_softmax(acc_S, check_inf=check_inf)
         warpgroup.wait_group(0)
         pipeline_v.consumer_release(smem_pipe_read_v)
