--- conflicted
+++ resolved
@@ -44,11 +44,7 @@
 
 
 def _flash_attn_forward(
-<<<<<<< HEAD
-    q, k, v, dropout_p, softmax_scale, causal, window_size, alibi_slopes, rpe_weights, rpe_max_distance, return_softmax
-=======
-    q, k, v, dropout_p, softmax_scale, causal, window_size, softcap, alibi_slopes, return_softmax
->>>>>>> 74b0761f
+    q, k, v, dropout_p, softmax_scale, causal, window_size, softcap, alibi_slopes, rpe_weights, rpe_max_distance, return_softmax
 ):
     maybe_contiguous = lambda x: x.contiguous() if x.stride(-1) != 1 else x
     q, k, v = [maybe_contiguous(x) for x in (q, k, v)]
@@ -146,16 +142,13 @@
     maybe_contiguous = lambda x: x.contiguous() if x.stride(-1) != 1 else x
     # dq, dk, dv are allocated by us so they should already be contiguous
     dout, q, k, v, out = [maybe_contiguous(x) for x in (dout, q, k, v, out)]
-<<<<<<< HEAD
-    dq, dk, dv, drpe_weights, softmax_d, = flash_attn_cuda.bwd(
-=======
     (
         dq,
         dk,
         dv,
+        drpe_weights,
         softmax_d,
     ) = flash_attn_cuda.bwd(
->>>>>>> 74b0761f
         dout,
         q,
         k,
@@ -320,12 +313,8 @@
             rng_state=rng_state,
         )
         dqkv = dqkv[..., : dout.shape[-1]]  # We could have padded the head dimension
-<<<<<<< HEAD
-
-        return dqkv, None, None, None, None, None, drpe_weights, None, None, None
-=======
-        return dqkv, None, None, None, None, None, None, None, None
->>>>>>> 74b0761f
+
+        return dqkv, None, None, None, None, None, None, drpe_weights, None, None, None
 
 
 class FlashAttnVarlenQKVPackedFunc(torch.autograd.Function):
@@ -485,12 +474,8 @@
         )
         dq = dq[..., : dout.shape[-1]]  # We could have padded the head dimension
         dkv = dkv[..., : dout.shape[-1]]
-<<<<<<< HEAD
-
-        return dq, dkv, None, None, None, None, None, drpe_weights, None, None, None
-=======
-        return dq, dkv, None, None, None, None, None, None, None, None
->>>>>>> 74b0761f
+
+        return dq, dkv, None, None, None, None, None, None, drpe_weights, None, None, None
 
 
 class FlashAttnVarlenKVPackedFunc(torch.autograd.Function):
@@ -658,12 +643,8 @@
         dq = dq[..., : dout.shape[-1]]  # We could have padded the head dimension
         dk = dk[..., : dout.shape[-1]]
         dv = dv[..., : dout.shape[-1]]
-<<<<<<< HEAD
-
-        return dq, dk, dv, None, None, None, None, None, drpe_weights, None, None, None
-=======
-        return dq, dk, dv, None, None, None, None, None, None, None, None
->>>>>>> 74b0761f
+
+        return dq, dk, dv, None, None, None, None, None, None, drpe_weights, None, None, None
 
 
 class FlashAttnVarlenFunc(torch.autograd.Function):
@@ -1127,8 +1108,6 @@
         window_size,
         softcap,
         alibi_slopes,
-        rpe_weights,
-        rpe_max_distance,
         deterministic,
         return_attn_probs,
     )
