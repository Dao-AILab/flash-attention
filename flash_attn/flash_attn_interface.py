# Copyright (c) 2023, Tri Dao.

from typing import Optional, Sequence, Tuple, Union

import torch
import torch.nn as nn

# isort: off
# We need to import the CUDA kernels after importing torch
import flash_attn_2_cuda as flash_attn_cuda

# isort: on

def maybe_contiguous(x):
    return x.contiguous() if x is not None and x.stride(-1) != 1 else x


def _get_block_size_n(device, head_dim, is_dropout, is_causal):
    # This should match the block sizes in the CUDA kernel
    assert head_dim <= 256
    major, minor = torch.cuda.get_device_capability(device)
    is_sm8x = major == 8 and minor > 0  # Only include sm86 and sm89, exclude sm80 (A100)
    is_sm80 = major == 8 and minor == 0
    is_sm90 = major == 9 and minor == 0
    if head_dim <= 32:
        return 128
    if head_dim <= 64:
        return 128 if not is_dropout else 64
    elif head_dim <= 96:
        return 64
    elif head_dim <= 128:
        if is_sm8x:
            return 64 if (not is_dropout and is_causal) else 32
        else:
            return 64 if not is_dropout else 32
    elif head_dim <= 160:
        if is_sm8x:
            return 64
        else:
            return 32
    elif head_dim <= 192:
        return 64
    elif head_dim <= 224:
        return 64
    elif head_dim <= 256:
        return 64


def round_multiple(x, m):
    return (x + m - 1) // m * m


# torch.compile() support is only enabled for pytorch >= 2.4
# The reason for this is that we are using the new custom_op and register_fake
# APIs, which support inplace modification of inputs in the function itself
if torch.__version__ >= "2.4.0":
    _torch_custom_op_wrapper = torch.library.custom_op
    _torch_register_fake_wrapper = torch.library.register_fake
else:
    def noop_custom_op_wrapper(name, fn=None, /, *, mutates_args, device_types=None, schema=None):
        def wrap(func):
            return func
        if fn is None:
            return wrap
        return fn
    def noop_register_fake_wrapper(op, fn=None, /, *, lib=None, _stacklevel=1):
        def wrap(func):
            return func
        if fn is None:
            return wrap
        return fn
    _torch_custom_op_wrapper = noop_custom_op_wrapper
    _torch_register_fake_wrapper = noop_register_fake_wrapper


@_torch_custom_op_wrapper("flash_attn::_flash_attn_forward", mutates_args=(), device_types="cuda")
def _flash_attn_forward(
<<<<<<< HEAD
    q, k, v, dropout_p, softmax_scale, causal, window_size, softcap, alibi_slopes, rpe_weights, rpe_max_distance, return_softmax
):
=======
    q: torch.Tensor,
    k: torch.Tensor,
    v: torch.Tensor,
    dropout_p: float,
    softmax_scale: float,
    causal: bool,
    window_size_left: int,
    window_size_right: int,
    softcap: float,
    alibi_slopes: Optional[torch.Tensor],
    return_softmax: bool
) -> Tuple[torch.Tensor, torch.Tensor, torch.Tensor, torch.Tensor]:
>>>>>>> 53a4f341
    q, k, v = [maybe_contiguous(x) for x in (q, k, v)]
    out, softmax_lse, S_dmask, rng_state = flash_attn_cuda.fwd(
        q,
        k,
        v,
        None,
        alibi_slopes,
        rpe_weights,
        rpe_max_distance,
        dropout_p,
        softmax_scale,
        causal,
        window_size_left,
        window_size_right,
        softcap,
        return_softmax,
        None,
    )
    return out, softmax_lse, S_dmask, rng_state


@_torch_register_fake_wrapper("flash_attn::_flash_attn_forward")
def _flash_attn_forward_fake(
    q: torch.Tensor,
    k: torch.Tensor,
    v: torch.Tensor,
    dropout_p: float,
    softmax_scale: float,
    causal: bool,
    window_size_left: int,
    window_size_right: int,
    softcap: float,
    alibi_slopes: Optional[torch.Tensor],
    return_softmax: bool
) -> Tuple[torch.Tensor, torch.Tensor, torch.Tensor, torch.Tensor]:
    q, k, v = [maybe_contiguous(x) for x in (q, k, v)]
    batch_size, seqlen_q, num_heads, head_size = q.shape
    seqlen_k = k.shape[1]
    out = torch.empty_like(q)
    softmax_lse = torch.empty((batch_size, num_heads, seqlen_q), dtype=torch.float32, device=q.device, layout=q.layout)
    p = torch.empty((0,), dtype=q.dtype, device=q.device, layout=q.layout)
    if return_softmax:
        p = torch.empty((batch_size, num_heads, round_multiple(seqlen_q, 128), round_multiple(seqlen_k, 128)), dtype=q.dtype, device=q.device, layout=q.layout)
    rng_state = torch.empty((2,), dtype=torch.int64, device=q.device)

    return out, softmax_lse, p, rng_state


if torch.__version__ >= "2.4.0":
    _wrapped_flash_attn_forward = torch.ops.flash_attn._flash_attn_forward
else:
    _wrapped_flash_attn_forward = _flash_attn_forward


@_torch_custom_op_wrapper("flash_attn::_flash_attn_varlen_forward", mutates_args=(), device_types="cuda")
def _flash_attn_varlen_forward(
    q: torch.Tensor,
    k: torch.Tensor,
    v: torch.Tensor,
    cu_seqlens_q: torch.Tensor,
    cu_seqlens_k: torch.Tensor,
    max_seqlen_q: int,
    max_seqlen_k: int,
    dropout_p: float,
    softmax_scale: float,
    causal: bool,
    window_size_left: int = -1,
    window_size_right: int = -1,
    softcap: float = 0.0,
    alibi_slopes: Optional[torch.Tensor] = None,
    return_softmax: bool = False,
    block_table: Optional[torch.Tensor] = None,
    leftpad_k: Optional[torch.Tensor] = None,
    seqused_k: Optional[torch.Tensor] = None,
) -> Tuple[torch.Tensor, torch.Tensor, torch.Tensor, torch.Tensor]:
    q, k, v = [maybe_contiguous(x) for x in (q, k, v)]
    out, softmax_lse, S_dmask, rng_state = flash_attn_cuda.varlen_fwd(
        q,
        k,
        v,
        None,
        cu_seqlens_q,
        cu_seqlens_k,
        seqused_k,
        leftpad_k,
        block_table,
        alibi_slopes,
        max_seqlen_q,
        max_seqlen_k,
        dropout_p,
        softmax_scale,
        False,
        causal,
        window_size_left,
        window_size_right,
        softcap,
        return_softmax,
        None,
    )
    # if out.isnan().any() or softmax_lse.isnan().any():
    #     breakpoint()
    return out, softmax_lse, S_dmask, rng_state


@_torch_register_fake_wrapper("flash_attn::_flash_attn_varlen_forward")
def _flash_attn_varlen_forward_fake(
    q: torch.Tensor,
    k: torch.Tensor,
    v: torch.Tensor,
    cu_seqlens_q: torch.Tensor,
    cu_seqlens_k: torch.Tensor,
    max_seqlen_q: int,
    max_seqlen_k: int,
    dropout_p: float,
    softmax_scale: float,
    causal: bool,
    window_size_left: int = -1,
    window_size_right: int = -1,
    softcap: float = 0.0,
    alibi_slopes: Optional[torch.Tensor] = None,
    return_softmax: bool = False,
    block_table: Optional[torch.Tensor] = None,
    leftpad_k: Optional[torch.Tensor] = None,
    seqused_k: Optional[torch.Tensor] = None,
) -> Tuple[torch.Tensor, torch.Tensor, torch.Tensor, torch.Tensor]:
    q, k, v = [maybe_contiguous(x) for x in (q, k, v)]
    paged_kv = block_table is not None
    batch_size = cu_seqlens_q.numel() - 1
    total_q, num_heads, _ = q.shape
    
    out = torch.empty_like(q)
    softmax_lse = torch.empty((num_heads, total_q), dtype=torch.float32, device=q.device, layout=q.layout)
    p = torch.empty((0,), dtype=q.dtype, device=q.device, layout=q.layout)
    seqlen_q_rounded = round_multiple(max_seqlen_q, 128)
    seqlen_k_rounded = round_multiple(max_seqlen_k, 128)
    if return_softmax:
        p = torch.empty((batch_size, num_heads, seqlen_q_rounded, seqlen_k_rounded), dtype=q.dtype, device=q.device, layout=q.layout)
    rng_state = torch.empty((2,), dtype=torch.int64, device=q.device)
    return out, softmax_lse, p, rng_state


if torch.__version__ >= "2.4.0":
    _wrapped_flash_attn_varlen_forward = torch.ops.flash_attn._flash_attn_varlen_forward
else:
    _wrapped_flash_attn_varlen_forward = _flash_attn_varlen_forward


@_torch_custom_op_wrapper("flash_attn::_flash_attn_backward", mutates_args=("dq", "dk", "dv"), device_types="cuda")
def _flash_attn_backward(
<<<<<<< HEAD
    dout,
    q,
    k,
    v,
    out,
    softmax_lse,
    dq,
    dk,
    dv,
    dropout_p,
    softmax_scale,
    causal,
    window_size,
    softcap,
    alibi_slopes,
    rpe_weights,
    drpe_weights,
    rpe_max_distance,
    deterministic,
    rng_state=None,
):
=======
    dout: torch.Tensor,
    q: torch.Tensor,
    k: torch.Tensor,
    v: torch.Tensor,
    out: torch.Tensor,
    softmax_lse: torch.Tensor,
    dq: Optional[torch.Tensor],
    dk: Optional[torch.Tensor],
    dv: Optional[torch.Tensor],
    dropout_p: float,
    softmax_scale: float,
    causal: bool,
    window_size_left: int,
    window_size_right: int,
    softcap: float,
    alibi_slopes: Optional[torch.Tensor],
    deterministic: bool,
    rng_state: Optional[torch.Tensor] = None,
) -> torch.Tensor:
>>>>>>> 53a4f341
    # dq, dk, dv are allocated by us so they should already be contiguous
    dout, q, k, v, out = [maybe_contiguous(x) for x in (dout, q, k, v, out)]
    (
        dq,
        dk,
        dv,
        drpe_weights,
        softmax_d,
    ) = flash_attn_cuda.bwd(
        dout,
        q,
        k,
        v,
        out,
        softmax_lse,
        dq,
        dk,
        dv,
        alibi_slopes,
        rpe_weights,
        drpe_weights,
        rpe_max_distance,
        dropout_p,
        softmax_scale,
        causal,
        window_size_left,
        window_size_right,
        softcap,
        deterministic,
        None,
        rng_state,
    )
<<<<<<< HEAD
    return dq, dk, dv, drpe_weights, softmax_d
=======
    return softmax_d


@_torch_register_fake_wrapper("flash_attn::_flash_attn_backward")
def _flash_attn_backward_fake(
    dout: torch.Tensor,
    q: torch.Tensor,
    k: torch.Tensor,
    v: torch.Tensor,
    out: torch.Tensor,
    softmax_lse: torch.Tensor,
    dq: Optional[torch.Tensor],
    dk: Optional[torch.Tensor],
    dv: Optional[torch.Tensor],
    dropout_p: float,
    softmax_scale: float,
    causal: bool,
    window_size_left: int,
    window_size_right: int,
    softcap: float,
    alibi_slopes: Optional[torch.Tensor],
    deterministic: bool,
    rng_state: Optional[torch.Tensor] = None,
) -> torch.Tensor:
    dout, q, k, v, out = [maybe_contiguous(x) for x in (dout, q, k, v, out)]
    if dq is None:
        dq = torch.empty_like(q)
    if dk is None:
        dk = torch.empty_like(k)
    if dv is None:
        dv = torch.empty_like(v)
    batch_size, seqlen_q, num_heads, _ = q.shape
    softmax_d = torch.empty((batch_size, num_heads, round_multiple(seqlen_q, 128)), device=q.device, dtype=torch.float32)
    
    return softmax_d

>>>>>>> 53a4f341

if torch.__version__ >= "2.4.0":
    _wrapped_flash_attn_backward = torch.ops.flash_attn._flash_attn_backward
else:
    _wrapped_flash_attn_backward = _flash_attn_backward


@_torch_custom_op_wrapper("flash_attn::_flash_attn_varlen_backward", mutates_args=("dq", "dk", "dv"), device_types="cuda")
def _flash_attn_varlen_backward(
    dout: torch.Tensor,
    q: torch.Tensor,
    k: torch.Tensor,
    v: torch.Tensor,
    out: torch.Tensor,
    softmax_lse: torch.Tensor,
    dq: Optional[torch.Tensor],
    dk: Optional[torch.Tensor],
    dv: Optional[torch.Tensor],
    cu_seqlens_q: torch.Tensor,
    cu_seqlens_k: torch.Tensor,
    max_seqlen_q: int,
    max_seqlen_k: int,
    dropout_p: float,
    softmax_scale: float,
    causal: bool,
    window_size_left: int,
    window_size_right: int,
    softcap: float,
    alibi_slopes: Optional[torch.Tensor],
    deterministic: bool,
    rng_state: Optional[torch.Tensor] = None,
) -> torch.Tensor:
    # dq, dk, dv are allocated by us so they should already be contiguous
    dout, q, k, v, out = [maybe_contiguous(x) for x in (dout, q, k, v, out)]
    (
        dq,
        dk,
        dv,
        softmax_d,
    ) = flash_attn_cuda.varlen_bwd(
        dout,
        q,
        k,
        v,
        out,
        softmax_lse,
        dq,
        dk,
        dv,
        cu_seqlens_q,
        cu_seqlens_k,
        alibi_slopes,
        max_seqlen_q,
        max_seqlen_k,
        dropout_p,
        softmax_scale,
        False,
        causal,
        window_size_left,
        window_size_right,
        softcap,
        deterministic,
        None,
        rng_state,
    )
    # if dk.isnan().any() or dk.isnan().any() or dv.isnan().any() or softmax_d.isnan().any():
    #     breakpoint()
    return softmax_d


@_torch_register_fake_wrapper("flash_attn::_flash_attn_varlen_backward")
def _flash_attn_varlen_backward_fake(
    dout: torch.Tensor,
    q: torch.Tensor,
    k: torch.Tensor,
    v: torch.Tensor,
    out: torch.Tensor,
    softmax_lse: torch.Tensor,
    dq: Optional[torch.Tensor],
    dk: Optional[torch.Tensor],
    dv: Optional[torch.Tensor],
    cu_seqlens_q: torch.Tensor,
    cu_seqlens_k: torch.Tensor,
    max_seqlen_q: int,
    max_seqlen_k: int,
    dropout_p: float,
    softmax_scale: float,
    causal: bool,
    window_size_left: int,
    window_size_right: int,
    softcap: float,
    alibi_slopes: Optional[torch.Tensor],
    deterministic: bool,
    rng_state: Optional[torch.Tensor] = None,
) -> torch.Tensor:
    dout, q, k, v, out = [maybe_contiguous(x) for x in (dout, q, k, v, out)]
    batch_size = cu_seqlens_q.numel() - 1
    total_q, num_heads, _ = q.shape

    if dq is None:
        dq = torch.empty_like(q)
    if dk is None:
        dk = torch.empty_like(k)
    if dv is None:
        dv = torch.empty_like(v)
    softmax_d = torch.empty((num_heads, total_q + 128 * batch_size), device=q.device, dtype=torch.float32)
    
    return softmax_d


if torch.__version__ >= "2.4.0":
    _wrapped_flash_attn_varlen_backward = torch.ops.flash_attn._flash_attn_varlen_backward
else:
    _wrapped_flash_attn_varlen_backward = _flash_attn_varlen_backward


class FlashAttnQKVPackedFunc(torch.autograd.Function):
    @staticmethod
    def forward(
        ctx,
        qkv,
        dropout_p,
        softmax_scale,
        causal,
        window_size,
        softcap,
        alibi_slopes,
        rpe_weights,
        rpe_max_distance,
        deterministic,
        return_softmax,
    ):
        if softmax_scale is None:
            softmax_scale = qkv.shape[-1] ** (-0.5)
        q, k, v = qkv[:, :, 0].detach(), qkv[:, :, 1].detach(), qkv[:, :, 2].detach()
        head_size_og = q.size(3)
        if head_size_og % 8 != 0:
            q = torch.nn.functional.pad(q, [0, 8 - head_size_og % 8])
            k = torch.nn.functional.pad(k, [0, 8 - head_size_og % 8])
            v = torch.nn.functional.pad(v, [0, 8 - head_size_og % 8])
        out_padded, softmax_lse, S_dmask, rng_state =  _wrapped_flash_attn_forward(
            q,
            k,
            v,
            dropout_p,
            softmax_scale,
            causal=causal,
            window_size_left=window_size[0],
            window_size_right=window_size[1],
            softcap=softcap,
            alibi_slopes=alibi_slopes,
            rpe_weights=rpe_weights,
            rpe_max_distance=rpe_max_distance,
            return_softmax=return_softmax and dropout_p > 0,
        )
        ctx.save_for_backward(q, k, v, rpe_weights, out_padded, softmax_lse, rng_state)
        ctx.dropout_p = dropout_p
        ctx.softmax_scale = softmax_scale
        ctx.causal = causal
        ctx.window_size = window_size
        ctx.softcap = softcap
        ctx.alibi_slopes = alibi_slopes
        ctx.rpe_max_distance = rpe_max_distance
        ctx.deterministic = deterministic
        out = out_padded[..., :head_size_og]
        return out if not return_softmax else (out, softmax_lse, S_dmask)

    @staticmethod
    def backward(ctx, dout, *args):
        q, k, v, rpe_weights, out, softmax_lse, rng_state = ctx.saved_tensors
        qkv_shape = q.shape[:-2] + (3, *q.shape[-2:])
        dqkv = torch.empty(qkv_shape, dtype=q.dtype, device=q.device)
<<<<<<< HEAD

        drpe_weights = None
        if rpe_weights is not None:
            drpe_weights = torch.zeros_like(rpe_weights)

        _flash_attn_backward(
            dout,
=======
        head_size_og = dout.size(3)
        dout_padded = dout
        if head_size_og % 8 != 0:
            dout_padded = torch.nn.functional.pad(dout, [0, 8 - head_size_og % 8])
        _wrapped_flash_attn_backward(
            dout_padded,
>>>>>>> 53a4f341
            q,
            k,
            v,
            out,
            softmax_lse,
            dqkv[:, :, 0],
            dqkv[:, :, 1],
            dqkv[:, :, 2],
            ctx.dropout_p,
            ctx.softmax_scale,
            ctx.causal,
            ctx.window_size[0],
            ctx.window_size[1],
            ctx.softcap,
            ctx.alibi_slopes,
            rpe_weights,
            drpe_weights,
            ctx.rpe_max_distance,
            ctx.deterministic,
            rng_state=rng_state,
        )
        dqkv = dqkv[..., : dout.shape[-1]]  # We could have padded the head dimension

        return dqkv, None, None, None, None, None, None, drpe_weights, None, None, None


class FlashAttnVarlenQKVPackedFunc(torch.autograd.Function):
    @staticmethod
    def forward(
        ctx,
        qkv,
        cu_seqlens,
        max_seqlen,
        dropout_p,
        softmax_scale,
        causal,
        window_size,
        softcap,
        alibi_slopes,
        deterministic,
        return_softmax,
    ):
        if softmax_scale is None:
            softmax_scale = qkv.shape[-1] ** (-0.5)
        q, k, v = qkv[:, 0].detach(), qkv[:, 1].detach(), qkv[:, 2].detach()
        head_size_og = q.size(2)
        if head_size_og % 8 != 0:
            q = torch.nn.functional.pad(q, [0, 8 - head_size_og % 8])
            k = torch.nn.functional.pad(k, [0, 8 - head_size_og % 8])
            v = torch.nn.functional.pad(v, [0, 8 - head_size_og % 8])
        out_padded, softmax_lse, S_dmask, rng_state = _wrapped_flash_attn_varlen_forward(
            q,
            k,
            v,
            cu_seqlens,
            cu_seqlens,
            max_seqlen,
            max_seqlen,
            dropout_p,
            softmax_scale,
            causal=causal,
            window_size_left=window_size[0],
            window_size_right=window_size[1],
            softcap=softcap,
            alibi_slopes=alibi_slopes,
            return_softmax=return_softmax and dropout_p > 0,
            block_table=None,
        )
        ctx.save_for_backward(q, k, v, out_padded, softmax_lse, cu_seqlens, rng_state)
        ctx.dropout_p = dropout_p
        ctx.max_seqlen = max_seqlen
        ctx.softmax_scale = softmax_scale
        ctx.causal = causal
        ctx.window_size = window_size
        ctx.softcap = softcap
        ctx.alibi_slopes = alibi_slopes
        ctx.deterministic = deterministic
        out = out_padded[..., :head_size_og]
        return out if not return_softmax else (out, softmax_lse, S_dmask)

    @staticmethod
    def backward(ctx, dout, *args):
        q, k, v, out, softmax_lse, cu_seqlens, rng_state = ctx.saved_tensors
        qkv_shape = q.shape[:-2] + (3, *q.shape[-2:])
        dqkv = torch.empty(qkv_shape, dtype=q.dtype, device=q.device)
        head_size_og = dout.size(2)
        dout_padded = dout
        if head_size_og % 8 != 0:
            dout_padded = torch.nn.functional.pad(dout, [0, 8 - head_size_og % 8])
        _wrapped_flash_attn_varlen_backward(
            dout_padded,
            q,
            k,
            v,
            out,
            softmax_lse,
            dqkv[:, 0],
            dqkv[:, 1],
            dqkv[:, 2],
            cu_seqlens,
            cu_seqlens,
            ctx.max_seqlen,
            ctx.max_seqlen,
            ctx.dropout_p,
            ctx.softmax_scale,
            ctx.causal,
            ctx.window_size[0],
            ctx.window_size[1],
            ctx.softcap,
            ctx.alibi_slopes,
            ctx.deterministic,
            rng_state=rng_state,
        )
        dqkv = dqkv[..., : dout.shape[-1]]  # We could have padded the head dimension
        return dqkv, None, None, None, None, None, None, None, None, None, None


class FlashAttnKVPackedFunc(torch.autograd.Function):
    @staticmethod
    def forward(
        ctx,
        q,
        kv,
        dropout_p,
        softmax_scale,
        causal,
        window_size,
        softcap,
        alibi_slopes,
        rpe_weights,
        rpe_max_distance,
        deterministic,
        return_softmax,
    ):
        if softmax_scale is None:
            softmax_scale = q.shape[-1] ** (-0.5)
        k, v = kv[:, :, 0].detach(), kv[:, :, 1].detach()
        head_size_og = q.size(3)
        if head_size_og % 8 != 0:
            q = torch.nn.functional.pad(q, [0, 8 - head_size_og % 8])
            k = torch.nn.functional.pad(k, [0, 8 - head_size_og % 8])
            v = torch.nn.functional.pad(v, [0, 8 - head_size_og % 8])
        out_padded, softmax_lse, S_dmask, rng_state = _wrapped_flash_attn_forward(
            q,
            k,
            v,
            dropout_p,
            softmax_scale,
            causal=causal,
            window_size_left=window_size[0],
            window_size_right=window_size[1],
            softcap=softcap,
            alibi_slopes=alibi_slopes,
            rpe_weights=rpe_weights,
            rpe_max_distance=rpe_max_distance,
            return_softmax=return_softmax and dropout_p > 0,
        )
        ctx.save_for_backward(q, k, v, rpe_weights, out_padded, softmax_lse, rng_state)
        ctx.dropout_p = dropout_p
        ctx.softmax_scale = softmax_scale
        ctx.causal = causal
        ctx.window_size = window_size
        ctx.softcap = softcap
        ctx.alibi_slopes = alibi_slopes
        ctx.rpe_max_distance = rpe_max_distance
        ctx.deterministic = deterministic
        out = out_padded[..., :head_size_og]
        return out if not return_softmax else (out, softmax_lse, S_dmask)

    @staticmethod
    def backward(ctx, dout, *args):
        q, k, v, rpe_weights, out, softmax_lse, rng_state = ctx.saved_tensors
        dq = torch.empty_like(q)
        kv_shape = k.shape[:-2] + (2, *k.shape[-2:])
        dkv = torch.empty(kv_shape, dtype=k.dtype, device=k.device)
<<<<<<< HEAD

        drpe_weights = None
        if rpe_weights is not None:
            drpe_weights = torch.zeros_like(rpe_weights)

        _flash_attn_backward(
            dout,
=======
        head_size_og = dout.size(3)
        dout_padded = dout
        if head_size_og % 8 != 0:
            dout_padded = torch.nn.functional.pad(dout, [0, 8 - head_size_og % 8])
        _wrapped_flash_attn_backward(
            dout_padded,
>>>>>>> 53a4f341
            q,
            k,
            v,
            out,
            softmax_lse,
            dq,
            dkv[:, :, 0],
            dkv[:, :, 1],
            ctx.dropout_p,
            ctx.softmax_scale,
            ctx.causal,
            ctx.window_size[0],
            ctx.window_size[1],
            ctx.softcap,
            ctx.alibi_slopes,
            rpe_weights,
            drpe_weights,
            ctx.rpe_max_distance,
            ctx.deterministic,
            rng_state=rng_state,
        )
        dq = dq[..., : dout.shape[-1]]  # We could have padded the head dimension
        dkv = dkv[..., : dout.shape[-1]]

        return dq, dkv, None, None, None, None, None, None, drpe_weights, None, None, None


class FlashAttnVarlenKVPackedFunc(torch.autograd.Function):
    @staticmethod
    def forward(
        ctx,
        q,
        kv,
        cu_seqlens_q,
        cu_seqlens_k,
        max_seqlen_q,
        max_seqlen_k,
        dropout_p,
        softmax_scale,
        causal,
        window_size,
        softcap,
        alibi_slopes,
        deterministic,
        return_softmax,
    ):
        if softmax_scale is None:
            softmax_scale = q.shape[-1] ** (-0.5)
        k, v = kv[:, 0].detach(), kv[:, 1].detach()
        head_size_og = q.size(2)
        if head_size_og % 8 != 0:
            q = torch.nn.functional.pad(q, [0, 8 - head_size_og % 8])
            k = torch.nn.functional.pad(k, [0, 8 - head_size_og % 8])
            v = torch.nn.functional.pad(v, [0, 8 - head_size_og % 8])
        out_padded, softmax_lse, S_dmask, rng_state = _wrapped_flash_attn_varlen_forward(
            q,
            k,
            v,
            cu_seqlens_q,
            cu_seqlens_k,
            max_seqlen_q,
            max_seqlen_k,
            dropout_p,
            softmax_scale,
            causal=causal,
            window_size_left=window_size[0],
            window_size_right=window_size[1],
            softcap=softcap,
            alibi_slopes=alibi_slopes,
            return_softmax=return_softmax and dropout_p > 0,
            block_table=None,
        )
        ctx.save_for_backward(
            q, k, v, out_padded, softmax_lse, cu_seqlens_q, cu_seqlens_k, rng_state
        )
        ctx.dropout_p = dropout_p
        ctx.max_seqlen_q = max_seqlen_q
        ctx.max_seqlen_k = max_seqlen_k
        ctx.softmax_scale = softmax_scale
        ctx.causal = causal
        ctx.window_size = window_size
        ctx.softcap = softcap
        ctx.alibi_slopes = alibi_slopes
        ctx.deterministic = deterministic
        out = out_padded[..., :head_size_og]
        return out if not return_softmax else (out, softmax_lse, S_dmask)

    @staticmethod
    def backward(ctx, dout, *args):
        q, k, v, out, softmax_lse, cu_seqlens_q, cu_seqlens_k, rng_state = ctx.saved_tensors
        dq = torch.empty_like(q)
        kv_shape = k.shape[:-2] + (2, *k.shape[-2:])
        dkv = torch.empty(kv_shape, dtype=k.dtype, device=k.device)
        head_size_og = dout.size(2)
        dout_padded = dout
        if head_size_og % 8 != 0:
            dout_padded = torch.nn.functional.pad(dout, [0, 8 - head_size_og % 8])
        _wrapped_flash_attn_varlen_backward(
            dout_padded,
            q,
            k,
            v,
            out,
            softmax_lse,
            dq,
            dkv[:, 0],
            dkv[:, 1],
            cu_seqlens_q,
            cu_seqlens_k,
            ctx.max_seqlen_q,
            ctx.max_seqlen_k,
            ctx.dropout_p,
            ctx.softmax_scale,
            ctx.causal,
            ctx.window_size[0],
            ctx.window_size[1],
            ctx.softcap,
            ctx.alibi_slopes,
            ctx.deterministic,
            rng_state=rng_state,
        )
        dq = dq[..., : dout.shape[-1]]  # We could have padded the head dimension
        dkv = dkv[..., : dout.shape[-1]]
        return dq, dkv, None, None, None, None, None, None, None, None, None, None, None, None


class FlashAttnFunc(torch.autograd.Function):
    @staticmethod
    def forward(
        ctx,
        q,
        k,
        v,
        dropout_p,
        softmax_scale,
        causal,
        window_size,
        softcap,
        alibi_slopes,
        rpe_weights,
        rpe_max_distance,
        deterministic,
        return_softmax,
    ):
        if softmax_scale is None:
            softmax_scale = q.shape[-1] ** (-0.5)
        head_size_og = q.size(3)
        if head_size_og % 8 != 0:
            q = torch.nn.functional.pad(q, [0, 8 - head_size_og % 8])
            k = torch.nn.functional.pad(k, [0, 8 - head_size_og % 8])
            v = torch.nn.functional.pad(v, [0, 8 - head_size_og % 8])
        out_padded, softmax_lse, S_dmask, rng_state = _wrapped_flash_attn_forward(
            q,
            k,
            v,
            dropout_p,
            softmax_scale,
            causal=causal,
            window_size_left=window_size[0],
            window_size_right=window_size[1],
            softcap=softcap,
            alibi_slopes=alibi_slopes,
            rpe_weights=rpe_weights,
            rpe_max_distance=rpe_max_distance,
            return_softmax=return_softmax and dropout_p > 0,
        )
        ctx.save_for_backward(q, k, v, rpe_weights, out_padded, softmax_lse, rng_state)
        ctx.dropout_p = dropout_p
        ctx.softmax_scale = softmax_scale
        ctx.causal = causal
        ctx.window_size = window_size
        ctx.softcap = softcap
        ctx.alibi_slopes = alibi_slopes
        ctx.rpe_max_distance = rpe_max_distance
        ctx.deterministic = deterministic
        out = out_padded[..., :head_size_og]
        return out if not return_softmax else (out, softmax_lse, S_dmask)

    @staticmethod
    def backward(ctx, dout, *args):
        q, k, v, rpe_weights, out, softmax_lse, rng_state = ctx.saved_tensors
        dq, dk, dv = torch.empty_like(q), torch.empty_like(k), torch.empty_like(v)
<<<<<<< HEAD

        drpe_weights = None
        if rpe_weights is not None:
            drpe_weights = torch.zeros_like(rpe_weights)

        _flash_attn_backward(
            dout,
=======
        head_size_og = dout.size(3)
        dout_padded = dout
        if head_size_og % 8 != 0:
            dout_padded = torch.nn.functional.pad(dout, [0, 8 - head_size_og % 8])
        _wrapped_flash_attn_backward(
            dout_padded,
>>>>>>> 53a4f341
            q,
            k,
            v,
            out,
            softmax_lse,
            dq,
            dk,
            dv,
            ctx.dropout_p,
            ctx.softmax_scale,
            ctx.causal,
            ctx.window_size[0],
            ctx.window_size[1],
            ctx.softcap,
            ctx.alibi_slopes,
            rpe_weights,
            drpe_weights,
            ctx.rpe_max_distance,
            ctx.deterministic,
            rng_state=rng_state,
        )
        dq = dq[..., : dout.shape[-1]]  # We could have padded the head dimension
        dk = dk[..., : dout.shape[-1]]
        dv = dv[..., : dout.shape[-1]]

        return dq, dk, dv, None, None, None, None, None, None, drpe_weights, None, None, None


class FlashAttnVarlenFunc(torch.autograd.Function):
    @staticmethod
    def forward(
        ctx,
        q,
        k,
        v,
        cu_seqlens_q,
        cu_seqlens_k,
        max_seqlen_q,
        max_seqlen_k,
        dropout_p,
        softmax_scale,
        causal,
        window_size,
        softcap,
        alibi_slopes,
        deterministic,
        return_softmax,
        block_table,
    ):
        if softmax_scale is None:
            softmax_scale = q.shape[-1] ** (-0.5)
        head_size_og = q.size(2)
        if head_size_og % 8 != 0:
            q = torch.nn.functional.pad(q, [0, 8 - head_size_og % 8])
            k = torch.nn.functional.pad(k, [0, 8 - head_size_og % 8])
            v = torch.nn.functional.pad(v, [0, 8 - head_size_og % 8])
        out_padded, softmax_lse, S_dmask, rng_state = _wrapped_flash_attn_varlen_forward(
            q,
            k,
            v,
            cu_seqlens_q,
            cu_seqlens_k,
            max_seqlen_q,
            max_seqlen_k,
            dropout_p,
            softmax_scale,
            causal=causal,
            window_size_left=window_size[0],
            window_size_right=window_size[1],
            softcap=softcap,
            alibi_slopes=alibi_slopes,
            return_softmax=return_softmax and dropout_p > 0,
            block_table=block_table,
        )
        ctx.save_for_backward(
            q, k, v, out_padded, softmax_lse, cu_seqlens_q, cu_seqlens_k, rng_state
        )
        ctx.dropout_p = dropout_p
        ctx.max_seqlen_q = max_seqlen_q
        ctx.max_seqlen_k = max_seqlen_k
        ctx.softmax_scale = softmax_scale
        ctx.causal = causal
        ctx.window_size = window_size
        ctx.softcap = softcap
        ctx.alibi_slopes = alibi_slopes
        ctx.deterministic = deterministic
        out = out_padded[..., :head_size_og]
        return out if not return_softmax else (out, softmax_lse, S_dmask)

    @staticmethod
    def backward(ctx, dout, *args):
        q, k, v, out, softmax_lse, cu_seqlens_q, cu_seqlens_k, rng_state = ctx.saved_tensors
        dq, dk, dv = torch.empty_like(q), torch.empty_like(k), torch.empty_like(v)
        head_size_og = dout.size(2)
        dout_padded = dout
        if head_size_og % 8 != 0:
            dout_padded = torch.nn.functional.pad(dout, [0, 8 - head_size_og % 8])
        _wrapped_flash_attn_varlen_backward(
            dout_padded,
            q,
            k,
            v,
            out,
            softmax_lse,
            dq,
            dk,
            dv,
            cu_seqlens_q,
            cu_seqlens_k,
            ctx.max_seqlen_q,
            ctx.max_seqlen_k,
            ctx.dropout_p,
            ctx.softmax_scale,
            ctx.causal,
            ctx.window_size[0],
            ctx.window_size[1],
            ctx.softcap,
            ctx.alibi_slopes,
            ctx.deterministic,
            rng_state=rng_state,
        )
        dq = dq[..., : dout.shape[-1]]  # We could have padded the head dimension
        dk = dk[..., : dout.shape[-1]]
        dv = dv[..., : dout.shape[-1]]
        return dq, dk, dv, None, None, None, None, None, None, None, None, None, None, None, None, None


def flash_attn_qkvpacked_func(
    qkv,
    dropout_p=0.0,
    softmax_scale=None,
    causal=False,
    window_size=(-1, -1),  # -1 means infinite context window
    softcap=0.0,  # <=0.0 means deactivate
    alibi_slopes=None,
    rpe_weights=None,
    rpe_max_distance=128,
    deterministic=False,
    return_attn_probs=False,
):
    """dropout_p should be set to 0.0 during evaluation
    If Q, K, V are already stacked into 1 tensor, this function will be faster than
    calling flash_attn_func on Q, K, V since the backward pass avoids explicit concatenation
    of the gradients of Q, K, V.
    For multi-query and grouped-query attention (MQA/GQA), please see
    flash_attn_kvpacked_func and flash_attn_func.

    If window_size != (-1, -1), implements sliding window local attention. Query at position i
    will only attend to keys between [i - window_size[0], i + window_size[1]] inclusive.

    Arguments:
        qkv: (batch_size, seqlen, 3, nheads, headdim)
        dropout_p: float. Dropout probability.
        softmax_scale: float. The scaling of QK^T before applying softmax.
            Default to 1 / sqrt(headdim).
        causal: bool. Whether to apply causal attention mask (e.g., for auto-regressive modeling).
        window_size: (left, right). If not (-1, -1), implements sliding window local attention.
        softcap: float. Anything > 0 activates softcapping attention.
        alibi_slopes: (nheads,) or (batch_size, nheads), fp32. A bias of (-alibi_slope * |i - j|) is added to
            the attention score of query i and key j.
        deterministic: bool. Whether to use the deterministic implementation of the backward pass,
            which is slightly slower and uses more memory. The forward pass is always deterministic.
        return_attn_probs: bool. Whether to return the attention probabilities. This option is for
           testing only. The returned probabilities are not guaranteed to be correct
           (they might not have the right scaling).
    Return:
        out: (batch_size, seqlen, nheads, headdim).
        softmax_lse [optional, if return_attn_probs=True]: (batch_size, nheads, seqlen). The
            logsumexp of each row of the matrix QK^T * scaling (e.g., log of the softmax
            normalization factor).
        S_dmask [optional, if return_attn_probs=True]: (batch_size, nheads, seqlen, seqlen).
            The output of softmax (possibly with different scaling). It also encodes the dropout
            pattern (negative means that location was dropped, nonnegative means it was kept).
    """
    return FlashAttnQKVPackedFunc.apply(
        qkv,
        dropout_p,
        softmax_scale,
        causal,
        window_size,
        softcap,
        alibi_slopes,
        rpe_weights,
        rpe_max_distance,
        deterministic,
        return_attn_probs,
    )


def flash_attn_kvpacked_func(
    q,
    kv,
    dropout_p=0.0,
    softmax_scale=None,
    causal=False,
    window_size=(-1, -1),  # -1 means infinite context window
    softcap=0.0,  # 0.0 means deactivated
    alibi_slopes=None,
    rpe_weights=None,
    rpe_max_distance=128,
    deterministic=False,
    return_attn_probs=False,
):
    """dropout_p should be set to 0.0 during evaluation
    If K, V are already stacked into 1 tensor, this function will be faster than
    calling flash_attn_func on Q, K, V since the backward pass avoids explicit concatenation
    of the gradients of K, V.
    Supports multi-query and grouped-query attention (MQA/GQA) by passing in KV with fewer heads
    than Q. Note that the number of heads in Q must be divisible by the number of heads in KV.
    For example, if Q has 6 heads and K, V have 2 heads, head 0, 1, 2 of Q will attention to head
    0 of K, V, and head 3, 4, 5 of Q will attention to head 1 of K, V.

    If causal=True, the causal mask is aligned to the bottom right corner of the attention matrix.
    For example, if seqlen_q = 2 and seqlen_k = 5, the causal mask (1 = keep, 0 = masked out) is:
        1 1 1 1 0
        1 1 1 1 1
    If seqlen_q = 5 and seqlen_k = 2, the causal mask is:
        0 0
        0 0
        0 0
        1 0
        1 1
    If the row of the mask is all zero, the output will be zero.

    If window_size != (-1, -1), implements sliding window local attention. Query at position i
    will only attend to keys between
    [i + seqlen_k - seqlen_q - window_size[0], i + seqlen_k - seqlen_q + window_size[1]] inclusive.

    Arguments:
        q: (batch_size, seqlen, nheads, headdim)
        kv: (batch_size, seqlen, 2, nheads_k, headdim)
        dropout_p: float. Dropout probability.
        softmax_scale: float. The scaling of QK^T before applying softmax.
            Default to 1 / sqrt(headdim).
        causal: bool. Whether to apply causal attention mask (e.g., for auto-regressive modeling).
        window_size: (left, right). If not (-1, -1), implements sliding window local attention.
        softcap: float. Anything > 0 activates softcapping attention.
        alibi_slopes: (nheads,) or (batch_size, nheads), fp32. A bias of
            (-alibi_slope * |i + seqlen_k - seqlen_q - j|)
            is added to the attention score of query i and key j.
        deterministic: bool. Whether to use the deterministic implementation of the backward pass,
            which is slightly slower and uses more memory. The forward pass is always deterministic.
        return_attn_probs: bool. Whether to return the attention probabilities. This option is for
           testing only. The returned probabilities are not guaranteed to be correct
           (they might not have the right scaling).
    Return:
        out: (batch_size, seqlen, nheads, headdim).
        softmax_lse [optional, if return_attn_probs=True]: (batch_size, nheads, seqlen). The
            logsumexp of each row of the matrix QK^T * scaling (e.g., log of the softmax
            normalization factor).
        S_dmask [optional, if return_attn_probs=True]: (batch_size, nheads, seqlen, seqlen).
            The output of softmax (possibly with different scaling). It also encodes the dropout
            pattern (negative means that location was dropped, nonnegative means it was kept).
    """
    return FlashAttnKVPackedFunc.apply(
        q,
        kv,
        dropout_p,
        softmax_scale,
        causal,
        window_size,
        softcap,
        alibi_slopes,
        rpe_weights,
        rpe_max_distance,
        deterministic,
        return_attn_probs,
    )


def flash_attn_func(
    q,
    k,
    v,
    dropout_p=0.0,
    softmax_scale=None,
    causal=False,
    window_size=(-1, -1),  # -1 means infinite context window
    softcap=0.0, # 0.0 means deactivated
    alibi_slopes=None,
    rpe_weights=None,
    rpe_max_distance=128,
    deterministic=False,
    return_attn_probs=False,
):
    """dropout_p should be set to 0.0 during evaluation
    Supports multi-query and grouped-query attention (MQA/GQA) by passing in KV with fewer heads
    than Q. Note that the number of heads in Q must be divisible by the number of heads in KV.
    For example, if Q has 6 heads and K, V have 2 heads, head 0, 1, 2 of Q will attention to head
    0 of K, V, and head 3, 4, 5 of Q will attention to head 1 of K, V.

    If causal=True, the causal mask is aligned to the bottom right corner of the attention matrix.
    For example, if seqlen_q = 2 and seqlen_k = 5, the causal mask (1 = keep, 0 = masked out) is:
        1 1 1 1 0
        1 1 1 1 1
    If seqlen_q = 5 and seqlen_k = 2, the causal mask is:
        0 0
        0 0
        0 0
        1 0
        1 1
    If the row of the mask is all zero, the output will be zero.

    If window_size != (-1, -1), implements sliding window local attention. Query at position i
    will only attend to keys between
    [i + seqlen_k - seqlen_q - window_size[0], i + seqlen_k - seqlen_q + window_size[1]] inclusive.

    Arguments:
        q: (batch_size, seqlen, nheads, headdim)
        k: (batch_size, seqlen, nheads_k, headdim)
        v: (batch_size, seqlen, nheads_k, headdim)
        dropout_p: float. Dropout probability.
        softmax_scale: float. The scaling of QK^T before applying softmax.
            Default to 1 / sqrt(headdim).
        causal: bool. Whether to apply causal attention mask (e.g., for auto-regressive modeling).
        window_size: (left, right). If not (-1, -1), implements sliding window local attention.
        alibi_slopes: (nheads,) or (batch_size, nheads), fp32. A bias of
            (-alibi_slope * |i + seqlen_k - seqlen_q - j|)
            is added to the attention score of query i and key j.
        deterministic: bool. Whether to use the deterministic implementation of the backward pass,
            which is slightly slower and uses more memory. The forward pass is always deterministic.
        return_attn_probs: bool. Whether to return the attention probabilities. This option is for
           testing only. The returned probabilities are not guaranteed to be correct
           (they might not have the right scaling).
    Return:
        out: (batch_size, seqlen, nheads, headdim).
        softmax_lse [optional, if return_attn_probs=True]: (batch_size, nheads, seqlen). The
            logsumexp of each row of the matrix QK^T * scaling (e.g., log of the softmax
            normalization factor).
        S_dmask [optional, if return_attn_probs=True]: (batch_size, nheads, seqlen, seqlen).
            The output of softmax (possibly with different scaling). It also encodes the dropout
            pattern (negative means that location was dropped, nonnegative means it was kept).
    """
    return FlashAttnFunc.apply(
        q,
        k,
        v,
        dropout_p,
        softmax_scale,
        causal,
        window_size,
        softcap,
        alibi_slopes,
        rpe_weights,
        rpe_max_distance,
        deterministic,
        return_attn_probs,
    )


def flash_attn_varlen_qkvpacked_func(
    qkv,
    cu_seqlens,
    max_seqlen,
    dropout_p=0.0,
    softmax_scale=None,
    causal=False,
    window_size=(-1, -1),  # -1 means infinite context window
    softcap=0.0, # 0.0 means deactivated
    alibi_slopes=None,
    deterministic=False,
    return_attn_probs=False,
):
    """dropout_p should be set to 0.0 during evaluation
    If Q, K, V are already stacked into 1 tensor, this function will be faster than
    calling flash_attn_varlen_func on Q, K, V since the backward pass avoids explicit concatenation
    of the gradients of Q, K, V.
    For multi-query and grouped-query attention (MQA/GQA), please see
    flash_attn_varlen_kvpacked_func and flash_attn_varlen_func.

    If window_size != (-1, -1), implements sliding window local attention. Query at position i
    will only attend to keys between [i - window_size[0], i + window_size[1]] inclusive.

    Arguments:
        qkv: (total, 3, nheads, headdim), where total = total number of tokens in the batch.
        cu_seqlens: (batch_size + 1,), dtype torch.int32. The cumulative sequence lengths
           of the sequences in the batch, used to index into qkv.
        max_seqlen: int. Maximum sequence length in the batch.
        dropout_p: float. Dropout probability.
        softmax_scale: float. The scaling of QK^T before applying softmax.
            Default to 1 / sqrt(headdim).
        causal: bool. Whether to apply causal attention mask (e.g., for auto-regressive modeling).
        window_size: (left, right). If not (-1, -1), implements sliding window local attention.
        softcap: float. Anything > 0 activates softcapping attention.
        alibi_slopes: (nheads,) or (batch_size, nheads), fp32. A bias of (-alibi_slope * |i - j|)
            is added to the attention score of query i and key j.
        deterministic: bool. Whether to use the deterministic implementation of the backward pass,
            which is slightly slower and uses more memory. The forward pass is always deterministic.
        return_attn_probs: bool. Whether to return the attention probabilities. This option is for
           testing only. The returned probabilities are not guaranteed to be correct
           (they might not have the right scaling).
    Return:
        out: (total, nheads, headdim).
        softmax_lse [optional, if return_attn_probs=True]: (nheads, total_q_seqlen). The
            logsumexp of each row of the matrix QK^T * scaling (e.g., log of the softmax
            normalization factor).
        S_dmask [optional, if return_attn_probs=True]: (batch_size, nheads, seqlen, seqlen).
            The output of softmax (possibly with different scaling). It also encodes the dropout
            pattern (negative means that location was dropped, nonnegative means it was kept).
    """
    return FlashAttnVarlenQKVPackedFunc.apply(
        qkv,
        cu_seqlens,
        max_seqlen,
        dropout_p,
        softmax_scale,
        causal,
        window_size,
        softcap,
        alibi_slopes,
        deterministic,
        return_attn_probs,
    )


def flash_attn_varlen_kvpacked_func(
    q,
    kv,
    cu_seqlens_q,
    cu_seqlens_k,
    max_seqlen_q,
    max_seqlen_k,
    dropout_p=0.0,
    softmax_scale=None,
    causal=False,
    window_size=(-1, -1),  # -1 means infinite context window
    softcap=0.0, # 0.0 means deactivated
    alibi_slopes=None,
    deterministic=False,
    return_attn_probs=False,
):
    """dropout_p should be set to 0.0 during evaluation
    If K, V are already stacked into 1 tensor, this function will be faster than
    calling flash_attn_func on Q, K, V since the backward pass avoids explicit concatenation
    of the gradients of K, V.
    Supports multi-query and grouped-query attention (MQA/GQA) by passing in KV with fewer heads
    than Q. Note that the number of heads in Q must be divisible by the number of heads in KV.
    For example, if Q has 6 heads and K, V have 2 heads, head 0, 1, 2 of Q will attention to head
    0 of K, V, and head 3, 4, 5 of Q will attention to head 1 of K, V.

    If causal=True, the causal mask is aligned to the bottom right corner of the attention matrix.
    For example, if seqlen_q = 2 and seqlen_k = 5, the causal mask (1 = keep, 0 = masked out) is:
        1 1 1 1 0
        1 1 1 1 1
    If seqlen_q = 5 and seqlen_k = 2, the causal mask is:
        0 0
        0 0
        0 0
        1 0
        1 1
    If the row of the mask is all zero, the output will be zero.

    If window_size != (-1, -1), implements sliding window local attention. Query at position i
    will only attend to keys between
    [i + seqlen_k - seqlen_q - window_size[0], i + seqlen_k - seqlen_q + window_size[1]] inclusive.

    Arguments:
        q: (total_q, nheads, headdim), where total_q = total number of query tokens in the batch.
        kv: (total_k, 2, nheads_k, headdim), where total_k = total number of key tokens in the batch.
        cu_seqlens_q: (batch_size + 1,), dtype torch.int32. The cumulative sequence lengths
           of the sequences in the batch, used to index into q.
        cu_seqlens_k: (batch_size + 1,), dtype torch.int32. The cumulative sequence lengths
           of the sequences in the batch, used to index into kv.
        max_seqlen_q: int. Maximum query sequence length in the batch.
        max_seqlen_k: int. Maximum key sequence length in the batch.
        dropout_p: float. Dropout probability.
        softmax_scale: float. The scaling of QK^T before applying softmax.
            Default to 1 / sqrt(headdim).
        causal: bool. Whether to apply causal attention mask (e.g., for auto-regressive modeling).
        window_size: (left, right). If not (-1, -1), implements sliding window local attention.
        softcap: float. Anything > 0 activates softcapping attention.
        alibi_slopes: (nheads,) or (batch_size, nheads), fp32. A bias of
            (-alibi_slope * |i + seqlen_k - seqlen_q - j|)
            is added to the attention score of query i and key j.
        deterministic: bool. Whether to use the deterministic implementation of the backward pass,
            which is slightly slower and uses more memory. The forward pass is always deterministic.
        return_attn_probs: bool. Whether to return the attention probabilities. This option is for
           testing only. The returned probabilities are not guaranteed to be correct
           (they might not have the right scaling).
    Return:
        out: (total, nheads, headdim).
        softmax_lse [optional, if return_attn_probs=True]: (nheads, total_q_seqlen). The
            logsumexp of each row of the matrix QK^T * scaling (e.g., log of the softmax
            normalization factor).
        S_dmask [optional, if return_attn_probs=True]: (batch_size, nheads, seqlen, seqlen).
            The output of softmax (possibly with different scaling). It also encodes the dropout
            pattern (negative means that location was dropped, nonnegative means it was kept).
    """
    return FlashAttnVarlenKVPackedFunc.apply(
        q,
        kv,
        cu_seqlens_q,
        cu_seqlens_k,
        max_seqlen_q,
        max_seqlen_k,
        dropout_p,
        softmax_scale,
        causal,
        window_size,
        softcap,
        alibi_slopes,
        deterministic,
        return_attn_probs,
    )


def flash_attn_varlen_func(
    q,
    k,
    v,
    cu_seqlens_q,
    cu_seqlens_k,
    max_seqlen_q,
    max_seqlen_k,
    dropout_p=0.0,
    softmax_scale=None,
    causal=False,
    window_size=(-1, -1),  # -1 means infinite context window
    softcap=0.0, # 0.0 means deactivated
    alibi_slopes=None,
    deterministic=False,
    return_attn_probs=False,
    block_table=None,
):
    """dropout_p should be set to 0.0 during evaluation
    Supports multi-query and grouped-query attention (MQA/GQA) by passing in K, V with fewer heads
    than Q. Note that the number of heads in Q must be divisible by the number of heads in KV.
    For example, if Q has 6 heads and K, V have 2 heads, head 0, 1, 2 of Q will attention to head
    0 of K, V, and head 3, 4, 5 of Q will attention to head 1 of K, V.

    If causal=True, the causal mask is aligned to the bottom right corner of the attention matrix.
    For example, if seqlen_q = 2 and seqlen_k = 5, the causal mask (1 = keep, 0 = masked out) is:
        1 1 1 1 0
        1 1 1 1 1
    If seqlen_q = 5 and seqlen_k = 2, the causal mask is:
        0 0
        0 0
        0 0
        1 0
        1 1
    If the row of the mask is all zero, the output will be zero.

    If window_size != (-1, -1), implements sliding window local attention. Query at position i
    will only attend to keys between
    [i + seqlen_k - seqlen_q - window_size[0], i + seqlen_k - seqlen_q + window_size[1]] inclusive.

    Arguments:
        q: (total_q, nheads, headdim), where total_q = total number of query tokens in the batch.
        k: (total_k, nheads_k, headdim), where total_k = total number of key tokens in the batch.
        v: (total_k, nheads_k, headdim), where total_k = total number of key tokens in the batch.
        cu_seqlens_q: (batch_size + 1,), dtype torch.int32. The cumulative sequence lengths
           of the sequences in the batch, used to index into q.
        cu_seqlens_k: (batch_size + 1,), dtype torch.int32. The cumulative sequence lengths
           of the sequences in the batch, used to index into kv.
        max_seqlen_q: int. Maximum query sequence length in the batch.
        max_seqlen_k: int. Maximum key sequence length in the batch.
        dropout_p: float. Dropout probability.
        softmax_scale: float. The scaling of QK^T before applying softmax.
            Default to 1 / sqrt(headdim).
        causal: bool. Whether to apply causal attention mask (e.g., for auto-regressive modeling).
        window_size: (left, right). If not (-1, -1), implements sliding window local attention.
        softcap: float. Anything > 0 activates softcapping attention.
        alibi_slopes: (nheads,) or (batch_size, nheads), fp32. A bias of
            (-alibi_slope * |i + seqlen_k - seqlen_q - j|)
            is added to the attention score of query i and key j.
        deterministic: bool. Whether to use the deterministic implementation of the backward pass,
            which is slightly slower and uses more memory. The forward pass is always deterministic.
        return_attn_probs: bool. Whether to return the attention probabilities. This option is for
           testing only. The returned probabilities are not guaranteed to be correct
           (they might not have the right scaling).
    Return:
        out: (total, nheads, headdim).
        softmax_lse [optional, if return_attn_probs=True]: (nheads, total_q_seqlen). The
            logsumexp of each row of the matrix QK^T * scaling (e.g., log of the softmax
            normalization factor).
        S_dmask [optional, if return_attn_probs=True]: (batch_size, nheads, seqlen, seqlen).
            The output of softmax (possibly with different scaling). It also encodes the dropout
            pattern (negative means that location was dropped, nonnegative means it was kept).
    """
    return FlashAttnVarlenFunc.apply(
        q,
        k,
        v,
        cu_seqlens_q,
        cu_seqlens_k,
        max_seqlen_q,
        max_seqlen_k,
        dropout_p,
        softmax_scale,
        causal,
        window_size,
        softcap,
        alibi_slopes,
        deterministic,
        return_attn_probs,
        block_table,
    )


def flash_attn_with_kvcache(
    q,
    k_cache,
    v_cache,
    k=None,
    v=None,
    rotary_cos=None,
    rotary_sin=None,
    cache_seqlens: Optional[Union[(int, torch.Tensor)]] = None,
    cache_batch_idx: Optional[torch.Tensor] = None,
    cache_leftpad: Optional[torch.Tensor] = None,
    block_table: Optional[torch.Tensor] = None,
    softmax_scale=None,
    causal=False,
    window_size=(-1, -1),  # -1 means infinite context window
    softcap=0.0, # 0.0 means deactivated
    rotary_interleaved=True,
    alibi_slopes=None,
    rpe_weights=None,
    rpe_max_distance=128,
    num_splits=0,
    return_softmax_lse=False,
):
    """
    If k and v are not None, k_cache and v_cache will be updated *inplace* with the new values from
    k and v. This is useful for incremental decoding: you can pass in the cached keys/values from
    the previous step, and update them with the new keys/values from the current step, and do
    attention with the updated cache, all in 1 kernel.

    If you pass in k / v, you must make sure that the cache is large enough to hold the new values.
    For example, the KV cache could be pre-allocated with the max sequence length, and you can use
    cache_seqlens to keep track of the current sequence lengths of each sequence in the batch.

    Also apply rotary embedding if rotary_cos and rotary_sin are passed in. The key @k will be
    rotated by rotary_cos and rotary_sin at indices cache_seqlens, cache_seqlens + 1, etc.
    If causal or local (i.e., window_size != (-1, -1)), the query @q will be rotated by rotary_cos
    and rotary_sin at indices cache_seqlens, cache_seqlens + 1, etc.
    If not causal and not local, the query @q will be rotated by rotary_cos and rotary_sin at
    indices cache_seqlens only (i.e. we consider all tokens in @q to be at position cache_seqlens).

    See tests/test_flash_attn.py::test_flash_attn_kvcache for examples of how to use this function.

    Supports multi-query and grouped-query attention (MQA/GQA) by passing in KV with fewer heads
    than Q. Note that the number of heads in Q must be divisible by the number of heads in KV.
    For example, if Q has 6 heads and K, V have 2 heads, head 0, 1, 2 of Q will attention to head
    0 of K, V, and head 3, 4, 5 of Q will attention to head 1 of K, V.

    If causal=True, the causal mask is aligned to the bottom right corner of the attention matrix.
    For example, if seqlen_q = 2 and seqlen_k = 5, the causal mask (1 = keep, 0 = masked out) is:
        1 1 1 1 0
        1 1 1 1 1
    If seqlen_q = 5 and seqlen_k = 2, the causal mask is:
        0 0
        0 0
        0 0
        1 0
        1 1
    If the row of the mask is all zero, the output will be zero.

    If window_size != (-1, -1), implements sliding window local attention. Query at position i
    will only attend to keys between
    [i + seqlen_k - seqlen_q - window_size[0], i + seqlen_k - seqlen_q + window_size[1]] inclusive.

    Note: Does not support backward pass.

    Arguments:
        q: (batch_size, seqlen, nheads, headdim)
        k_cache: (batch_size_cache, seqlen_cache, nheads_k, headdim) if there's no block_table,
            or (num_blocks, page_block_size, nheads_k, headdim) if there's a block_table (i.e. paged KV cache)
            page_block_size must be a multiple of 256.
        v_cache: (batch_size_cache, seqlen_cache, nheads_k, headdim) if there's no block_table,
            or (num_blocks, page_block_size, nheads_k, headdim) if there's a block_table (i.e. paged KV cache)
        k [optional]: (batch_size, seqlen_new, nheads_k, headdim). If not None, we concatenate
            k with k_cache, starting at the indices specified by cache_seqlens.
        v [optional]: (batch_size, seqlen_new, nheads_k, headdim). Similar to k.
        rotary_cos [optional]: (seqlen_ro, rotary_dim / 2). If not None, we apply rotary embedding
            to k and q. Only applicable if k and v are passed in. rotary_dim must be divisible by 16.
        rotary_sin [optional]: (seqlen_ro, rotary_dim / 2). Similar to rotary_cos.
        cache_seqlens: int, or (batch_size,), dtype torch.int32. The sequence lengths of the
            KV cache.
        cache_batch_idx: (batch_size,), dtype torch.int32. The indices used to index into the KV cache.
            If None, we assume that the batch indices are [0, 1, 2, ..., batch_size - 1].
            If the indices are not distinct, and k and v are provided, the values updated in the cache
                 might come from any of the duplicate indices.
        cache_leftpad: (batch_size,), dtype torch.int32. The index that the KV cache starts. If None, assume 0.
        block_table [optional]: (batch_size, max_num_blocks_per_seq), dtype torch.int32.
        softmax_scale: float. The scaling of QK^T before applying softmax.
            Default to 1 / sqrt(headdim).
        causal: bool. Whether to apply causal attention mask (e.g., for auto-regressive modeling).
        window_size: (left, right). If not (-1, -1), implements sliding window local attention.
        softcap: float. Anything > 0 activates softcapping attention.
        rotary_interleaved: bool. Only applicable if rotary_cos and rotary_sin are passed in.
            If True, rotary embedding will combine dimensions 0 & 1, 2 & 3, etc. If False,
            rotary embedding will combine dimensions 0 & rotary_dim / 2, 1 & rotary_dim / 2 + 1
            (i.e. GPT-NeoX style).
        alibi_slopes: (nheads,) or (batch_size, nheads), fp32. A bias of
            (-alibi_slope * |i + seqlen_k - seqlen_q - j|)
            is added to the attention score of query i and key j.
        num_splits: int. If > 1, split the key/value into this many chunks along the sequence.
           If num_splits == 1, we don't split the key/value. If num_splits == 0, we use a heuristic
           to automatically determine the number of splits.
           Don't change this unless you know what you are doing.
        return_softmax_lse: bool. Whether to return the logsumexp of the attention scores.

    Return:
        out: (batch_size, seqlen, nheads, headdim).
        softmax_lse [optional, if return_softmax_lse=True]: (batch_size, nheads, seqlen). The
            logsumexp of each row of the matrix QK^T * scaling (e.g., log of the softmax
            normalization factor).
    """
    assert k_cache.stride(-1) == 1, "k_cache must have contiguous last dimension"
    assert v_cache.stride(-1) == 1, "v_cache must have contiguous last dimension"
    q, k, v = [maybe_contiguous(x) for x in (q, k, v)]
    if softmax_scale is None:
        softmax_scale = q.shape[-1] ** (-0.5)
    if cache_seqlens is not None and isinstance(cache_seqlens, int):
        cache_seqlens = torch.full(
            (k_cache.shape[0],), cache_seqlens, dtype=torch.int32, device=k_cache.device
        )
        cache_seqlens = maybe_contiguous(cache_seqlens)
    cache_batch_idx = maybe_contiguous(cache_batch_idx)
    block_table = maybe_contiguous(block_table)
    out, softmax_lse = flash_attn_cuda.fwd_kvcache(
        q,
        k_cache,
        v_cache,
        k,
        v,
        cache_seqlens,
        rotary_cos,
        rotary_sin,
        cache_batch_idx,
        cache_leftpad,
        block_table,
        alibi_slopes,
        rpe_weights,
        rpe_max_distance,
        None,
        softmax_scale,
        causal,
        window_size[0],
        window_size[1],
        softcap,
        rotary_interleaved,
        num_splits,
    )
    return (out, softmax_lse) if return_softmax_lse else out<|MERGE_RESOLUTION|>--- conflicted
+++ resolved
@@ -75,10 +75,6 @@
 
 @_torch_custom_op_wrapper("flash_attn::_flash_attn_forward", mutates_args=(), device_types="cuda")
 def _flash_attn_forward(
-<<<<<<< HEAD
-    q, k, v, dropout_p, softmax_scale, causal, window_size, softcap, alibi_slopes, rpe_weights, rpe_max_distance, return_softmax
-):
-=======
     q: torch.Tensor,
     k: torch.Tensor,
     v: torch.Tensor,
@@ -89,9 +85,10 @@
     window_size_right: int,
     softcap: float,
     alibi_slopes: Optional[torch.Tensor],
+    rpe_weights: Optional[torch.Tensor],
+    rpe_max_distance: int,
     return_softmax: bool
 ) -> Tuple[torch.Tensor, torch.Tensor, torch.Tensor, torch.Tensor]:
->>>>>>> 53a4f341
     q, k, v = [maybe_contiguous(x) for x in (q, k, v)]
     out, softmax_lse, S_dmask, rng_state = flash_attn_cuda.fwd(
         q,
@@ -221,7 +218,7 @@
     paged_kv = block_table is not None
     batch_size = cu_seqlens_q.numel() - 1
     total_q, num_heads, _ = q.shape
-    
+
     out = torch.empty_like(q)
     softmax_lse = torch.empty((num_heads, total_q), dtype=torch.float32, device=q.device, layout=q.layout)
     p = torch.empty((0,), dtype=q.dtype, device=q.device, layout=q.layout)
@@ -239,31 +236,8 @@
     _wrapped_flash_attn_varlen_forward = _flash_attn_varlen_forward
 
 
-@_torch_custom_op_wrapper("flash_attn::_flash_attn_backward", mutates_args=("dq", "dk", "dv"), device_types="cuda")
+@_torch_custom_op_wrapper("flash_attn::_flash_attn_backward", mutates_args=("dq", "dk", "dv", "drpe_weights"), device_types="cuda")
 def _flash_attn_backward(
-<<<<<<< HEAD
-    dout,
-    q,
-    k,
-    v,
-    out,
-    softmax_lse,
-    dq,
-    dk,
-    dv,
-    dropout_p,
-    softmax_scale,
-    causal,
-    window_size,
-    softcap,
-    alibi_slopes,
-    rpe_weights,
-    drpe_weights,
-    rpe_max_distance,
-    deterministic,
-    rng_state=None,
-):
-=======
     dout: torch.Tensor,
     q: torch.Tensor,
     k: torch.Tensor,
@@ -280,10 +254,12 @@
     window_size_right: int,
     softcap: float,
     alibi_slopes: Optional[torch.Tensor],
+    rpe_weights: Optional[torch.Tensor],
+    drpe_weights: Optional[torch.Tensor],
+    rpe_max_distance: int,
     deterministic: bool,
     rng_state: Optional[torch.Tensor] = None,
 ) -> torch.Tensor:
->>>>>>> 53a4f341
     # dq, dk, dv are allocated by us so they should already be contiguous
     dout, q, k, v, out = [maybe_contiguous(x) for x in (dout, q, k, v, out)]
     (
@@ -316,9 +292,6 @@
         None,
         rng_state,
     )
-<<<<<<< HEAD
-    return dq, dk, dv, drpe_weights, softmax_d
-=======
     return softmax_d
 
 
@@ -352,10 +325,9 @@
         dv = torch.empty_like(v)
     batch_size, seqlen_q, num_heads, _ = q.shape
     softmax_d = torch.empty((batch_size, num_heads, round_multiple(seqlen_q, 128)), device=q.device, dtype=torch.float32)
-    
+
     return softmax_d
 
->>>>>>> 53a4f341
 
 if torch.__version__ >= "2.4.0":
     _wrapped_flash_attn_backward = torch.ops.flash_attn._flash_attn_backward
@@ -462,7 +434,7 @@
     if dv is None:
         dv = torch.empty_like(v)
     softmax_d = torch.empty((num_heads, total_q + 128 * batch_size), device=q.device, dtype=torch.float32)
-    
+
     return softmax_d
 
 
@@ -528,22 +500,17 @@
         q, k, v, rpe_weights, out, softmax_lse, rng_state = ctx.saved_tensors
         qkv_shape = q.shape[:-2] + (3, *q.shape[-2:])
         dqkv = torch.empty(qkv_shape, dtype=q.dtype, device=q.device)
-<<<<<<< HEAD
-
-        drpe_weights = None
-        if rpe_weights is not None:
-            drpe_weights = torch.zeros_like(rpe_weights)
-
-        _flash_attn_backward(
-            dout,
-=======
         head_size_og = dout.size(3)
         dout_padded = dout
         if head_size_og % 8 != 0:
             dout_padded = torch.nn.functional.pad(dout, [0, 8 - head_size_og % 8])
+
+        drpe_weights = None
+        if rpe_weights is not None:
+            drpe_weights = torch.zeros_like(rpe_weights)
+
         _wrapped_flash_attn_backward(
             dout_padded,
->>>>>>> 53a4f341
             q,
             k,
             v,
@@ -719,22 +686,17 @@
         dq = torch.empty_like(q)
         kv_shape = k.shape[:-2] + (2, *k.shape[-2:])
         dkv = torch.empty(kv_shape, dtype=k.dtype, device=k.device)
-<<<<<<< HEAD
-
-        drpe_weights = None
-        if rpe_weights is not None:
-            drpe_weights = torch.zeros_like(rpe_weights)
-
-        _flash_attn_backward(
-            dout,
-=======
         head_size_og = dout.size(3)
         dout_padded = dout
         if head_size_og % 8 != 0:
             dout_padded = torch.nn.functional.pad(dout, [0, 8 - head_size_og % 8])
+
+        drpe_weights = None
+        if rpe_weights is not None:
+            drpe_weights = torch.zeros_like(rpe_weights)
+
         _wrapped_flash_attn_backward(
             dout_padded,
->>>>>>> 53a4f341
             q,
             k,
             v,
@@ -917,22 +879,17 @@
     def backward(ctx, dout, *args):
         q, k, v, rpe_weights, out, softmax_lse, rng_state = ctx.saved_tensors
         dq, dk, dv = torch.empty_like(q), torch.empty_like(k), torch.empty_like(v)
-<<<<<<< HEAD
-
-        drpe_weights = None
-        if rpe_weights is not None:
-            drpe_weights = torch.zeros_like(rpe_weights)
-
-        _flash_attn_backward(
-            dout,
-=======
         head_size_og = dout.size(3)
         dout_padded = dout
         if head_size_og % 8 != 0:
             dout_padded = torch.nn.functional.pad(dout, [0, 8 - head_size_og % 8])
+
+        drpe_weights = None
+        if rpe_weights is not None:
+            drpe_weights = torch.zeros_like(rpe_weights)
+
         _wrapped_flash_attn_backward(
             dout_padded,
->>>>>>> 53a4f341
             q,
             k,
             v,
