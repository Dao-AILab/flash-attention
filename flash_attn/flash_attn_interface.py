<<<<<<< HEAD
from typing import Optional, Union, Tuple
=======
# Copyright (c) 2023, Tri Dao.

from typing import Optional, Union
>>>>>>> 92dd5703

import torch
import torch.nn as nn

# isort: off
# We need to import the CUDA kernels after importing torch
import flash_attn_2_cuda as flash_attn_cuda

# isort: on


def _get_block_size(device, head_dim, is_dropout, is_causal):
    # This should match the block sizes in the CUDA kernel
    assert head_dim <= 256
    major, minor = torch.cuda.get_device_capability(device)
    is_sm8x = major == 8 and minor > 0  # Only include sm86 and sm89, exclude sm80 (A100)
    is_sm80 = major == 8 and minor == 0
    is_sm90 = major == 9 and minor == 0
    if head_dim <= 32:
        return 128, 128
    if head_dim <= 64:
        return (128, 128) if not is_dropout else (128, 64)
    elif head_dim <= 96:
        return (64, 64) if (is_sm8x and is_causal) else (128, 64)
    elif head_dim <= 128:
        if is_sm8x:
            return (64, 64) if (not is_dropout and is_causal) else (128, 32)
        else:
            return 128, (64 if not is_dropout else 32)
    elif head_dim <= 160:
        if is_sm8x:
            return (128, 64) if not is_causal else (64, 64)
        else:
            return 128, 32
    elif head_dim <= 192:
        return (128, 64) if not is_dropout else (64, 64)
    elif head_dim <= 224:
        return (128, 64) if (is_sm80 or is_sm90) else (64, 64)
    elif head_dim <= 256:
        return (128, 64) if is_sm80 else (64, 64)


def _flash_attn_forward(q, k, v, dropout_p, softmax_scale, causal, window_size, return_softmax):
    maybe_contiguous = lambda x: x.contiguous() if x.stride(-1) != 1 else x
    q, k, v = [maybe_contiguous(x) for x in (q, k, v)]
    out, q, k, v, out_padded, softmax_lse, S_dmask, rng_state = flash_attn_cuda.fwd(
        q,
        k,
        v,
        None,
        dropout_p,
        softmax_scale,
        causal,
        window_size[0],
        window_size[1],
        return_softmax,
        None,
    )
    return out, q, k, v, out_padded, softmax_lse, S_dmask, rng_state


def _flash_attn_varlen_forward(
    q,
    k,
    v,
    cu_seqlens_q,
    cu_seqlens_k,
    max_seqlen_q,
    max_seqlen_k,
    dropout_p,
    softmax_scale,
    causal,
    window_size,
    return_softmax,
):
    maybe_contiguous = lambda x: x.contiguous() if x.stride(-1) != 1 else x
    q, k, v = [maybe_contiguous(x) for x in (q, k, v)]
    out, q, k, v, out_padded, softmax_lse, S_dmask, rng_state = flash_attn_cuda.varlen_fwd(
        q,
        k,
        v,
        None,
        cu_seqlens_q,
        cu_seqlens_k,
        None,
        max_seqlen_q,
        max_seqlen_k,
        dropout_p,
        softmax_scale,
        False,
        causal,
        window_size[0],
        window_size[1],
        return_softmax,
        None,
    )
    # if out.isnan().any() or softmax_lse.isnan().any():
    #     breakpoint()
    return out, q, k, v, out_padded, softmax_lse, S_dmask, rng_state


def _flash_attn_backward(
    dout,
    q,
    k,
    v,
    out,
    softmax_lse,
    dq,
    dk,
    dv,
    dropout_p,
    softmax_scale,
    causal,
    window_size,
    rng_state=None,
):
    maybe_contiguous = lambda x: x.contiguous() if x.stride(-1) != 1 else x
    # dq, dk, dv are allocated by us so they should already be contiguous
    dout, q, k, v, out = [maybe_contiguous(x) for x in (dout, q, k, v, out)]
    (
        dq,
        dk,
        dv,
        softmax_d,
    ) = flash_attn_cuda.bwd(
        dout,
        q,
        k,
        v,
        out,
        softmax_lse,
        dq,
        dk,
        dv,
        dropout_p,
        softmax_scale,
        causal,
        window_size[0],
        window_size[1],
        None,
        rng_state,
    )
    return dq, dk, dv, softmax_d


def _flash_attn_varlen_backward(
    dout,
    q,
    k,
    v,
    out,
    softmax_lse,
    dq,
    dk,
    dv,
    cu_seqlens_q,
    cu_seqlens_k,
    max_seqlen_q,
    max_seqlen_k,
    dropout_p,
    softmax_scale,
    causal,
    window_size,
    rng_state=None,
):
    maybe_contiguous = lambda x: x.contiguous() if x.stride(-1) != 1 else x
    # dq, dk, dv are allocated by us so they should already be contiguous
    dout, q, k, v, out = [maybe_contiguous(x) for x in (dout, q, k, v, out)]
    (
        dq,
        dk,
        dv,
        softmax_d,
    ) = flash_attn_cuda.varlen_bwd(
        dout,
        q,
        k,
        v,
        out,
        softmax_lse,
        dq,
        dk,
        dv,
        cu_seqlens_q,
        cu_seqlens_k,
        max_seqlen_q,
        max_seqlen_k,
        dropout_p,
        softmax_scale,
        False,
        causal,
        window_size[0],
        window_size[1],
        None,
        rng_state,
    )
    # if dk.isnan().any() or dk.isnan().any() or dv.isnan().any() or softmax_d.isnan().any():
    #     breakpoint()
    return dq, dk, dv, softmax_d


class FlashAttnQKVPackedFunc(torch.autograd.Function):
    @staticmethod
    def forward(ctx, qkv, dropout_p, softmax_scale, causal, window_size, return_softmax):
        if softmax_scale is None:
            softmax_scale = qkv.shape[-1] ** (-0.5)
        out, q, k, v, out_padded, softmax_lse, S_dmask, rng_state = _flash_attn_forward(
            qkv[:, :, 0],
            qkv[:, :, 1],
            qkv[:, :, 2],
            dropout_p,
            softmax_scale,
            causal=causal,
            window_size=window_size,
            return_softmax=return_softmax and dropout_p > 0,
        )
        ctx.save_for_backward(q, k, v, out_padded, softmax_lse, rng_state)
        ctx.dropout_p = dropout_p
        ctx.softmax_scale = softmax_scale
        ctx.causal = causal
        ctx.window_size = window_size
        return out if not return_softmax else (out, softmax_lse, S_dmask)

    @staticmethod
    def backward(ctx, dout, *args):
        q, k, v, out, softmax_lse, rng_state = ctx.saved_tensors
        qkv_shape = q.shape[:-2] + (3, *q.shape[-2:])
        dqkv = torch.empty(qkv_shape, dtype=q.dtype, device=q.device)
        _flash_attn_backward(
            dout,
            q,
            k,
            v,
            out,
            softmax_lse,
            dqkv[:, :, 0],
            dqkv[:, :, 1],
            dqkv[:, :, 2],
            ctx.dropout_p,
            ctx.softmax_scale,
            ctx.causal,
            ctx.window_size,
            rng_state=rng_state,
        )
        dqkv = dqkv[..., : dout.shape[-1]]  # We could have padded the head dimension
        return dqkv, None, None, None, None, None


class FlashAttnVarlenQKVPackedFunc(torch.autograd.Function):
    @staticmethod
    def forward(
        ctx,
        qkv,
        cu_seqlens,
        max_seqlen,
        dropout_p,
        softmax_scale,
        causal,
        window_size,
        return_softmax,
    ):
        if softmax_scale is None:
            softmax_scale = qkv.shape[-1] ** (-0.5)
        out, q, k, v, out_padded, softmax_lse, S_dmask, rng_state = _flash_attn_varlen_forward(
            qkv[:, 0],
            qkv[:, 1],
            qkv[:, 2],
            cu_seqlens,
            cu_seqlens,
            max_seqlen,
            max_seqlen,
            dropout_p,
            softmax_scale,
            causal=causal,
            window_size=window_size,
            return_softmax=return_softmax and dropout_p > 0,
        )
        ctx.save_for_backward(q, k, v, out_padded, softmax_lse, cu_seqlens, rng_state)
        ctx.dropout_p = dropout_p
        ctx.max_seqlen = max_seqlen
        ctx.softmax_scale = softmax_scale
        ctx.causal = causal
        ctx.window_size = window_size
        return out if not return_softmax else (out, softmax_lse, S_dmask)

    @staticmethod
    def backward(ctx, dout, *args):
        q, k, v, out, softmax_lse, cu_seqlens, rng_state = ctx.saved_tensors
        qkv_shape = q.shape[:-2] + (3, *q.shape[-2:])
        dqkv = torch.empty(qkv_shape, dtype=q.dtype, device=q.device)
        _flash_attn_varlen_backward(
            dout,
            q,
            k,
            v,
            out,
            softmax_lse,
            dqkv[:, 0],
            dqkv[:, 1],
            dqkv[:, 2],
            cu_seqlens,
            cu_seqlens,
            ctx.max_seqlen,
            ctx.max_seqlen,
            ctx.dropout_p,
            ctx.softmax_scale,
            ctx.causal,
            ctx.window_size,
            rng_state=rng_state,
        )
        dqkv = dqkv[..., : dout.shape[-1]]  # We could have padded the head dimension
        return dqkv, None, None, None, None, None, None, None


class FlashAttnKVPackedFunc(torch.autograd.Function):
    @staticmethod
    def forward(ctx, q, kv, dropout_p, softmax_scale, causal, window_size, return_softmax):
        if softmax_scale is None:
            softmax_scale = q.shape[-1] ** (-0.5)
        out, q, k, v, out_padded, softmax_lse, S_dmask, rng_state = _flash_attn_forward(
            q,
            kv[:, :, 0],
            kv[:, :, 1],
            dropout_p,
            softmax_scale,
            causal=causal,
            window_size=window_size,
            return_softmax=return_softmax and dropout_p > 0,
        )
        ctx.save_for_backward(q, k, v, out_padded, softmax_lse, rng_state)
        ctx.dropout_p = dropout_p
        ctx.softmax_scale = softmax_scale
        ctx.causal = causal
        ctx.window_size = window_size
        return out if not return_softmax else (out, softmax_lse, S_dmask)

    @staticmethod
    def backward(ctx, dout, *args):
        q, k, v, out, softmax_lse, rng_state = ctx.saved_tensors
        dq = torch.empty_like(q)
        kv_shape = k.shape[:-2] + (2, *k.shape[-2:])
        dkv = torch.empty(kv_shape, dtype=k.dtype, device=k.device)
        _flash_attn_backward(
            dout,
            q,
            k,
            v,
            out,
            softmax_lse,
            dq,
            dkv[:, :, 0],
            dkv[:, :, 1],
            ctx.dropout_p,
            ctx.softmax_scale,
            ctx.causal,
            ctx.window_size,
            rng_state=rng_state,
        )
        dq = dq[..., : dout.shape[-1]]  # We could have padded the head dimension
        dkv = dkv[..., : dout.shape[-1]]
        return dq, dkv, None, None, None, None, None


class FlashAttnVarlenKVPackedFunc(torch.autograd.Function):
    @staticmethod
    def forward(
        ctx,
        q,
        kv,
        cu_seqlens_q,
        cu_seqlens_k,
        max_seqlen_q,
        max_seqlen_k,
        dropout_p,
        softmax_scale,
        causal,
        window_size,
        return_softmax,
    ):
        if softmax_scale is None:
            softmax_scale = q.shape[-1] ** (-0.5)
        out, q, k, v, out_padded, softmax_lse, S_dmask, rng_state = _flash_attn_varlen_forward(
            q,
            kv[:, 0],
            kv[:, 1],
            cu_seqlens_q,
            cu_seqlens_k,
            max_seqlen_q,
            max_seqlen_k,
            dropout_p,
            softmax_scale,
            causal=causal,
            window_size=window_size,
            return_softmax=return_softmax and dropout_p > 0,
        )
        ctx.save_for_backward(
            q, k, v, out_padded, softmax_lse, cu_seqlens_q, cu_seqlens_k, rng_state
        )
        ctx.dropout_p = dropout_p
        ctx.max_seqlen_q = max_seqlen_q
        ctx.max_seqlen_k = max_seqlen_k
        ctx.softmax_scale = softmax_scale
        ctx.causal = causal
        ctx.window_size = window_size
        return out if not return_softmax else (out, softmax_lse, S_dmask)

    @staticmethod
    def backward(ctx, dout, *args):
        q, k, v, out, softmax_lse, cu_seqlens_q, cu_seqlens_k, rng_state = ctx.saved_tensors
        dq = torch.empty_like(q)
        kv_shape = k.shape[:-2] + (2, *k.shape[-2:])
        dkv = torch.empty(kv_shape, dtype=k.dtype, device=k.device)
        _flash_attn_varlen_backward(
            dout,
            q,
            k,
            v,
            out,
            softmax_lse,
            dq,
            dkv[:, 0],
            dkv[:, 1],
            cu_seqlens_q,
            cu_seqlens_k,
            ctx.max_seqlen_q,
            ctx.max_seqlen_k,
            ctx.dropout_p,
            ctx.softmax_scale,
            ctx.causal,
            ctx.window_size,
            rng_state=rng_state,
        )
        dq = dq[..., : dout.shape[-1]]  # We could have padded the head dimension
        dkv = dkv[..., : dout.shape[-1]]
        return dq, dkv, None, None, None, None, None, None, None, None, None


class FlashAttnFunc(torch.autograd.Function):
    @staticmethod
    def forward(ctx, q, k, v, dropout_p, softmax_scale, causal, window_size, return_softmax):
        if softmax_scale is None:
            softmax_scale = q.shape[-1] ** (-0.5)
        out, q, k, v, out_padded, softmax_lse, S_dmask, rng_state = _flash_attn_forward(
            q,
            k,
            v,
            dropout_p,
            softmax_scale,
            causal=causal,
            window_size=window_size,
            return_softmax=return_softmax and dropout_p > 0,
        )
        ctx.save_for_backward(q, k, v, out_padded, softmax_lse, rng_state)
        ctx.dropout_p = dropout_p
        ctx.softmax_scale = softmax_scale
        ctx.causal = causal
        ctx.window_size = window_size
        return out if not return_softmax else (out, softmax_lse, S_dmask)

    @staticmethod
    def backward(ctx, dout, *args):
        q, k, v, out, softmax_lse, rng_state = ctx.saved_tensors
        dq, dk, dv = torch.empty_like(q), torch.empty_like(k), torch.empty_like(v)
        _flash_attn_backward(
            dout,
            q,
            k,
            v,
            out,
            softmax_lse,
            dq,
            dk,
            dv,
            ctx.dropout_p,
            ctx.softmax_scale,
            ctx.causal,
            ctx.window_size,
            rng_state=rng_state,
        )
        dq = dq[..., : dout.shape[-1]]  # We could have padded the head dimension
        dk = dk[..., : dout.shape[-1]]
        dv = dv[..., : dout.shape[-1]]
        return dq, dk, dv, None, None, None, None, None, None, None, None, None


class FlashAttnVarlenFunc(torch.autograd.Function):
    @staticmethod
    def forward(
        ctx,
        q,
        k,
        v,
        cu_seqlens_q,
        cu_seqlens_k,
        max_seqlen_q,
        max_seqlen_k,
        dropout_p,
        softmax_scale,
        causal,
        window_size,
        return_softmax,
    ):
        if softmax_scale is None:
            softmax_scale = q.shape[-1] ** (-0.5)
        out, q, k, v, out_padded, softmax_lse, S_dmask, rng_state = _flash_attn_varlen_forward(
            q,
            k,
            v,
            cu_seqlens_q,
            cu_seqlens_k,
            max_seqlen_q,
            max_seqlen_k,
            dropout_p,
            softmax_scale,
            causal=causal,
            window_size=window_size,
            return_softmax=return_softmax and dropout_p > 0,
        )
        ctx.save_for_backward(
            q, k, v, out_padded, softmax_lse, cu_seqlens_q, cu_seqlens_k, rng_state
        )
        ctx.dropout_p = dropout_p
        ctx.max_seqlen_q = max_seqlen_q
        ctx.max_seqlen_k = max_seqlen_k
        ctx.softmax_scale = softmax_scale
        ctx.causal = causal
        ctx.window_size = window_size
        return out if not return_softmax else (out, softmax_lse, S_dmask)

    @staticmethod
    def backward(ctx, dout, *args):
        q, k, v, out, softmax_lse, cu_seqlens_q, cu_seqlens_k, rng_state = ctx.saved_tensors
        dq, dk, dv = torch.empty_like(q), torch.empty_like(k), torch.empty_like(v)
        _flash_attn_varlen_backward(
            dout,
            q,
            k,
            v,
            out,
            softmax_lse,
            dq,
            dk,
            dv,
            cu_seqlens_q,
            cu_seqlens_k,
            ctx.max_seqlen_q,
            ctx.max_seqlen_k,
            ctx.dropout_p,
            ctx.softmax_scale,
            ctx.causal,
            ctx.window_size,
            rng_state=rng_state,
        )
        dq = dq[..., : dout.shape[-1]]  # We could have padded the head dimension
        dk = dk[..., : dout.shape[-1]]
        dv = dv[..., : dout.shape[-1]]
        return dq, dk, dv, None, None, None, None, None, None, None, None, None


def flash_attn_qkvpacked_func(
    qkv,
    dropout_p=0.0,
    softmax_scale=None,
    causal=False,
    window_size=(-1, -1),  # -1 means infinite context window
    return_attn_probs=False,
):
    """dropout_p should be set to 0.0 during evaluation
    If Q, K, V are already stacked into 1 tensor, this function will be faster than
    calling flash_attn_func on Q, K, V since the backward pass avoids explicit concatenation
    of the gradients of Q, K, V.
    For multi-query and grouped-query attention (MQA/GQA), please see
    flash_attn_kvpacked_func and flash_attn_func.

    If window_size != (-1, -1), implements sliding window local attention. Query at position i
    will only attend to keys between [i - window_size[0], i + window_size[1]] inclusive.

    Arguments:
        qkv: (batch_size, seqlen, 3, nheads, headdim)
        dropout_p: float. Dropout probability.
        softmax_scale: float. The scaling of QK^T before applying softmax.
            Default to 1 / sqrt(headdim).
        causal: bool. Whether to apply causal attention mask (e.g., for auto-regressive modeling).
        window_size: (left, right). If not (-1, -1), implements sliding window local attention.
        return_attn_probs: bool. Whether to return the attention probabilities. This option is for
           testing only. The returned probabilities are not guaranteed to be correct
           (they might not have the right scaling).
    Return:
        out: (batch_size, seqlen, nheads, headdim).
        softmax_lse [optional, if return_attn_probs=True]: (batch_size, nheads, seqlen). The
            logsumexp of each row of the matrix QK^T * scaling (e.g., log of the softmax
            normalization factor).
        S_dmask [optional, if return_attn_probs=True]: (batch_size, nheads, seqlen, seqlen).
            The output of softmax (possibly with different scaling). It also encodes the dropout
            pattern (negative means that location was dropped, nonnegative means it was kept).
    """
    return FlashAttnQKVPackedFunc.apply(
        qkv, dropout_p, softmax_scale, causal, window_size, return_attn_probs
    )


def flash_attn_kvpacked_func(
    q,
    kv,
    dropout_p=0.0,
    softmax_scale=None,
    causal=False,
    window_size=(-1, -1),  # -1 means infinite context window
    return_attn_probs=False,
):
    """dropout_p should be set to 0.0 during evaluation
    If K, V are already stacked into 1 tensor, this function will be faster than
    calling flash_attn_func on Q, K, V since the backward pass avoids explicit concatenation
    of the gradients of K, V.
    Supports multi-query and grouped-query attention (MQA/GQA) by passing in KV with fewer heads
    than Q. Note that the number of heads in Q must be divisible by the number of heads in KV.
    For example, if Q has 6 heads and K, V have 2 heads, head 0, 1, 2 of Q will attention to head
    0 of K, V, and head 3, 4, 5 of Q will attention to head 1 of K, V.

    If causal=True, the causal mask is aligned to the bottom right corner of the attention matrix.
    For example, if seqlen_q = 2 and seqlen_k = 5, the causal mask (1 = keep, 0 = masked out) is:
        1 1 1 1 0
        1 1 1 1 1
    If seqlen_q = 5 and seqlen_k = 2, the causal mask is:
        0 0
        0 0
        0 0
        1 0
        1 1
    If the row of the mask is all zero, the output will be zero.

    If window_size != (-1, -1), implements sliding window local attention. Query at position i
    will only attend to keys between
    [i + seqlen_k - seqlen_q - window_size[0], i + seqlen_k - seqlen_q + window_size[1]] inclusive.

    Arguments:
        q: (batch_size, seqlen, nheads, headdim)
        kv: (batch_size, seqlen, 2, nheads_k, headdim)
        dropout_p: float. Dropout probability.
        softmax_scale: float. The scaling of QK^T before applying softmax.
            Default to 1 / sqrt(headdim).
        causal: bool. Whether to apply causal attention mask (e.g., for auto-regressive modeling).
        window_size: (left, right). If not (-1, -1), implements sliding window local attention.
        return_attn_probs: bool. Whether to return the attention probabilities. This option is for
           testing only. The returned probabilities are not guaranteed to be correct
           (they might not have the right scaling).
    Return:
        out: (batch_size, seqlen, nheads, headdim).
        softmax_lse [optional, if return_attn_probs=True]: (batch_size, nheads, seqlen). The
            logsumexp of each row of the matrix QK^T * scaling (e.g., log of the softmax
            normalization factor).
        S_dmask [optional, if return_attn_probs=True]: (batch_size, nheads, seqlen, seqlen).
            The output of softmax (possibly with different scaling). It also encodes the dropout
            pattern (negative means that location was dropped, nonnegative means it was kept).
    """
    return FlashAttnKVPackedFunc.apply(
        q, kv, dropout_p, softmax_scale, causal, window_size, return_attn_probs
    )


def flash_attn_func(
    q,
    k,
    v,
    dropout_p=0.0,
    softmax_scale=None,
    causal=False,
    window_size=(-1, -1),  # -1 means infinite context window
    return_attn_probs=False,
):
    """dropout_p should be set to 0.0 during evaluation
    Supports multi-query and grouped-query attention (MQA/GQA) by passing in KV with fewer heads
    than Q. Note that the number of heads in Q must be divisible by the number of heads in KV.
    For example, if Q has 6 heads and K, V have 2 heads, head 0, 1, 2 of Q will attention to head
    0 of K, V, and head 3, 4, 5 of Q will attention to head 1 of K, V.

    If causal=True, the causal mask is aligned to the bottom right corner of the attention matrix.
    For example, if seqlen_q = 2 and seqlen_k = 5, the causal mask (1 = keep, 0 = masked out) is:
        1 1 1 1 0
        1 1 1 1 1
    If seqlen_q = 5 and seqlen_k = 2, the causal mask is:
        0 0
        0 0
        0 0
        1 0
        1 1
    If the row of the mask is all zero, the output will be zero.

    If window_size != (-1, -1), implements sliding window local attention. Query at position i
    will only attend to keys between
    [i + seqlen_k - seqlen_q - window_size[0], i + seqlen_k - seqlen_q + window_size[1]] inclusive.

    Arguments:
        q: (batch_size, seqlen, nheads, headdim)
        k: (batch_size, seqlen, nheads_k, headdim)
        v: (batch_size, seqlen, nheads_k, headdim)
        dropout_p: float. Dropout probability.
        softmax_scale: float. The scaling of QK^T before applying softmax.
            Default to 1 / sqrt(headdim).
        causal: bool. Whether to apply causal attention mask (e.g., for auto-regressive modeling).
        window_size: (left, right). If not (-1, -1), implements sliding window local attention.
        return_attn_probs: bool. Whether to return the attention probabilities. This option is for
           testing only. The returned probabilities are not guaranteed to be correct
           (they might not have the right scaling).
    Return:
        out: (batch_size, seqlen, nheads, headdim).
        softmax_lse [optional, if return_attn_probs=True]: (batch_size, nheads, seqlen). The
            logsumexp of each row of the matrix QK^T * scaling (e.g., log of the softmax
            normalization factor).
        S_dmask [optional, if return_attn_probs=True]: (batch_size, nheads, seqlen, seqlen).
            The output of softmax (possibly with different scaling). It also encodes the dropout
            pattern (negative means that location was dropped, nonnegative means it was kept).
    """
    return FlashAttnFunc.apply(
        q, k, v, dropout_p, softmax_scale, causal, window_size, return_attn_probs
    )


def flash_attn_varlen_qkvpacked_func(
    qkv,
    cu_seqlens,
    max_seqlen,
    dropout_p=0.0,
    softmax_scale=None,
    causal=False,
    window_size=(-1, -1),  # -1 means infinite context window
    return_attn_probs=False,
):
    """dropout_p should be set to 0.0 during evaluation
    If Q, K, V are already stacked into 1 tensor, this function will be faster than
    calling flash_attn_varlen_func on Q, K, V since the backward pass avoids explicit concatenation
    of the gradients of Q, K, V.
    For multi-query and grouped-query attention (MQA/GQA), please see
    flash_attn_varlen_kvpacked_func and flash_attn_varlen_func.

    If window_size != (-1, -1), implements sliding window local attention. Query at position i
    will only attend to keys between [i - window_size[0], i + window_size[1]] inclusive.

    Arguments:
        qkv: (total, 3, nheads, headdim), where total = total number of tokens in the batch.
        cu_seqlens: (batch_size + 1,), dtype torch.int32. The cumulative sequence lengths
           of the sequences in the batch, used to index into qkv.
        max_seqlen: int. Maximum sequence length in the batch.
        dropout_p: float. Dropout probability.
        softmax_scale: float. The scaling of QK^T before applying softmax.
            Default to 1 / sqrt(headdim).
        causal: bool. Whether to apply causal attention mask (e.g., for auto-regressive modeling).
        window_size: (left, right). If not (-1, -1), implements sliding window local attention.
        return_attn_probs: bool. Whether to return the attention probabilities. This option is for
           testing only. The returned probabilities are not guaranteed to be correct
           (they might not have the right scaling).
    Return:
        out: (total, nheads, headdim).
        softmax_lse [optional, if return_attn_probs=True]: (batch_size, nheads, seqlen). The
            logsumexp of each row of the matrix QK^T * scaling (e.g., log of the softmax
            normalization factor).
        S_dmask [optional, if return_attn_probs=True]: (batch_size, nheads, seqlen, seqlen).
            The output of softmax (possibly with different scaling). It also encodes the dropout
            pattern (negative means that location was dropped, nonnegative means it was kept).
    """
    return FlashAttnVarlenQKVPackedFunc.apply(
        qkv,
        cu_seqlens,
        max_seqlen,
        dropout_p,
        softmax_scale,
        causal,
        window_size,
        return_attn_probs,
    )


def flash_attn_varlen_kvpacked_func(
    q,
    kv,
    cu_seqlens_q,
    cu_seqlens_k,
    max_seqlen_q,
    max_seqlen_k,
    dropout_p=0.0,
    softmax_scale=None,
    causal=False,
    window_size=(-1, -1),  # -1 means infinite context window
    return_attn_probs=False,
):
    """dropout_p should be set to 0.0 during evaluation
    If K, V are already stacked into 1 tensor, this function will be faster than
    calling flash_attn_func on Q, K, V since the backward pass avoids explicit concatenation
    of the gradients of K, V.
    Supports multi-query and grouped-query attention (MQA/GQA) by passing in KV with fewer heads
    than Q. Note that the number of heads in Q must be divisible by the number of heads in KV.
    For example, if Q has 6 heads and K, V have 2 heads, head 0, 1, 2 of Q will attention to head
    0 of K, V, and head 3, 4, 5 of Q will attention to head 1 of K, V.

    If causal=True, the causal mask is aligned to the bottom right corner of the attention matrix.
    For example, if seqlen_q = 2 and seqlen_k = 5, the causal mask (1 = keep, 0 = masked out) is:
        1 1 1 1 0
        1 1 1 1 1
    If seqlen_q = 5 and seqlen_k = 2, the causal mask is:
        0 0
        0 0
        0 0
        1 0
        1 1
    If the row of the mask is all zero, the output will be zero.

    If window_size != (-1, -1), implements sliding window local attention. Query at position i
    will only attend to keys between
    [i + seqlen_k - seqlen_q - window_size[0], i + seqlen_k - seqlen_q + window_size[1]] inclusive.

    Arguments:
        q: (total_q, nheads, headdim), where total_q = total number of query tokens in the batch.
        kv: (total_k, 2, nheads_k, headdim), where total_k = total number of key tokens in the batch.
        cu_seqlens_q: (batch_size + 1,), dtype torch.int32. The cumulative sequence lengths
           of the sequences in the batch, used to index into q.
        cu_seqlens_k: (batch_size + 1,), dtype torch.int32. The cumulative sequence lengths
           of the sequences in the batch, used to index into kv.
        max_seqlen_q: int. Maximum query sequence length in the batch.
        max_seqlen_k: int. Maximum key sequence length in the batch.
        dropout_p: float. Dropout probability.
        softmax_scale: float. The scaling of QK^T before applying softmax.
            Default to 1 / sqrt(headdim).
        causal: bool. Whether to apply causal attention mask (e.g., for auto-regressive modeling).
        window_size: (left, right). If not (-1, -1), implements sliding window local attention.
        return_attn_probs: bool. Whether to return the attention probabilities. This option is for
           testing only. The returned probabilities are not guaranteed to be correct
           (they might not have the right scaling).
    Return:
        out: (total, nheads, headdim).
        softmax_lse [optional, if return_attn_probs=True]: (batch_size, nheads, seqlen). The
            logsumexp of each row of the matrix QK^T * scaling (e.g., log of the softmax
            normalization factor).
        S_dmask [optional, if return_attn_probs=True]: (batch_size, nheads, seqlen, seqlen).
            The output of softmax (possibly with different scaling). It also encodes the dropout
            pattern (negative means that location was dropped, nonnegative means it was kept).
    """
    return FlashAttnVarlenKVPackedFunc.apply(
        q,
        kv,
        cu_seqlens_q,
        cu_seqlens_k,
        max_seqlen_q,
        max_seqlen_k,
        dropout_p,
        softmax_scale,
        causal,
        window_size,
        return_attn_probs,
    )


def flash_attn_varlen_func(
    q,
    k,
    v,
    cu_seqlens_q,
    cu_seqlens_k,
    max_seqlen_q,
    max_seqlen_k,
    dropout_p=0.0,
    softmax_scale=None,
    causal=False,
    window_size=(-1, -1),  # -1 means infinite context window
    return_attn_probs=False,
):
    """dropout_p should be set to 0.0 during evaluation
    Supports multi-query and grouped-query attention (MQA/GQA) by passing in K, V with fewer heads
    than Q. Note that the number of heads in Q must be divisible by the number of heads in KV.
    For example, if Q has 6 heads and K, V have 2 heads, head 0, 1, 2 of Q will attention to head
    0 of K, V, and head 3, 4, 5 of Q will attention to head 1 of K, V.

    If causal=True, the causal mask is aligned to the bottom right corner of the attention matrix.
    For example, if seqlen_q = 2 and seqlen_k = 5, the causal mask (1 = keep, 0 = masked out) is:
        1 1 1 1 0
        1 1 1 1 1
    If seqlen_q = 5 and seqlen_k = 2, the causal mask is:
        0 0
        0 0
        0 0
        1 0
        1 1
    If the row of the mask is all zero, the output will be zero.

    If window_size != (-1, -1), implements sliding window local attention. Query at position i
    will only attend to keys between
    [i + seqlen_k - seqlen_q - window_size[0], i + seqlen_k - seqlen_q + window_size[1]] inclusive.

    Arguments:
        q: (total_q, nheads, headdim), where total_q = total number of query tokens in the batch.
        k: (total_k, nheads_k, headdim), where total_k = total number of key tokens in the batch.
        v: (total_k, nheads_k, headdim), where total_k = total number of key tokens in the batch.
        cu_seqlens_q: (batch_size + 1,), dtype torch.int32. The cumulative sequence lengths
           of the sequences in the batch, used to index into q.
        cu_seqlens_k: (batch_size + 1,), dtype torch.int32. The cumulative sequence lengths
           of the sequences in the batch, used to index into kv.
        max_seqlen_q: int. Maximum query sequence length in the batch.
        max_seqlen_k: int. Maximum key sequence length in the batch.
        dropout_p: float. Dropout probability.
        softmax_scale: float. The scaling of QK^T before applying softmax.
            Default to 1 / sqrt(headdim).
        causal: bool. Whether to apply causal attention mask (e.g., for auto-regressive modeling).
        window_size: (left, right). If not (-1, -1), implements sliding window local attention.
        return_attn_probs: bool. Whether to return the attention probabilities. This option is for
           testing only. The returned probabilities are not guaranteed to be correct
           (they might not have the right scaling).
    Return:
        out: (total, nheads, headdim).
        softmax_lse [optional, if return_attn_probs=True]: (batch_size, nheads, seqlen). The
            logsumexp of each row of the matrix QK^T * scaling (e.g., log of the softmax
            normalization factor).
        S_dmask [optional, if return_attn_probs=True]: (batch_size, nheads, seqlen, seqlen).
            The output of softmax (possibly with different scaling). It also encodes the dropout
            pattern (negative means that location was dropped, nonnegative means it was kept).
    """
    return FlashAttnVarlenFunc.apply(
        q,
        k,
        v,
        cu_seqlens_q,
        cu_seqlens_k,
        max_seqlen_q,
        max_seqlen_k,
        dropout_p,
        softmax_scale,
        causal,
        window_size,
        return_attn_probs,
    )


def flash_attn_with_kvcache(
    q,
    k_cache,
    v_cache,
    k=None,
    v=None,
    rotary_cos=None,
    rotary_sin=None,
    cache_seqlens: Optional[Union[(int, torch.Tensor)]] = None,
    cache_batch_idx: Optional[torch.Tensor] = None,
    softmax_scale=None,
    causal=False,
    window_size=(-1, -1),  # -1 means infinite context window
    rotary_interleaved=True,
    num_splits=0,
):
    """
    If k and v are not None, k_cache and v_cache will be updated *inplace* with the new values from
    k and v. This is useful for incremental decoding: you can pass in the cached keys/values from
    the previous step, and update them with the new keys/values from the current step, and do
    attention with the updated cache, all in 1 kernel.

    If you pass in k / v, you must make sure that the cache is large enough to hold the new values.
    For example, the KV cache could be pre-allocated with the max sequence length, and you can use
    cache_seqlens to keep track of the current sequence lengths of each sequence in the batch.

    Also apply rotary embedding if rotary_cos and rotary_sin are passed in. The key @k will be
    rotated by rotary_cos and rotary_sin at indices cache_seqlens, cache_seqlens + 1, etc.
    If causal or local (i.e., window_size != (-1, -1)), the query @q will be rotated by rotary_cos
    and rotary_sin at indices cache_seqlens, cache_seqlens + 1, etc.
    If not causal and not local, the query @q will be rotated by rotary_cos and rotary_sin at
    indices cache_seqlens only (i.e. we consider all tokens in @q to be at position cache_seqlens).

    See tests/test_flash_attn.py::test_flash_attn_kvcache for examples of how to use this function.

    Supports multi-query and grouped-query attention (MQA/GQA) by passing in KV with fewer heads
    than Q. Note that the number of heads in Q must be divisible by the number of heads in KV.
    For example, if Q has 6 heads and K, V have 2 heads, head 0, 1, 2 of Q will attention to head
    0 of K, V, and head 3, 4, 5 of Q will attention to head 1 of K, V.

    If causal=True, the causal mask is aligned to the bottom right corner of the attention matrix.
    For example, if seqlen_q = 2 and seqlen_k = 5, the causal mask (1 = keep, 0 = masked out) is:
        1 1 1 1 0
        1 1 1 1 1
    If seqlen_q = 5 and seqlen_k = 2, the causal mask is:
        0 0
        0 0
        0 0
        1 0
        1 1
    If the row of the mask is all zero, the output will be zero.

    If window_size != (-1, -1), implements sliding window local attention. Query at position i
    will only attend to keys between
    [i + seqlen_k - seqlen_q - window_size[0], i + seqlen_k - seqlen_q + window_size[1]] inclusive.

    Note: Does not support backward pass.

    Arguments:
        q: (batch_size, seqlen, nheads, headdim)
        k_cache: (batch_size_cache, seqlen_cache, nheads_k, headdim)
        v_cache: (batch_size_cache, seqlen_cache, nheads_k, headdim)
        k [optional]: (batch_size, seqlen_new, nheads_k, headdim). If not None, we concatenate
            k with k_cache, starting at the indices specified by cache_seqlens.
        v [optional]: (batch_size, seqlen_new, nheads_k, headdim). Similar to k.
        rotary_cos [optional]: (seqlen_ro, rotary_dim / 2). If not None, we apply rotary embedding
            to k and q. Only applicable if k and v are passed in. rotary_dim must be divisible by 16.
        rotary_sin [optional]: (seqlen_ro, rotary_dim / 2). Similar to rotary_cos.
        cache_seqlens: int, or (batch_size,), dtype torch.int32. The sequence lengths of the
            KV cache.
        cache_batch_idx: (batch_size,), dtype torch.int32. The indices used to index into the KV cache.
            If None, we assume that the batch indices are [0, 1, 2, ..., batch_size - 1].
            If the indices are not distinct, and k and v are provided, the values updated in the cache
                 might come from any of the duplicate indices.
        softmax_scale: float. The scaling of QK^T before applying softmax.
            Default to 1 / sqrt(headdim).
        causal: bool. Whether to apply causal attention mask (e.g., for auto-regressive modeling).
        window_size: (left, right). If not (-1, -1), implements sliding window local attention.
        rotary_interleaved: bool. Only applicable if rotary_cos and rotary_sin are passed in.
            If True, rotary embedding will combine dimensions 0 & 1, 2 & 3, etc. If False,
            rotary embedding will combine dimensions 0 & rotary_dim / 2, 1 & rotary_dim / 2 + 1
            (i.e. GPT-NeoX style).
        num_splits: int. If > 1, split the key/value into this many chunks along the sequence.
           If num_splits == 1, we don't split the key/value. If num_splits == 0, we use a heuristic
           to automatically determine the number of splits.
           Don't change this unless you know what you are doing.

    Return:
        out: (batch_size, seqlen, nheads, headdim).
    """
    assert k_cache.stride(-1) == 1, "k_cache must have contiguous last dimension"
    assert v_cache.stride(-1) == 1, "v_cache must have contiguous last dimension"
    maybe_contiguous = lambda x: x.contiguous() if x is not None and x.stride(-1) != 1 else x
    q, k, v = [maybe_contiguous(x) for x in (q, k, v)]
    if softmax_scale is None:
        softmax_scale = q.shape[-1] ** (-0.5)
    if cache_seqlens is not None and isinstance(cache_seqlens, int):
        cache_seqlens = torch.full(
            (k_cache.shape[0],), cache_seqlens, dtype=torch.int32, device=k_cache.device
        )
        cache_seqlens = maybe_contiguous(cache_seqlens)
    cache_batch_idx = maybe_contiguous(cache_batch_idx)
    out, softmax_lse = flash_attn_cuda.fwd_kvcache(
        q,
        k_cache,
        v_cache,
        k,
        v,
        cache_seqlens,
        rotary_cos,
        rotary_sin,
        cache_batch_idx,
        None,
        softmax_scale,
        causal,
        window_size[0],
        window_size[1],
        rotary_interleaved,
        num_splits,
    )
    return out


def flash_attn_varlen_func_with_kvcache(
    q: torch.Tensor,
    cu_seqlens_q: torch.IntTensor,
    max_seqlen_q: int,
    k_cache: torch.Tensor,
    v_cache: torch.Tensor,
    k: Optional[torch.Tensor] = None,
    v: Optional[torch.Tensor] = None,
    cu_seqlens_k: Optional[torch.IntTensor] = None,
    rotary_cos: Optional[torch.Tensor] = None,
    rotary_sin: Optional[torch.Tensor] = None,
    cache_seqlens: Optional[Union[(int, torch.Tensor)]] = None,
    cache_batch_idx: Optional[torch.Tensor] = None,
    softmax_scale: Optional[float] = None,
    causal: bool = False,
    window_size: Tuple[int, int] = (-1, -1),  # -1 means infinite context window
    rotary_interleaved: bool = True,
):
    """
    The varlen version of flash_attn_with_kvcache.

    If k and v are not None, k_cache and v_cache will be updated *inplace* with the new values from
    k and v. This is useful for incremental decoding: you can pass in the cached keys/values from
    the previous step, and update them with the new keys/values from the current step, and do
    attention with the updated cache, all in 1 kernel.

    If you pass in k / v, you must make sure that the cache is large enough to hold the new values.
    For example, the KV cache could be pre-allocated with the max sequence length, and you can use
    cache_seqlens to keep track of the current sequence lengths of each sequence in the batch.

    Also apply rotary embedding if rotary_cos and rotary_sin are passed in. The key @k will be
    rotated by rotary_cos and rotary_sin at indices cache_seqlens, cache_seqlens + 1, etc.
    If causal or local (i.e., window_size != (-1, -1)), the query @q will be rotated by rotary_cos
    and rotary_sin at indices cache_seqlens, cache_seqlens + 1, etc.
    If not causal and not local, the query @q will be rotated by rotary_cos and rotary_sin at
    indices cache_seqlens only (i.e. we consider all tokens in @q to be at position cache_seqlens).

    See tests/test_flash_attn.py::test_flash_attn_kvcache for examples of how to use this function.

    Supports multi-query and grouped-query attention (MQA/GQA) by passing in KV with fewer heads
    than Q. Note that the number of heads in Q must be divisible by the number of heads in KV.
    For example, if Q has 6 heads and K, V have 2 heads, head 0, 1, 2 of Q will attention to head
    0 of K, V, and head 3, 4, 5 of Q will attention to head 1 of K, V.

    If causal=True, the causal mask is aligned to the bottom right corner of the attention matrix.
    For example, if seqlen_q = 2 and seqlen_k = 5, the causal mask (1 = keep, 0 = masked out) is:
        1 1 1 1 0
        1 1 1 1 1
    If seqlen_q = 5 and seqlen_k = 2, the causal mask is:
        0 0
        0 0
        0 0
        1 0
        1 1
    If the row of the mask is all zero, the output will be zero.

    If window_size != (-1, -1), implements sliding window local attention. Query at position i
    will only attend to keys between
    [i + seqlen_k - seqlen_q - window_size[0], i + seqlen_k - seqlen_q + window_size[1]] inclusive.

    Note: Does not support backward pass.

    Arguments:
        q: (total_q, nheads, headdim)
        cu_seqlens_q: (batch_size + 1,), dtype torch.int32. The cumulative sequence lengths.
        max_seqlen_q: int. Maximum sequence length of q.
        k_cache: (batch_size_cache, seqlen_cache, nheads_k, headdim)
        v_cache: (batch_size_cache, seqlen_cache, nheads_k, headdim)
        k [optional]: (total_k, nheads_k, headdim). If not None, we concatenate
            k with k_cache, starting at the indices specified by cache_seqlens.
        v [optional]: (total_v, nheads_k, headdim). Similar to k.
        rotary_cos [optional]: (seqlen_ro, rotary_dim / 2). If not None, we apply rotary embedding
            to k and q. Only applicable if k and v are passed in. rotary_dim must be divisible by 16.
        rotary_sin [optional]: (seqlen_ro, rotary_dim / 2). Similar to rotary_cos.
        cache_seqlens: int, or (batch_size,), dtype torch.int32. The sequence lengths of the
            KV cache.
        cache_batch_idx: (batch_size,), dtype torch.int32. The indices used to index into the KV cache.
            If None, we assume that the batch indices are [0, 1, 2, ..., batch_size - 1].
            If the indices are not distinct, and k and v are provided, the values updated in the cache
                 might come from any of the duplicate indices.
        softmax_scale: float. The scaling of QK^T before applying softmax.
            Default to 1 / sqrt(headdim).
        causal: bool. Whether to apply causal attention mask (e.g., for auto-regressive modeling).
        window_size: (left, right). If not (-1, -1), implements sliding window local attention.
        rotary_interleaved: bool. Only applicable if rotary_cos and rotary_sin are passed in.
            If True, rotary embedding will combine dimensions 0 & 1, 2 & 3, etc. If False,
            rotary embedding will combine dimensions 0 & rotary_dim / 2, 1 & rotary_dim / 2 + 1
            (i.e. GPT-NeoX style).

    Return:
        out: (total_q, nheads, headdim).
    """
    assert k_cache.stride(-1) == 1, "k_cache must have contiguous last dimension"
    assert v_cache.stride(-1) == 1, "v_cache must have contiguous last dimension"
    maybe_contiguous = lambda x: x.contiguous() if x is not None and x.stride(-1) != 1 else x
    q, k, v = [maybe_contiguous(x) for x in (q, k, v)]
    if softmax_scale is None:
        softmax_scale = q.shape[-1] ** (-0.5)
    if cache_seqlens is not None and isinstance(cache_seqlens, int):
        cache_seqlens = torch.full(
            (k_cache.shape[0],), cache_seqlens, dtype=torch.int32, device=k_cache.device
        )
        cache_seqlens = maybe_contiguous(cache_seqlens)
    cache_batch_idx = maybe_contiguous(cache_batch_idx)
    out, softmax_lse = flash_attn_cuda.varlen_fwd_kvcache(
        q,
        cu_seqlens_q,
        max_seqlen_q,
        k_cache,
        v_cache,
        k,
        v,
        cu_seqlens_k,
        cache_seqlens,
        rotary_cos,
        rotary_sin,
        cache_batch_idx,
        None,
        softmax_scale,
        causal,
        window_size[0],
        window_size[1],
        rotary_interleaved,
    )
    return out<|MERGE_RESOLUTION|>--- conflicted
+++ resolved
@@ -1,10 +1,6 @@
-<<<<<<< HEAD
+# Copyright (c) 2023, Tri Dao.
+
 from typing import Optional, Union, Tuple
-=======
-# Copyright (c) 2023, Tri Dao.
-
-from typing import Optional, Union
->>>>>>> 92dd5703
 
 import torch
 import torch.nn as nn
