from typing import Optional, Union

import torch
import torch.nn as nn

# isort: off
# We need to import the CUDA kernels after importing torch
import flash_attn_2_cuda as flash_attn_cuda

# isort: on


def _get_block_size(device, head_dim, is_dropout, is_causal):
    # This should match the block sizes in the CUDA kernel
    assert head_dim <= 256
    major, minor = torch.cuda.get_device_capability(device)
    is_sm8x = major == 8 and minor > 0  # Only include sm86 and sm89, exclude sm80 (A100)
    is_sm80 = major == 8 and minor == 0
    is_sm90 = major == 9 and minor == 0
    if head_dim <= 32:
        return 128, 128
    if head_dim <= 64:
        return (128, 128) if not is_dropout else (128, 64)
    elif head_dim <= 96:
        return (64, 64) if (is_sm8x and is_causal) else (128, 64)
    elif head_dim <= 128:
        if is_sm8x:
            return (64, 64) if (not is_dropout and is_causal) else (128, 32)
        else:
            return 128, (64 if not is_dropout else 32)
    elif head_dim <= 160:
        if is_sm8x:
            return (128, 64) if not is_causal else (64, 64)
        else:
            return 128, 32
    elif head_dim <= 192:
        return (128, 64) if not is_dropout else (64, 64)
    elif head_dim <= 224:
        return (128, 64) if (is_sm80 or is_sm90) else (64, 64)
    elif head_dim <= 256:
        return (128, 64) if is_sm80 else (64, 64)


<<<<<<< HEAD
def _flash_attn_forward(q, k, v, dropout_p, softmax_scale, causal, alibi, alibi_start, alibi_ratio, return_softmax):
    maybe_contiguous = lambda x: x.contiguous() if x.stride(-1) != 1 else x
    q, k, v = [maybe_contiguous(x) for x in (q, k, v)]
    out, q, k, v, out_padded, softmax_lse, S_dmask, rng_state = flash_attn_cuda.fwd(
        q, k, v, None, dropout_p, softmax_scale, causal, alibi, alibi_start, alibi_ratio, return_softmax, None
=======
def _flash_attn_forward(q, k, v, dropout_p, softmax_scale, causal, window_size, return_softmax):
    maybe_contiguous = lambda x: x.contiguous() if x.stride(-1) != 1 else x
    q, k, v = [maybe_contiguous(x) for x in (q, k, v)]
    out, q, k, v, out_padded, softmax_lse, S_dmask, rng_state = flash_attn_cuda.fwd(
        q,
        k,
        v,
        None,
        dropout_p,
        softmax_scale,
        causal,
        window_size[0],
        window_size[1],
        return_softmax,
        None,
>>>>>>> 02ac572f
    )
    return out, q, k, v, out_padded, softmax_lse, S_dmask, rng_state


def _flash_attn_varlen_forward(
    q,
    k,
    v,
    cu_seqlens_q,
    cu_seqlens_k,
    max_seqlen_q,
    max_seqlen_k,
    dropout_p,
    softmax_scale,
    causal,
<<<<<<< HEAD
    alibi,
    alibi_start,
    alibi_ratio,
=======
    window_size,
>>>>>>> 02ac572f
    return_softmax,
):
    maybe_contiguous = lambda x: x.contiguous() if x.stride(-1) != 1 else x
    q, k, v = [maybe_contiguous(x) for x in (q, k, v)]
    out, q, k, v, out_padded, softmax_lse, S_dmask, rng_state = flash_attn_cuda.varlen_fwd(
        q,
        k,
        v,
        None,
        cu_seqlens_q,
        cu_seqlens_k,
        max_seqlen_q,
        max_seqlen_k,
        dropout_p,
        softmax_scale,
        False,
        causal,
<<<<<<< HEAD
        alibi,
        alibi_start,
        alibi_ratio,
=======
        window_size[0],
        window_size[1],
>>>>>>> 02ac572f
        return_softmax,
        None,
    )
    # if out.isnan().any() or softmax_lse.isnan().any():
    #     breakpoint()
    return out, q, k, v, out_padded, softmax_lse, S_dmask, rng_state


def _flash_attn_backward(
<<<<<<< HEAD
    dout, q, k, v, out, softmax_lse, dq, dk, dv, dropout_p, softmax_scale, causal, alibi, alibi_start, alibi_ratio, rng_state=None
=======
    dout,
    q,
    k,
    v,
    out,
    softmax_lse,
    dq,
    dk,
    dv,
    dropout_p,
    softmax_scale,
    causal,
    window_size,
    rng_state=None,
>>>>>>> 02ac572f
):
    maybe_contiguous = lambda x: x.contiguous() if x.stride(-1) != 1 else x
    # dq, dk, dv are allocated by us so they should already be contiguous
    dout, q, k, v, out = [maybe_contiguous(x) for x in (dout, q, k, v, out)]
    dq, dk, dv, softmax_d, = flash_attn_cuda.bwd(
        dout,
        q,
        k,
        v,
        out,
        softmax_lse,
        dq,
        dk,
        dv,
        dropout_p,
        softmax_scale,
        causal,
<<<<<<< HEAD
        alibi,
        alibi_start,
        alibi_ratio,
=======
        window_size[0],
        window_size[1],
>>>>>>> 02ac572f
        None,
        rng_state,
    )
    return dq, dk, dv, softmax_d


def _flash_attn_varlen_backward(
    dout,
    q,
    k,
    v,
    out,
    softmax_lse,
    dq,
    dk,
    dv,
    cu_seqlens_q,
    cu_seqlens_k,
    max_seqlen_q,
    max_seqlen_k,
    dropout_p,
    softmax_scale,
    causal,
<<<<<<< HEAD
    alibi,
    alibi_start,
    alibi_ratio,
=======
    window_size,
>>>>>>> 02ac572f
    rng_state=None,
):
    maybe_contiguous = lambda x: x.contiguous() if x.stride(-1) != 1 else x
    # dq, dk, dv are allocated by us so they should already be contiguous
    dout, q, k, v, out = [maybe_contiguous(x) for x in (dout, q, k, v, out)]
    dq, dk, dv, softmax_d, = flash_attn_cuda.varlen_bwd(
        dout,
        q,
        k,
        v,
        out,
        softmax_lse,
        dq,
        dk,
        dv,
        cu_seqlens_q,
        cu_seqlens_k,
        max_seqlen_q,
        max_seqlen_k,
        dropout_p,
        softmax_scale,
        False,
        causal,
<<<<<<< HEAD
        alibi,
        alibi_start,
        alibi_ratio,
=======
        window_size[0],
        window_size[1],
>>>>>>> 02ac572f
        None,
        rng_state,
    )
    # if dk.isnan().any() or dk.isnan().any() or dv.isnan().any() or softmax_d.isnan().any():
    #     breakpoint()
    return dq, dk, dv, softmax_d


class FlashAttnQKVPackedFunc(torch.autograd.Function):
    @staticmethod
<<<<<<< HEAD
    def forward(ctx, qkv, dropout_p, softmax_scale, causal, alibi, alibi_start, alibi_ratio, return_softmax):
=======
    def forward(ctx, qkv, dropout_p, softmax_scale, causal, window_size, return_softmax):
>>>>>>> 02ac572f
        if softmax_scale is None:
            softmax_scale = qkv.shape[-1] ** (-0.5)
        out, q, k, v, out_padded, softmax_lse, S_dmask, rng_state = _flash_attn_forward(
            qkv[:, :, 0],
            qkv[:, :, 1],
            qkv[:, :, 2],
            dropout_p,
            softmax_scale,
            causal=causal,
<<<<<<< HEAD
            alibi=alibi,
            alibi_start=alibi_start,
            alibi_ratio=alibi_ratio,
=======
            window_size=window_size,
>>>>>>> 02ac572f
            return_softmax=return_softmax and dropout_p > 0,
        )
        ctx.save_for_backward(q, k, v, out_padded, softmax_lse, rng_state)
        ctx.dropout_p = dropout_p
        ctx.softmax_scale = softmax_scale
        ctx.causal = causal
<<<<<<< HEAD
        ctx.alibi = alibi
        ctx.alibi_start = alibi_start
        ctx.alibi_ratio = alibi_ratio
=======
        ctx.window_size = window_size
>>>>>>> 02ac572f
        return out if not return_softmax else (out, softmax_lse, S_dmask)

    @staticmethod
    def backward(ctx, dout, *args):
        q, k, v, out, softmax_lse, rng_state = ctx.saved_tensors
        qkv_shape = q.shape[:-2] + (3, *q.shape[-2:])
        dqkv = torch.empty(qkv_shape, dtype=q.dtype, device=q.device)
        _flash_attn_backward(
            dout,
            q,
            k,
            v,
            out,
            softmax_lse,
            dqkv[:, :, 0],
            dqkv[:, :, 1],
            dqkv[:, :, 2],
            ctx.dropout_p,
            ctx.softmax_scale,
            ctx.causal,
<<<<<<< HEAD
            ctx.alibi,
            ctx.alibi_start,
            ctx.alibi_ratio,
=======
            ctx.window_size,
>>>>>>> 02ac572f
            rng_state=rng_state,
        )
        dqkv = dqkv[..., : dout.shape[-1]]  # We could have padded the head dimension
        return dqkv, None, None, None, None, None


class FlashAttnVarlenQKVPackedFunc(torch.autograd.Function):
    @staticmethod
<<<<<<< HEAD
    def forward(ctx, qkv, cu_seqlens, max_seqlen, dropout_p, softmax_scale, causal, alibi, alibi_start, alibi_ratio, return_softmax):
=======
    def forward(
        ctx,
        qkv,
        cu_seqlens,
        max_seqlen,
        dropout_p,
        softmax_scale,
        causal,
        window_size,
        return_softmax,
    ):
>>>>>>> 02ac572f
        if softmax_scale is None:
            softmax_scale = qkv.shape[-1] ** (-0.5)
        out, q, k, v, out_padded, softmax_lse, S_dmask, rng_state = _flash_attn_varlen_forward(
            qkv[:, 0],
            qkv[:, 1],
            qkv[:, 2],
            cu_seqlens,
            cu_seqlens,
            max_seqlen,
            max_seqlen,
            dropout_p,
            softmax_scale,
            causal=causal,
<<<<<<< HEAD
            alibi=alibi,
            alibi_start=alibi_start,
            alibi_ratio=alibi_ratio,
=======
            window_size=window_size,
>>>>>>> 02ac572f
            return_softmax=return_softmax and dropout_p > 0,
        )
        ctx.save_for_backward(q, k, v, out_padded, softmax_lse, cu_seqlens, rng_state)
        ctx.dropout_p = dropout_p
        ctx.max_seqlen = max_seqlen
        ctx.softmax_scale = softmax_scale
        ctx.causal = causal
<<<<<<< HEAD
        ctx.alibi = alibi
        ctx.alibi_start = alibi_start
        ctx.alibi_ratio = alibi_ratio
=======
        ctx.window_size = window_size
>>>>>>> 02ac572f
        return out if not return_softmax else (out, softmax_lse, S_dmask)

    @staticmethod
    def backward(ctx, dout, *args):
        q, k, v, out, softmax_lse, cu_seqlens, rng_state = ctx.saved_tensors
        qkv_shape = q.shape[:-2] + (3, *q.shape[-2:])
        dqkv = torch.empty(qkv_shape, dtype=q.dtype, device=q.device)
        _flash_attn_varlen_backward(
            dout,
            q,
            k,
            v,
            out,
            softmax_lse,
            dqkv[:, 0],
            dqkv[:, 1],
            dqkv[:, 2],
            cu_seqlens,
            cu_seqlens,
            ctx.max_seqlen,
            ctx.max_seqlen,
            ctx.dropout_p,
            ctx.softmax_scale,
            ctx.causal,
<<<<<<< HEAD
            ctx.alibi,
            ctx.alibi_start,
            ctx.alibi_ratio,
=======
            ctx.window_size,
>>>>>>> 02ac572f
            rng_state=rng_state,
        )
        dqkv = dqkv[..., : dout.shape[-1]]  # We could have padded the head dimension
        return dqkv, None, None, None, None, None, None, None


class FlashAttnKVPackedFunc(torch.autograd.Function):
    @staticmethod
<<<<<<< HEAD
    def forward(ctx, q, kv, dropout_p, softmax_scale, causal, alibi, alibi_start, alibi_ratio, return_softmax):
=======
    def forward(ctx, q, kv, dropout_p, softmax_scale, causal, window_size, return_softmax):
>>>>>>> 02ac572f
        if softmax_scale is None:
            softmax_scale = q.shape[-1] ** (-0.5)
        out, q, k, v, out_padded, softmax_lse, S_dmask, rng_state = _flash_attn_forward(
            q,
            kv[:, :, 0],
            kv[:, :, 1],
            dropout_p,
            softmax_scale,
            causal=causal,
<<<<<<< HEAD
            alibi=alibi,
            alibi_start=alibi_start,
            alibi_ratio=alibi_ratio,
=======
            window_size=window_size,
>>>>>>> 02ac572f
            return_softmax=return_softmax and dropout_p > 0,
        )
        ctx.save_for_backward(q, k, v, out_padded, softmax_lse, rng_state)
        ctx.dropout_p = dropout_p
        ctx.softmax_scale = softmax_scale
        ctx.causal = causal
<<<<<<< HEAD
        ctx.alibi = alibi
        ctx.alibi_start = alibi_start
        ctx.alibi_ratio = alibi_ratio
=======
        ctx.window_size = window_size
>>>>>>> 02ac572f
        return out if not return_softmax else (out, softmax_lse, S_dmask)

    @staticmethod
    def backward(ctx, dout, *args):
        q, k, v, out, softmax_lse, rng_state = ctx.saved_tensors
        dq = torch.empty_like(q)
        kv_shape = k.shape[:-2] + (2, *k.shape[-2:])
        dkv = torch.empty(kv_shape, dtype=k.dtype, device=k.device)
        _flash_attn_backward(
            dout,
            q,
            k,
            v,
            out,
            softmax_lse,
            dq,
            dkv[:, :, 0],
            dkv[:, :, 1],
            ctx.dropout_p,
            ctx.softmax_scale,
            ctx.causal,
<<<<<<< HEAD
            ctx.alibi,
            ctx.alibi_start,
            ctx.alibi_ratio,
=======
            ctx.window_size,
>>>>>>> 02ac572f
            rng_state=rng_state,
        )
        dq = dq[..., : dout.shape[-1]]  # We could have padded the head dimension
        dkv = dkv[..., : dout.shape[-1]]
        return dq, dkv, None, None, None, None, None


class FlashAttnVarlenKVPackedFunc(torch.autograd.Function):
    @staticmethod
    def forward(
        ctx,
        q,
        kv,
        cu_seqlens_q,
        cu_seqlens_k,
        max_seqlen_q,
        max_seqlen_k,
        dropout_p,
        softmax_scale,
        causal,
<<<<<<< HEAD
        alibi,
        alibi_start,
        alibi_ratio,
=======
        window_size,
>>>>>>> 02ac572f
        return_softmax,
    ):
        if softmax_scale is None:
            softmax_scale = q.shape[-1] ** (-0.5)
        out, q, k, v, out_padded, softmax_lse, S_dmask, rng_state = _flash_attn_varlen_forward(
            q,
            kv[:, 0],
            kv[:, 1],
            cu_seqlens_q,
            cu_seqlens_k,
            max_seqlen_q,
            max_seqlen_k,
            dropout_p,
            softmax_scale,
            causal=causal,
<<<<<<< HEAD
            alibi=alibi,
            alibi_start=alibi_start,
            alibi_ratio=alibi_ratio,
=======
            window_size=window_size,
>>>>>>> 02ac572f
            return_softmax=return_softmax and dropout_p > 0,
        )
        ctx.save_for_backward(
            q, k, v, out_padded, softmax_lse, cu_seqlens_q, cu_seqlens_k, rng_state
        )
        ctx.dropout_p = dropout_p
        ctx.max_seqlen_q = max_seqlen_q
        ctx.max_seqlen_k = max_seqlen_k
        ctx.softmax_scale = softmax_scale
        ctx.causal = causal
<<<<<<< HEAD
        ctx.alibi = alibi
        ctx.alibi_start = alibi_start
        ctx.alibi_ratio = alibi_ratio
=======
        ctx.window_size = window_size
>>>>>>> 02ac572f
        return out if not return_softmax else (out, softmax_lse, S_dmask)

    @staticmethod
    def backward(ctx, dout, *args):
        q, k, v, out, softmax_lse, cu_seqlens_q, cu_seqlens_k, rng_state = ctx.saved_tensors
        dq = torch.empty_like(q)
        kv_shape = k.shape[:-2] + (2, *k.shape[-2:])
        dkv = torch.empty(kv_shape, dtype=k.dtype, device=k.device)
        _flash_attn_varlen_backward(
            dout,
            q,
            k,
            v,
            out,
            softmax_lse,
            dq,
            dkv[:, 0],
            dkv[:, 1],
            cu_seqlens_q,
            cu_seqlens_k,
            ctx.max_seqlen_q,
            ctx.max_seqlen_k,
            ctx.dropout_p,
            ctx.softmax_scale,
            ctx.causal,
<<<<<<< HEAD
            ctx.alibi,
            ctx.alibi_start,
            ctx.alibi_ratio,
=======
            ctx.window_size,
>>>>>>> 02ac572f
            rng_state=rng_state,
        )
        dq = dq[..., : dout.shape[-1]]  # We could have padded the head dimension
        dkv = dkv[..., : dout.shape[-1]]
        return dq, dkv, None, None, None, None, None, None, None, None, None


class FlashAttnFunc(torch.autograd.Function):
    @staticmethod
<<<<<<< HEAD
    def forward(ctx, q, k, v, dropout_p, softmax_scale, causal, alibi, alibi_start, alibi_ratio, return_softmax):
=======
    def forward(ctx, q, k, v, dropout_p, softmax_scale, causal, window_size, return_softmax):
>>>>>>> 02ac572f
        if softmax_scale is None:
            softmax_scale = q.shape[-1] ** (-0.5)
        out, q, k, v, out_padded, softmax_lse, S_dmask, rng_state = _flash_attn_forward(
            q,
            k,
            v,
            dropout_p,
            softmax_scale,
            causal=causal,
<<<<<<< HEAD
            alibi=alibi,
            alibi_start=alibi_start,
            alibi_ratio=alibi_ratio,
=======
            window_size=window_size,
>>>>>>> 02ac572f
            return_softmax=return_softmax and dropout_p > 0,
        )
        ctx.save_for_backward(q, k, v, out_padded, softmax_lse, rng_state)
        ctx.dropout_p = dropout_p
        ctx.softmax_scale = softmax_scale
        ctx.causal = causal
<<<<<<< HEAD
        ctx.alibi = alibi
        ctx.alibi_start = alibi_start
        ctx.alibi_ratio = alibi_ratio
=======
        ctx.window_size = window_size
>>>>>>> 02ac572f
        return out if not return_softmax else (out, softmax_lse, S_dmask)

    @staticmethod
    def backward(ctx, dout, *args):
        q, k, v, out, softmax_lse, rng_state = ctx.saved_tensors
        dq, dk, dv = torch.empty_like(q), torch.empty_like(k), torch.empty_like(v)
        _flash_attn_backward(
            dout,
            q,
            k,
            v,
            out,
            softmax_lse,
            dq,
            dk,
            dv,
            ctx.dropout_p,
            ctx.softmax_scale,
            ctx.causal,
<<<<<<< HEAD
            ctx.alibi,
            ctx.alibi_start,
            ctx.alibi_ratio,
=======
            ctx.window_size,
>>>>>>> 02ac572f
            rng_state=rng_state,
        )
        dq = dq[..., : dout.shape[-1]]  # We could have padded the head dimension
        dk = dk[..., : dout.shape[-1]]
        dv = dv[..., : dout.shape[-1]]
        return dq, dk, dv, None, None, None, None, None, None, None, None, None


class FlashAttnVarlenFunc(torch.autograd.Function):
    @staticmethod
    def forward(
        ctx,
        q,
        k,
        v,
        cu_seqlens_q,
        cu_seqlens_k,
        max_seqlen_q,
        max_seqlen_k,
        dropout_p,
        softmax_scale,
        causal,
<<<<<<< HEAD
        alibi,
        alibi_start,
        alibi_ratio,
=======
        window_size,
>>>>>>> 02ac572f
        return_softmax,
    ):
        if softmax_scale is None:
            softmax_scale = q.shape[-1] ** (-0.5)
        out, q, k, v, out_padded, softmax_lse, S_dmask, rng_state = _flash_attn_varlen_forward(
            q,
            k,
            v,
            cu_seqlens_q,
            cu_seqlens_k,
            max_seqlen_q,
            max_seqlen_k,
            dropout_p,
            softmax_scale,
            causal=causal,
<<<<<<< HEAD
            alibi=alibi,
            alibi_start=alibi_start,
            alibi_ratio=alibi_ratio,
=======
            window_size=window_size,
>>>>>>> 02ac572f
            return_softmax=return_softmax and dropout_p > 0,
        )
        ctx.save_for_backward(
            q, k, v, out_padded, softmax_lse, cu_seqlens_q, cu_seqlens_k, rng_state
        )
        ctx.dropout_p = dropout_p
        ctx.max_seqlen_q = max_seqlen_q
        ctx.max_seqlen_k = max_seqlen_k
        ctx.softmax_scale = softmax_scale
        ctx.causal = causal
<<<<<<< HEAD
        ctx.alibi = alibi
        ctx.alibi_start = alibi_start
        ctx.alibi_ratio = alibi_ratio
=======
        ctx.window_size = window_size
>>>>>>> 02ac572f
        return out if not return_softmax else (out, softmax_lse, S_dmask)

    @staticmethod
    def backward(ctx, dout, *args):
        q, k, v, out, softmax_lse, cu_seqlens_q, cu_seqlens_k, rng_state = ctx.saved_tensors
        dq, dk, dv = torch.empty_like(q), torch.empty_like(k), torch.empty_like(v)
        _flash_attn_varlen_backward(
            dout,
            q,
            k,
            v,
            out,
            softmax_lse,
            dq,
            dk,
            dv,
            cu_seqlens_q,
            cu_seqlens_k,
            ctx.max_seqlen_q,
            ctx.max_seqlen_k,
            ctx.dropout_p,
            ctx.softmax_scale,
            ctx.causal,
<<<<<<< HEAD
            ctx.alibi,
            ctx.alibi_start,
            ctx.alibi_ratio,
=======
            ctx.window_size,
>>>>>>> 02ac572f
            rng_state=rng_state,
        )
        dq = dq[..., : dout.shape[-1]]  # We could have padded the head dimension
        dk = dk[..., : dout.shape[-1]]
        dv = dv[..., : dout.shape[-1]]
        return dq, dk, dv, None, None, None, None, None, None, None, None, None


def flash_attn_qkvpacked_func(
<<<<<<< HEAD
    qkv, dropout_p=0.0, softmax_scale=None, causal=False, alibi=False, alibi_start=0.0, alibi_ratio=0.0, return_attn_probs=False
=======
    qkv,
    dropout_p=0.0,
    softmax_scale=None,
    causal=False,
    window_size=(-1, -1),  # -1 means infinite context window
    return_attn_probs=False,
>>>>>>> 02ac572f
):
    """dropout_p should be set to 0.0 during evaluation
    If Q, K, V are already stacked into 1 tensor, this function will be faster than
    calling flash_attn_func on Q, K, V since the backward pass avoids explicit concatenation
    of the gradients of Q, K, V.
    For multi-query and grouped-query attention (MQA/GQA), please see
    flash_attn_kvpacked_func and flash_attn_func.

    If window_size != (-1, -1), implements sliding window local attention. Query at position i
    will only attend to keys between [i - window_size[0], i + window_size[1]] inclusive.

    Arguments:
        qkv: (batch_size, seqlen, 3, nheads, headdim)
        dropout_p: float. Dropout probability.
        softmax_scale: float. The scaling of QK^T before applying softmax.
            Default to 1 / sqrt(headdim).
        causal: bool. Whether to apply causal attention mask (e.g., for auto-regressive modeling).
        window_size: (left, right). If not (-1, -1), implements sliding window local attention.
        return_attn_probs: bool. Whether to return the attention probabilities. This option is for
           testing only. The returned probabilities are not guaranteed to be correct
           (they might not have the right scaling).
    Return:
        out: (batch_size, seqlen, nheads, headdim).
        softmax_lse [optional, if return_attn_probs=True]: (batch_size, nheads, seqlen). The
            logsumexp of each row of the matrix QK^T * scaling (e.g., log of the softmax
            normalization factor).
        S_dmask [optional, if return_attn_probs=True]: (batch_size, nheads, seqlen, seqlen).
            The output of softmax (possibly with different scaling). It also encodes the dropout
            pattern (negative means that location was dropped, nonnegative means it was kept).
    """
<<<<<<< HEAD
    return FlashAttnQKVPackedFunc.apply(qkv, dropout_p, softmax_scale, causal, alibi, alibi_start, alibi_ratio, return_attn_probs)


def flash_attn_kvpacked_func(
    q, kv, dropout_p=0.0, softmax_scale=None, causal=False, alibi=False, alibi_start=0.0, alibi_ratio=0.0, return_attn_probs=False
=======
    return FlashAttnQKVPackedFunc.apply(
        qkv, dropout_p, softmax_scale, causal, window_size, return_attn_probs
    )


def flash_attn_kvpacked_func(
    q,
    kv,
    dropout_p=0.0,
    softmax_scale=None,
    causal=False,
    window_size=(-1, -1),  # -1 means infinite context window
    return_attn_probs=False,
>>>>>>> 02ac572f
):
    """dropout_p should be set to 0.0 during evaluation
    If K, V are already stacked into 1 tensor, this function will be faster than
    calling flash_attn_func on Q, K, V since the backward pass avoids explicit concatenation
    of the gradients of K, V.
    Supports multi-query and grouped-query attention (MQA/GQA) by passing in KV with fewer heads
    than Q. Note that the number of heads in Q must be divisible by the number of heads in KV.
    For example, if Q has 6 heads and K, V have 2 heads, head 0, 1, 2 of Q will attention to head
    0 of K, V, and head 3, 4, 5 of Q will attention to head 1 of K, V.

    If causal=True, the causal mask is aligned to the bottom right corner of the attention matrix.
    For example, if seqlen_q = 2 and seqlen_k = 5, the causal mask (1 = keep, 0 = masked out) is:
        1 1 1 1 0
        1 1 1 1 1
    If seqlen_q = 5 and seqlen_k = 2, the causal mask is:
        0 0
        0 0
        0 0
        1 0
        1 1
    If the row of the mask is all zero, the output will be zero.

    If window_size != (-1, -1), implements sliding window local attention. Query at position i
    will only attend to keys between
    [i + seqlen_k - seqlen_q - window_size[0], i + seqlen_k - seqlen_q + window_size[1]] inclusive.

    Arguments:
        q: (batch_size, seqlen, nheads, headdim)
        kv: (batch_size, seqlen, 2, nheads_k, headdim)
        dropout_p: float. Dropout probability.
        softmax_scale: float. The scaling of QK^T before applying softmax.
            Default to 1 / sqrt(headdim).
        causal: bool. Whether to apply causal attention mask (e.g., for auto-regressive modeling).
        window_size: (left, right). If not (-1, -1), implements sliding window local attention.
        return_attn_probs: bool. Whether to return the attention probabilities. This option is for
           testing only. The returned probabilities are not guaranteed to be correct
           (they might not have the right scaling).
    Return:
        out: (batch_size, seqlen, nheads, headdim).
        softmax_lse [optional, if return_attn_probs=True]: (batch_size, nheads, seqlen). The
            logsumexp of each row of the matrix QK^T * scaling (e.g., log of the softmax
            normalization factor).
        S_dmask [optional, if return_attn_probs=True]: (batch_size, nheads, seqlen, seqlen).
            The output of softmax (possibly with different scaling). It also encodes the dropout
            pattern (negative means that location was dropped, nonnegative means it was kept).
    """
<<<<<<< HEAD
    return FlashAttnKVPackedFunc.apply(q, kv, dropout_p, softmax_scale, causal, alibi, alibi_start, alibi_ratio, return_attn_probs)


def flash_attn_func(
    q, k, v, dropout_p=0.0, softmax_scale=None, causal=False, alibi=False, alibi_start=0.0, alibi_ratio=0.0, return_attn_probs=False
=======
    return FlashAttnKVPackedFunc.apply(
        q, kv, dropout_p, softmax_scale, causal, window_size, return_attn_probs
    )


def flash_attn_func(
    q,
    k,
    v,
    dropout_p=0.0,
    softmax_scale=None,
    causal=False,
    window_size=(-1, -1),  # -1 means infinite context window
    return_attn_probs=False,
>>>>>>> 02ac572f
):
    """dropout_p should be set to 0.0 during evaluation
    Supports multi-query and grouped-query attention (MQA/GQA) by passing in KV with fewer heads
    than Q. Note that the number of heads in Q must be divisible by the number of heads in KV.
    For example, if Q has 6 heads and K, V have 2 heads, head 0, 1, 2 of Q will attention to head
    0 of K, V, and head 3, 4, 5 of Q will attention to head 1 of K, V.

    If causal=True, the causal mask is aligned to the bottom right corner of the attention matrix.
    For example, if seqlen_q = 2 and seqlen_k = 5, the causal mask (1 = keep, 0 = masked out) is:
        1 1 1 1 0
        1 1 1 1 1
    If seqlen_q = 5 and seqlen_k = 2, the causal mask is:
        0 0
        0 0
        0 0
        1 0
        1 1
    If the row of the mask is all zero, the output will be zero.

    If window_size != (-1, -1), implements sliding window local attention. Query at position i
    will only attend to keys between
    [i + seqlen_k - seqlen_q - window_size[0], i + seqlen_k - seqlen_q + window_size[1]] inclusive.

    Arguments:
        q: (batch_size, seqlen, nheads, headdim)
        k: (batch_size, seqlen, nheads_k, headdim)
        v: (batch_size, seqlen, nheads_k, headdim)
        dropout_p: float. Dropout probability.
        softmax_scale: float. The scaling of QK^T before applying softmax.
            Default to 1 / sqrt(headdim).
        causal: bool. Whether to apply causal attention mask (e.g., for auto-regressive modeling).
        window_size: (left, right). If not (-1, -1), implements sliding window local attention.
        return_attn_probs: bool. Whether to return the attention probabilities. This option is for
           testing only. The returned probabilities are not guaranteed to be correct
           (they might not have the right scaling).
    Return:
        out: (batch_size, seqlen, nheads, headdim).
        softmax_lse [optional, if return_attn_probs=True]: (batch_size, nheads, seqlen). The
            logsumexp of each row of the matrix QK^T * scaling (e.g., log of the softmax
            normalization factor).
        S_dmask [optional, if return_attn_probs=True]: (batch_size, nheads, seqlen, seqlen).
            The output of softmax (possibly with different scaling). It also encodes the dropout
            pattern (negative means that location was dropped, nonnegative means it was kept).
    """
<<<<<<< HEAD
    return FlashAttnFunc.apply(q, k, v, dropout_p, softmax_scale, causal, alibi, alibi_start, alibi_ratio, return_attn_probs)
=======
    return FlashAttnFunc.apply(
        q, k, v, dropout_p, softmax_scale, causal, window_size, return_attn_probs
    )
>>>>>>> 02ac572f


def flash_attn_varlen_qkvpacked_func(
    qkv,
    cu_seqlens,
    max_seqlen,
    dropout_p=0.0,
    softmax_scale=None,
    causal=False,
<<<<<<< HEAD
    alibi=False,
    alibi_start=0.0,
    alibi_ratio=0.0,
=======
    window_size=(-1, -1),  # -1 means infinite context window
>>>>>>> 02ac572f
    return_attn_probs=False,
):
    """dropout_p should be set to 0.0 during evaluation
    If Q, K, V are already stacked into 1 tensor, this function will be faster than
    calling flash_attn_varlen_func on Q, K, V since the backward pass avoids explicit concatenation
    of the gradients of Q, K, V.
    For multi-query and grouped-query attention (MQA/GQA), please see
    flash_attn_varlen_kvpacked_func and flash_attn_varlen_func.

    If window_size != (-1, -1), implements sliding window local attention. Query at position i
    will only attend to keys between [i - window_size[0], i + window_size[1]] inclusive.

    Arguments:
        qkv: (total, 3, nheads, headdim), where total = total number of tokens in the batch.
        cu_seqlens: (batch_size + 1,), dtype torch.int32. The cumulative sequence lengths
           of the sequences in the batch, used to index into qkv.
        max_seqlen: int. Maximum sequence length in the batch.
        dropout_p: float. Dropout probability.
        softmax_scale: float. The scaling of QK^T before applying softmax.
            Default to 1 / sqrt(headdim).
        causal: bool. Whether to apply causal attention mask (e.g., for auto-regressive modeling).
        window_size: (left, right). If not (-1, -1), implements sliding window local attention.
        return_attn_probs: bool. Whether to return the attention probabilities. This option is for
           testing only. The returned probabilities are not guaranteed to be correct
           (they might not have the right scaling).
    Return:
        out: (total, nheads, headdim).
        softmax_lse [optional, if return_attn_probs=True]: (batch_size, nheads, seqlen). The
            logsumexp of each row of the matrix QK^T * scaling (e.g., log of the softmax
            normalization factor).
        S_dmask [optional, if return_attn_probs=True]: (batch_size, nheads, seqlen, seqlen).
            The output of softmax (possibly with different scaling). It also encodes the dropout
            pattern (negative means that location was dropped, nonnegative means it was kept).
    """
    return FlashAttnVarlenQKVPackedFunc.apply(
<<<<<<< HEAD
        qkv, cu_seqlens, max_seqlen, dropout_p, softmax_scale, causal, alibi, alibi_start, alibi_ratio, return_attn_probs
=======
        qkv,
        cu_seqlens,
        max_seqlen,
        dropout_p,
        softmax_scale,
        causal,
        window_size,
        return_attn_probs,
>>>>>>> 02ac572f
    )


def flash_attn_varlen_kvpacked_func(
    q,
    kv,
    cu_seqlens_q,
    cu_seqlens_k,
    max_seqlen_q,
    max_seqlen_k,
    dropout_p=0.0,
    softmax_scale=None,
    causal=False,
<<<<<<< HEAD
    alibi=False,
    alibi_start=0.0,
    alibi_ratio=0.0,
=======
    window_size=(-1, -1),  # -1 means infinite context window
>>>>>>> 02ac572f
    return_attn_probs=False,
):
    """dropout_p should be set to 0.0 during evaluation
    If K, V are already stacked into 1 tensor, this function will be faster than
    calling flash_attn_func on Q, K, V since the backward pass avoids explicit concatenation
    of the gradients of K, V.
    Supports multi-query and grouped-query attention (MQA/GQA) by passing in KV with fewer heads
    than Q. Note that the number of heads in Q must be divisible by the number of heads in KV.
    For example, if Q has 6 heads and K, V have 2 heads, head 0, 1, 2 of Q will attention to head
    0 of K, V, and head 3, 4, 5 of Q will attention to head 1 of K, V.

    If causal=True, the causal mask is aligned to the bottom right corner of the attention matrix.
    For example, if seqlen_q = 2 and seqlen_k = 5, the causal mask (1 = keep, 0 = masked out) is:
        1 1 1 1 0
        1 1 1 1 1
    If seqlen_q = 5 and seqlen_k = 2, the causal mask is:
        0 0
        0 0
        0 0
        1 0
        1 1
    If the row of the mask is all zero, the output will be zero.

    If window_size != (-1, -1), implements sliding window local attention. Query at position i
    will only attend to keys between
    [i + seqlen_k - seqlen_q - window_size[0], i + seqlen_k - seqlen_q + window_size[1]] inclusive.

    Arguments:
        q: (total_q, nheads, headdim), where total_q = total number of query tokens in the batch.
        kv: (total_k, 2, nheads_k, headdim), where total_k = total number of key tokens in the batch.
        cu_seqlens_q: (batch_size + 1,), dtype torch.int32. The cumulative sequence lengths
           of the sequences in the batch, used to index into q.
        cu_seqlens_k: (batch_size + 1,), dtype torch.int32. The cumulative sequence lengths
           of the sequences in the batch, used to index into kv.
        max_seqlen_q: int. Maximum query sequence length in the batch.
        max_seqlen_k: int. Maximum key sequence length in the batch.
        dropout_p: float. Dropout probability.
        softmax_scale: float. The scaling of QK^T before applying softmax.
            Default to 1 / sqrt(headdim).
        causal: bool. Whether to apply causal attention mask (e.g., for auto-regressive modeling).
        window_size: (left, right). If not (-1, -1), implements sliding window local attention.
        return_attn_probs: bool. Whether to return the attention probabilities. This option is for
           testing only. The returned probabilities are not guaranteed to be correct
           (they might not have the right scaling).
    Return:
        out: (total, nheads, headdim).
        softmax_lse [optional, if return_attn_probs=True]: (batch_size, nheads, seqlen). The
            logsumexp of each row of the matrix QK^T * scaling (e.g., log of the softmax
            normalization factor).
        S_dmask [optional, if return_attn_probs=True]: (batch_size, nheads, seqlen, seqlen).
            The output of softmax (possibly with different scaling). It also encodes the dropout
            pattern (negative means that location was dropped, nonnegative means it was kept).
    """
    return FlashAttnVarlenKVPackedFunc.apply(
        q,
        kv,
        cu_seqlens_q,
        cu_seqlens_k,
        max_seqlen_q,
        max_seqlen_k,
        dropout_p,
        softmax_scale,
        causal,
<<<<<<< HEAD
        alibi,
        alibi_start,
        alibi_ratio,
=======
        window_size,
>>>>>>> 02ac572f
        return_attn_probs,
    )


def flash_attn_varlen_func(
    q,
    k,
    v,
    cu_seqlens_q,
    cu_seqlens_k,
    max_seqlen_q,
    max_seqlen_k,
    dropout_p=0.0,
    softmax_scale=None,
    causal=False,
<<<<<<< HEAD
    alibi=False,
    alibi_start=0.0,
    alibi_ratio=0.0,
=======
    window_size=(-1, -1),  # -1 means infinite context window
>>>>>>> 02ac572f
    return_attn_probs=False,
):
    """dropout_p should be set to 0.0 during evaluation
    Supports multi-query and grouped-query attention (MQA/GQA) by passing in K, V with fewer heads
    than Q. Note that the number of heads in Q must be divisible by the number of heads in KV.
    For example, if Q has 6 heads and K, V have 2 heads, head 0, 1, 2 of Q will attention to head
    0 of K, V, and head 3, 4, 5 of Q will attention to head 1 of K, V.

    If causal=True, the causal mask is aligned to the bottom right corner of the attention matrix.
    For example, if seqlen_q = 2 and seqlen_k = 5, the causal mask (1 = keep, 0 = masked out) is:
        1 1 1 1 0
        1 1 1 1 1
    If seqlen_q = 5 and seqlen_k = 2, the causal mask is:
        0 0
        0 0
        0 0
        1 0
        1 1
    If the row of the mask is all zero, the output will be zero.

    If window_size != (-1, -1), implements sliding window local attention. Query at position i
    will only attend to keys between
    [i + seqlen_k - seqlen_q - window_size[0], i + seqlen_k - seqlen_q + window_size[1]] inclusive.

    Arguments:
        q: (total_q, nheads, headdim), where total_q = total number of query tokens in the batch.
        k: (total_k, nheads_k, headdim), where total_k = total number of key tokens in the batch.
        v: (total_k, nheads_k, headdim), where total_k = total number of key tokens in the batch.
        cu_seqlens_q: (batch_size + 1,), dtype torch.int32. The cumulative sequence lengths
           of the sequences in the batch, used to index into q.
        cu_seqlens_k: (batch_size + 1,), dtype torch.int32. The cumulative sequence lengths
           of the sequences in the batch, used to index into kv.
        max_seqlen_q: int. Maximum query sequence length in the batch.
        max_seqlen_k: int. Maximum key sequence length in the batch.
        dropout_p: float. Dropout probability.
        softmax_scale: float. The scaling of QK^T before applying softmax.
            Default to 1 / sqrt(headdim).
        causal: bool. Whether to apply causal attention mask (e.g., for auto-regressive modeling).
        window_size: (left, right). If not (-1, -1), implements sliding window local attention.
        return_attn_probs: bool. Whether to return the attention probabilities. This option is for
           testing only. The returned probabilities are not guaranteed to be correct
           (they might not have the right scaling).
    Return:
        out: (total, nheads, headdim).
        softmax_lse [optional, if return_attn_probs=True]: (batch_size, nheads, seqlen). The
            logsumexp of each row of the matrix QK^T * scaling (e.g., log of the softmax
            normalization factor).
        S_dmask [optional, if return_attn_probs=True]: (batch_size, nheads, seqlen, seqlen).
            The output of softmax (possibly with different scaling). It also encodes the dropout
            pattern (negative means that location was dropped, nonnegative means it was kept).
    """
    return FlashAttnVarlenFunc.apply(
        q,
        k,
        v,
        cu_seqlens_q,
        cu_seqlens_k,
        max_seqlen_q,
        max_seqlen_k,
        dropout_p,
        softmax_scale,
        causal,
<<<<<<< HEAD
        alibi,
        alibi_start,
        alibi_ratio,
=======
        window_size,
>>>>>>> 02ac572f
        return_attn_probs,
    )


def flash_attn_with_kvcache(
    q,
    k_cache,
    v_cache,
    k=None,
    v=None,
    rotary_cos=None,
    rotary_sin=None,
    cache_seqlens: Optional[Union[(int, torch.Tensor)]] = None,
    cache_batch_idx: Optional[torch.Tensor] = None,
    softmax_scale=None,
    causal=False,
    window_size=(-1, -1),  # -1 means infinite context window
    rotary_interleaved=True,
    num_splits=0,
):
    """
    If k and v are not None, k_cache and v_cache will be updated *inplace* with the new values from
    k and v. This is useful for incremental decoding: you can pass in the cached keys/values from
    the previous step, and update them with the new keys/values from the current step, and do
    attention with the updated cache, all in 1 kernel.

    If you pass in k / v, you must make sure that the cache is large enough to hold the new values.
    For example, the KV cache could be pre-allocated with the max sequence length, and you can use
    cache_seqlens to keep track of the current sequence lengths of each sequence in the batch.

    Also apply rotary embedding if rotary_cos and rotary_sin are passed in. The key @k will be
    rotated by rotary_cos and rotary_sin at indices cache_seqlens, cache_seqlens + 1, etc.
    If causal or local (i.e., window_size != (-1, -1)), the query @q will be rotated by rotary_cos
    and rotary_sin at indices cache_seqlens, cache_seqlens + 1, etc.
    If not causal and not local, the query @q will be rotated by rotary_cos and rotary_sin at
    indices cache_seqlens only (i.e. we consider all tokens in @q to be at position cache_seqlens).

    See tests/test_flash_attn.py::test_flash_attn_kvcache for examples of how to use this function.

    Supports multi-query and grouped-query attention (MQA/GQA) by passing in KV with fewer heads
    than Q. Note that the number of heads in Q must be divisible by the number of heads in KV.
    For example, if Q has 6 heads and K, V have 2 heads, head 0, 1, 2 of Q will attention to head
    0 of K, V, and head 3, 4, 5 of Q will attention to head 1 of K, V.

    If causal=True, the causal mask is aligned to the bottom right corner of the attention matrix.
    For example, if seqlen_q = 2 and seqlen_k = 5, the causal mask (1 = keep, 0 = masked out) is:
        1 1 1 1 0
        1 1 1 1 1
    If seqlen_q = 5 and seqlen_k = 2, the causal mask is:
        0 0
        0 0
        0 0
        1 0
        1 1
    If the row of the mask is all zero, the output will be zero.

    If window_size != (-1, -1), implements sliding window local attention. Query at position i
    will only attend to keys between
    [i + seqlen_k - seqlen_q - window_size[0], i + seqlen_k - seqlen_q + window_size[1]] inclusive.

    Note: Does not support backward pass.

    Arguments:
        q: (batch_size, seqlen, nheads, headdim)
        k_cache: (batch_size_cache, seqlen_cache, nheads_k, headdim)
        v_cache: (batch_size_cache, seqlen_cache, nheads_k, headdim)
        k [optional]: (batch_size, seqlen_new, nheads_k, headdim). If not None, we concatenate
            k with k_cache, starting at the indices specified by cache_seqlens.
        v [optional]: (batch_size, seqlen_new, nheads_k, headdim). Similar to k.
        rotary_cos [optional]: (seqlen_ro, rotary_dim / 2). If not None, we apply rotary embedding
            to k and q. Only applicable if k and v are passed in. rotary_dim must be divisible by 16.
        rotary_sin [optional]: (seqlen_ro, rotary_dim / 2). Similar to rotary_cos.
        cache_seqlens: int, or (batch_size,), dtype torch.int32. The sequence lengths of the
            KV cache.
        cache_batch_idx: (batch_size,), dtype torch.int32. The indices used to index into the KV cache.
            If None, we assume that the batch indices are [0, 1, 2, ..., batch_size - 1].
            If the indices are not distinct, and k and v are provided, the values updated in the cache
                 might come from any of the duplicate indices.
        softmax_scale: float. The scaling of QK^T before applying softmax.
            Default to 1 / sqrt(headdim).
        causal: bool. Whether to apply causal attention mask (e.g., for auto-regressive modeling).
        window_size: (left, right). If not (-1, -1), implements sliding window local attention.
        rotary_interleaved: bool. Only applicable if rotary_cos and rotary_sin are passed in.
            If True, rotary embedding will combine dimensions 0 & 1, 2 & 3, etc. If False,
            rotary embedding will combine dimensions 0 & rotary_dim / 2, 1 & rotary_dim / 2 + 1
            (i.e. GPT-NeoX style).
        num_splits: int. If > 1, split the key/value into this many chunks along the sequence.
           If num_splits == 1, we don't split the key/value. If num_splits == 0, we use a heuristic
           to automatically determine the number of splits.
           Don't change this unless you know what you are doing.

    Return:
        out: (batch_size, seqlen, nheads, headdim).
    """
    assert k_cache.stride(-1) == 1, "k_cache must have contiguous last dimension"
    assert v_cache.stride(-1) == 1, "v_cache must have contiguous last dimension"
    maybe_contiguous = lambda x: x.contiguous() if x is not None and x.stride(-1) != 1 else x
    q, k, v = [maybe_contiguous(x) for x in (q, k, v)]
    if softmax_scale is None:
        softmax_scale = q.shape[-1] ** (-0.5)
    if cache_seqlens is not None and isinstance(cache_seqlens, int):
        cache_seqlens = torch.full(
            (k_cache.shape[0],), cache_seqlens, dtype=torch.int32, device=k_cache.device
        )
        cache_seqlens = maybe_contiguous(cache_seqlens)
    cache_batch_idx = maybe_contiguous(cache_batch_idx)
    out, softmax_lse = flash_attn_cuda.fwd_kvcache(
        q,
        k_cache,
        v_cache,
        k,
        v,
        cache_seqlens,
        rotary_cos,
        rotary_sin,
        cache_batch_idx,
        None,
        softmax_scale,
        causal,
        window_size[0],
        window_size[1],
        rotary_interleaved,
        num_splits,
    )
    return out<|MERGE_RESOLUTION|>--- conflicted
+++ resolved
@@ -41,14 +41,7 @@
         return (128, 64) if is_sm80 else (64, 64)
 
 
-<<<<<<< HEAD
-def _flash_attn_forward(q, k, v, dropout_p, softmax_scale, causal, alibi, alibi_start, alibi_ratio, return_softmax):
-    maybe_contiguous = lambda x: x.contiguous() if x.stride(-1) != 1 else x
-    q, k, v = [maybe_contiguous(x) for x in (q, k, v)]
-    out, q, k, v, out_padded, softmax_lse, S_dmask, rng_state = flash_attn_cuda.fwd(
-        q, k, v, None, dropout_p, softmax_scale, causal, alibi, alibi_start, alibi_ratio, return_softmax, None
-=======
-def _flash_attn_forward(q, k, v, dropout_p, softmax_scale, causal, window_size, return_softmax):
+def _flash_attn_forward(q, k, v, dropout_p, softmax_scale, causal, window_size, alibi, alibi_start, alibi_ratio, return_softmax):
     maybe_contiguous = lambda x: x.contiguous() if x.stride(-1) != 1 else x
     q, k, v = [maybe_contiguous(x) for x in (q, k, v)]
     out, q, k, v, out_padded, softmax_lse, S_dmask, rng_state = flash_attn_cuda.fwd(
@@ -61,9 +54,11 @@
         causal,
         window_size[0],
         window_size[1],
+        alibi,
+        alibi_start,
+        alibi_ratio,
         return_softmax,
         None,
->>>>>>> 02ac572f
     )
     return out, q, k, v, out_padded, softmax_lse, S_dmask, rng_state
 
@@ -79,13 +74,10 @@
     dropout_p,
     softmax_scale,
     causal,
-<<<<<<< HEAD
+    window_size,
     alibi,
     alibi_start,
     alibi_ratio,
-=======
-    window_size,
->>>>>>> 02ac572f
     return_softmax,
 ):
     maybe_contiguous = lambda x: x.contiguous() if x.stride(-1) != 1 else x
@@ -103,14 +95,11 @@
         softmax_scale,
         False,
         causal,
-<<<<<<< HEAD
+        window_size[0],
+        window_size[1],
         alibi,
         alibi_start,
         alibi_ratio,
-=======
-        window_size[0],
-        window_size[1],
->>>>>>> 02ac572f
         return_softmax,
         None,
     )
@@ -120,9 +109,6 @@
 
 
 def _flash_attn_backward(
-<<<<<<< HEAD
-    dout, q, k, v, out, softmax_lse, dq, dk, dv, dropout_p, softmax_scale, causal, alibi, alibi_start, alibi_ratio, rng_state=None
-=======
     dout,
     q,
     k,
@@ -136,8 +122,10 @@
     softmax_scale,
     causal,
     window_size,
+    alibi, 
+    alibi_start, 
+    alibi_ratio,
     rng_state=None,
->>>>>>> 02ac572f
 ):
     maybe_contiguous = lambda x: x.contiguous() if x.stride(-1) != 1 else x
     # dq, dk, dv are allocated by us so they should already be contiguous
@@ -155,14 +143,11 @@
         dropout_p,
         softmax_scale,
         causal,
-<<<<<<< HEAD
+        window_size[0],
+        window_size[1],
         alibi,
         alibi_start,
         alibi_ratio,
-=======
-        window_size[0],
-        window_size[1],
->>>>>>> 02ac572f
         None,
         rng_state,
     )
@@ -186,13 +171,10 @@
     dropout_p,
     softmax_scale,
     causal,
-<<<<<<< HEAD
+    window_size,
     alibi,
     alibi_start,
     alibi_ratio,
-=======
-    window_size,
->>>>>>> 02ac572f
     rng_state=None,
 ):
     maybe_contiguous = lambda x: x.contiguous() if x.stride(-1) != 1 else x
@@ -216,14 +198,11 @@
         softmax_scale,
         False,
         causal,
-<<<<<<< HEAD
+        window_size[0],
+        window_size[1],
         alibi,
         alibi_start,
         alibi_ratio,
-=======
-        window_size[0],
-        window_size[1],
->>>>>>> 02ac572f
         None,
         rng_state,
     )
@@ -234,11 +213,7 @@
 
 class FlashAttnQKVPackedFunc(torch.autograd.Function):
     @staticmethod
-<<<<<<< HEAD
-    def forward(ctx, qkv, dropout_p, softmax_scale, causal, alibi, alibi_start, alibi_ratio, return_softmax):
-=======
-    def forward(ctx, qkv, dropout_p, softmax_scale, causal, window_size, return_softmax):
->>>>>>> 02ac572f
+    def forward(ctx, qkv, dropout_p, softmax_scale, causal, window_size, alibi, alibi_start, alibi_ratio, return_softmax):
         if softmax_scale is None:
             softmax_scale = qkv.shape[-1] ** (-0.5)
         out, q, k, v, out_padded, softmax_lse, S_dmask, rng_state = _flash_attn_forward(
@@ -248,26 +223,20 @@
             dropout_p,
             softmax_scale,
             causal=causal,
-<<<<<<< HEAD
+            window_size=window_size,
             alibi=alibi,
             alibi_start=alibi_start,
             alibi_ratio=alibi_ratio,
-=======
-            window_size=window_size,
->>>>>>> 02ac572f
             return_softmax=return_softmax and dropout_p > 0,
         )
         ctx.save_for_backward(q, k, v, out_padded, softmax_lse, rng_state)
         ctx.dropout_p = dropout_p
         ctx.softmax_scale = softmax_scale
         ctx.causal = causal
-<<<<<<< HEAD
+        ctx.window_size = window_size
         ctx.alibi = alibi
         ctx.alibi_start = alibi_start
         ctx.alibi_ratio = alibi_ratio
-=======
-        ctx.window_size = window_size
->>>>>>> 02ac572f
         return out if not return_softmax else (out, softmax_lse, S_dmask)
 
     @staticmethod
@@ -288,13 +257,10 @@
             ctx.dropout_p,
             ctx.softmax_scale,
             ctx.causal,
-<<<<<<< HEAD
+            ctx.window_size,
             ctx.alibi,
             ctx.alibi_start,
             ctx.alibi_ratio,
-=======
-            ctx.window_size,
->>>>>>> 02ac572f
             rng_state=rng_state,
         )
         dqkv = dqkv[..., : dout.shape[-1]]  # We could have padded the head dimension
@@ -303,9 +269,6 @@
 
 class FlashAttnVarlenQKVPackedFunc(torch.autograd.Function):
     @staticmethod
-<<<<<<< HEAD
-    def forward(ctx, qkv, cu_seqlens, max_seqlen, dropout_p, softmax_scale, causal, alibi, alibi_start, alibi_ratio, return_softmax):
-=======
     def forward(
         ctx,
         qkv,
@@ -315,9 +278,11 @@
         softmax_scale,
         causal,
         window_size,
+        alibi, 
+        alibi_start, 
+        alibi_ratio,
         return_softmax,
     ):
->>>>>>> 02ac572f
         if softmax_scale is None:
             softmax_scale = qkv.shape[-1] ** (-0.5)
         out, q, k, v, out_padded, softmax_lse, S_dmask, rng_state = _flash_attn_varlen_forward(
@@ -331,13 +296,10 @@
             dropout_p,
             softmax_scale,
             causal=causal,
-<<<<<<< HEAD
+            window_size=window_size,
             alibi=alibi,
             alibi_start=alibi_start,
             alibi_ratio=alibi_ratio,
-=======
-            window_size=window_size,
->>>>>>> 02ac572f
             return_softmax=return_softmax and dropout_p > 0,
         )
         ctx.save_for_backward(q, k, v, out_padded, softmax_lse, cu_seqlens, rng_state)
@@ -345,13 +307,10 @@
         ctx.max_seqlen = max_seqlen
         ctx.softmax_scale = softmax_scale
         ctx.causal = causal
-<<<<<<< HEAD
+        ctx.window_size = window_size
         ctx.alibi = alibi
         ctx.alibi_start = alibi_start
         ctx.alibi_ratio = alibi_ratio
-=======
-        ctx.window_size = window_size
->>>>>>> 02ac572f
         return out if not return_softmax else (out, softmax_lse, S_dmask)
 
     @staticmethod
@@ -376,13 +335,10 @@
             ctx.dropout_p,
             ctx.softmax_scale,
             ctx.causal,
-<<<<<<< HEAD
+            ctx.window_size,
             ctx.alibi,
             ctx.alibi_start,
             ctx.alibi_ratio,
-=======
-            ctx.window_size,
->>>>>>> 02ac572f
             rng_state=rng_state,
         )
         dqkv = dqkv[..., : dout.shape[-1]]  # We could have padded the head dimension
@@ -391,11 +347,7 @@
 
 class FlashAttnKVPackedFunc(torch.autograd.Function):
     @staticmethod
-<<<<<<< HEAD
-    def forward(ctx, q, kv, dropout_p, softmax_scale, causal, alibi, alibi_start, alibi_ratio, return_softmax):
-=======
-    def forward(ctx, q, kv, dropout_p, softmax_scale, causal, window_size, return_softmax):
->>>>>>> 02ac572f
+    def forward(ctx, q, kv, dropout_p, softmax_scale, causal, window_size, alibi, alibi_start, alibi_ratio, return_softmax):
         if softmax_scale is None:
             softmax_scale = q.shape[-1] ** (-0.5)
         out, q, k, v, out_padded, softmax_lse, S_dmask, rng_state = _flash_attn_forward(
@@ -405,26 +357,20 @@
             dropout_p,
             softmax_scale,
             causal=causal,
-<<<<<<< HEAD
+            window_size=window_size,
             alibi=alibi,
             alibi_start=alibi_start,
             alibi_ratio=alibi_ratio,
-=======
-            window_size=window_size,
->>>>>>> 02ac572f
             return_softmax=return_softmax and dropout_p > 0,
         )
         ctx.save_for_backward(q, k, v, out_padded, softmax_lse, rng_state)
         ctx.dropout_p = dropout_p
         ctx.softmax_scale = softmax_scale
         ctx.causal = causal
-<<<<<<< HEAD
+        ctx.window_size = window_size
         ctx.alibi = alibi
         ctx.alibi_start = alibi_start
         ctx.alibi_ratio = alibi_ratio
-=======
-        ctx.window_size = window_size
->>>>>>> 02ac572f
         return out if not return_softmax else (out, softmax_lse, S_dmask)
 
     @staticmethod
@@ -446,13 +392,10 @@
             ctx.dropout_p,
             ctx.softmax_scale,
             ctx.causal,
-<<<<<<< HEAD
+            ctx.window_size,
             ctx.alibi,
             ctx.alibi_start,
             ctx.alibi_ratio,
-=======
-            ctx.window_size,
->>>>>>> 02ac572f
             rng_state=rng_state,
         )
         dq = dq[..., : dout.shape[-1]]  # We could have padded the head dimension
@@ -473,13 +416,10 @@
         dropout_p,
         softmax_scale,
         causal,
-<<<<<<< HEAD
+        window_size,
         alibi,
         alibi_start,
         alibi_ratio,
-=======
-        window_size,
->>>>>>> 02ac572f
         return_softmax,
     ):
         if softmax_scale is None:
@@ -495,13 +435,10 @@
             dropout_p,
             softmax_scale,
             causal=causal,
-<<<<<<< HEAD
+            window_size=window_size,
             alibi=alibi,
             alibi_start=alibi_start,
             alibi_ratio=alibi_ratio,
-=======
-            window_size=window_size,
->>>>>>> 02ac572f
             return_softmax=return_softmax and dropout_p > 0,
         )
         ctx.save_for_backward(
@@ -512,13 +449,10 @@
         ctx.max_seqlen_k = max_seqlen_k
         ctx.softmax_scale = softmax_scale
         ctx.causal = causal
-<<<<<<< HEAD
+        ctx.window_size = window_size
         ctx.alibi = alibi
         ctx.alibi_start = alibi_start
         ctx.alibi_ratio = alibi_ratio
-=======
-        ctx.window_size = window_size
->>>>>>> 02ac572f
         return out if not return_softmax else (out, softmax_lse, S_dmask)
 
     @staticmethod
@@ -544,13 +478,10 @@
             ctx.dropout_p,
             ctx.softmax_scale,
             ctx.causal,
-<<<<<<< HEAD
+            ctx.window_size,
             ctx.alibi,
             ctx.alibi_start,
             ctx.alibi_ratio,
-=======
-            ctx.window_size,
->>>>>>> 02ac572f
             rng_state=rng_state,
         )
         dq = dq[..., : dout.shape[-1]]  # We could have padded the head dimension
@@ -560,11 +491,7 @@
 
 class FlashAttnFunc(torch.autograd.Function):
     @staticmethod
-<<<<<<< HEAD
-    def forward(ctx, q, k, v, dropout_p, softmax_scale, causal, alibi, alibi_start, alibi_ratio, return_softmax):
-=======
-    def forward(ctx, q, k, v, dropout_p, softmax_scale, causal, window_size, return_softmax):
->>>>>>> 02ac572f
+    def forward(ctx, q, k, v, dropout_p, softmax_scale, causal, window_size, alibi, alibi_start, alibi_ratio, return_softmax):
         if softmax_scale is None:
             softmax_scale = q.shape[-1] ** (-0.5)
         out, q, k, v, out_padded, softmax_lse, S_dmask, rng_state = _flash_attn_forward(
@@ -574,26 +501,20 @@
             dropout_p,
             softmax_scale,
             causal=causal,
-<<<<<<< HEAD
+            window_size=window_size,
             alibi=alibi,
             alibi_start=alibi_start,
             alibi_ratio=alibi_ratio,
-=======
-            window_size=window_size,
->>>>>>> 02ac572f
             return_softmax=return_softmax and dropout_p > 0,
         )
         ctx.save_for_backward(q, k, v, out_padded, softmax_lse, rng_state)
         ctx.dropout_p = dropout_p
         ctx.softmax_scale = softmax_scale
         ctx.causal = causal
-<<<<<<< HEAD
+        ctx.window_size = window_size
         ctx.alibi = alibi
         ctx.alibi_start = alibi_start
         ctx.alibi_ratio = alibi_ratio
-=======
-        ctx.window_size = window_size
->>>>>>> 02ac572f
         return out if not return_softmax else (out, softmax_lse, S_dmask)
 
     @staticmethod
@@ -613,13 +534,10 @@
             ctx.dropout_p,
             ctx.softmax_scale,
             ctx.causal,
-<<<<<<< HEAD
+            ctx.window_size,
             ctx.alibi,
             ctx.alibi_start,
             ctx.alibi_ratio,
-=======
-            ctx.window_size,
->>>>>>> 02ac572f
             rng_state=rng_state,
         )
         dq = dq[..., : dout.shape[-1]]  # We could have padded the head dimension
@@ -642,13 +560,10 @@
         dropout_p,
         softmax_scale,
         causal,
-<<<<<<< HEAD
+        window_size,
         alibi,
         alibi_start,
         alibi_ratio,
-=======
-        window_size,
->>>>>>> 02ac572f
         return_softmax,
     ):
         if softmax_scale is None:
@@ -664,13 +579,10 @@
             dropout_p,
             softmax_scale,
             causal=causal,
-<<<<<<< HEAD
+            window_size=window_size,
             alibi=alibi,
             alibi_start=alibi_start,
             alibi_ratio=alibi_ratio,
-=======
-            window_size=window_size,
->>>>>>> 02ac572f
             return_softmax=return_softmax and dropout_p > 0,
         )
         ctx.save_for_backward(
@@ -681,13 +593,10 @@
         ctx.max_seqlen_k = max_seqlen_k
         ctx.softmax_scale = softmax_scale
         ctx.causal = causal
-<<<<<<< HEAD
+        ctx.window_size = window_size
         ctx.alibi = alibi
         ctx.alibi_start = alibi_start
         ctx.alibi_ratio = alibi_ratio
-=======
-        ctx.window_size = window_size
->>>>>>> 02ac572f
         return out if not return_softmax else (out, softmax_lse, S_dmask)
 
     @staticmethod
@@ -711,13 +620,10 @@
             ctx.dropout_p,
             ctx.softmax_scale,
             ctx.causal,
-<<<<<<< HEAD
+            ctx.window_size,
             ctx.alibi,
             ctx.alibi_start,
             ctx.alibi_ratio,
-=======
-            ctx.window_size,
->>>>>>> 02ac572f
             rng_state=rng_state,
         )
         dq = dq[..., : dout.shape[-1]]  # We could have padded the head dimension
@@ -727,16 +633,15 @@
 
 
 def flash_attn_qkvpacked_func(
-<<<<<<< HEAD
-    qkv, dropout_p=0.0, softmax_scale=None, causal=False, alibi=False, alibi_start=0.0, alibi_ratio=0.0, return_attn_probs=False
-=======
     qkv,
     dropout_p=0.0,
     softmax_scale=None,
     causal=False,
     window_size=(-1, -1),  # -1 means infinite context window
+    alibi=False, 
+    alibi_start=0.0, 
+    alibi_ratio=0.0,
     return_attn_probs=False,
->>>>>>> 02ac572f
 ):
     """dropout_p should be set to 0.0 during evaluation
     If Q, K, V are already stacked into 1 tensor, this function will be faster than
@@ -767,15 +672,8 @@
             The output of softmax (possibly with different scaling). It also encodes the dropout
             pattern (negative means that location was dropped, nonnegative means it was kept).
     """
-<<<<<<< HEAD
-    return FlashAttnQKVPackedFunc.apply(qkv, dropout_p, softmax_scale, causal, alibi, alibi_start, alibi_ratio, return_attn_probs)
-
-
-def flash_attn_kvpacked_func(
-    q, kv, dropout_p=0.0, softmax_scale=None, causal=False, alibi=False, alibi_start=0.0, alibi_ratio=0.0, return_attn_probs=False
-=======
     return FlashAttnQKVPackedFunc.apply(
-        qkv, dropout_p, softmax_scale, causal, window_size, return_attn_probs
+        qkv, dropout_p, softmax_scale, causal, window_size, alibi, alibi_start, alibi_ratio, return_attn_probs
     )
 
 
@@ -786,8 +684,10 @@
     softmax_scale=None,
     causal=False,
     window_size=(-1, -1),  # -1 means infinite context window
+    alibi=False, 
+    alibi_start=0.0, 
+    alibi_ratio=0.0,
     return_attn_probs=False,
->>>>>>> 02ac572f
 ):
     """dropout_p should be set to 0.0 during evaluation
     If K, V are already stacked into 1 tensor, this function will be faster than
@@ -834,15 +734,8 @@
             The output of softmax (possibly with different scaling). It also encodes the dropout
             pattern (negative means that location was dropped, nonnegative means it was kept).
     """
-<<<<<<< HEAD
-    return FlashAttnKVPackedFunc.apply(q, kv, dropout_p, softmax_scale, causal, alibi, alibi_start, alibi_ratio, return_attn_probs)
-
-
-def flash_attn_func(
-    q, k, v, dropout_p=0.0, softmax_scale=None, causal=False, alibi=False, alibi_start=0.0, alibi_ratio=0.0, return_attn_probs=False
-=======
     return FlashAttnKVPackedFunc.apply(
-        q, kv, dropout_p, softmax_scale, causal, window_size, return_attn_probs
+        q, kv, dropout_p, softmax_scale, causal, window_size, alibi, alibi_start, alibi_ratio, return_attn_probs
     )
 
 
@@ -854,8 +747,10 @@
     softmax_scale=None,
     causal=False,
     window_size=(-1, -1),  # -1 means infinite context window
+    alibi=False, 
+    alibi_start=0.0, 
+    alibi_ratio=0.0, 
     return_attn_probs=False,
->>>>>>> 02ac572f
 ):
     """dropout_p should be set to 0.0 during evaluation
     Supports multi-query and grouped-query attention (MQA/GQA) by passing in KV with fewer heads
@@ -900,13 +795,9 @@
             The output of softmax (possibly with different scaling). It also encodes the dropout
             pattern (negative means that location was dropped, nonnegative means it was kept).
     """
-<<<<<<< HEAD
-    return FlashAttnFunc.apply(q, k, v, dropout_p, softmax_scale, causal, alibi, alibi_start, alibi_ratio, return_attn_probs)
-=======
     return FlashAttnFunc.apply(
-        q, k, v, dropout_p, softmax_scale, causal, window_size, return_attn_probs
+        q, k, v, dropout_p, softmax_scale, causal, window_size, alibi, alibi_start, alibi_ratio, return_attn_probs
     )
->>>>>>> 02ac572f
 
 
 def flash_attn_varlen_qkvpacked_func(
@@ -916,13 +807,10 @@
     dropout_p=0.0,
     softmax_scale=None,
     causal=False,
-<<<<<<< HEAD
+    window_size=(-1, -1),  # -1 means infinite context window
     alibi=False,
     alibi_start=0.0,
     alibi_ratio=0.0,
-=======
-    window_size=(-1, -1),  # -1 means infinite context window
->>>>>>> 02ac572f
     return_attn_probs=False,
 ):
     """dropout_p should be set to 0.0 during evaluation
@@ -958,9 +846,6 @@
             pattern (negative means that location was dropped, nonnegative means it was kept).
     """
     return FlashAttnVarlenQKVPackedFunc.apply(
-<<<<<<< HEAD
-        qkv, cu_seqlens, max_seqlen, dropout_p, softmax_scale, causal, alibi, alibi_start, alibi_ratio, return_attn_probs
-=======
         qkv,
         cu_seqlens,
         max_seqlen,
@@ -968,8 +853,10 @@
         softmax_scale,
         causal,
         window_size,
+        alibi, 
+        alibi_start, 
+        alibi_ratio, 
         return_attn_probs,
->>>>>>> 02ac572f
     )
 
 
@@ -983,13 +870,10 @@
     dropout_p=0.0,
     softmax_scale=None,
     causal=False,
-<<<<<<< HEAD
+    window_size=(-1, -1),  # -1 means infinite context window
     alibi=False,
     alibi_start=0.0,
     alibi_ratio=0.0,
-=======
-    window_size=(-1, -1),  # -1 means infinite context window
->>>>>>> 02ac572f
     return_attn_probs=False,
 ):
     """dropout_p should be set to 0.0 during evaluation
@@ -1053,13 +937,10 @@
         dropout_p,
         softmax_scale,
         causal,
-<<<<<<< HEAD
+        window_size,
         alibi,
         alibi_start,
         alibi_ratio,
-=======
-        window_size,
->>>>>>> 02ac572f
         return_attn_probs,
     )
 
@@ -1075,13 +956,10 @@
     dropout_p=0.0,
     softmax_scale=None,
     causal=False,
-<<<<<<< HEAD
+    window_size=(-1, -1),  # -1 means infinite context window
     alibi=False,
     alibi_start=0.0,
     alibi_ratio=0.0,
-=======
-    window_size=(-1, -1),  # -1 means infinite context window
->>>>>>> 02ac572f
     return_attn_probs=False,
 ):
     """dropout_p should be set to 0.0 during evaluation
@@ -1144,13 +1022,10 @@
         dropout_p,
         softmax_scale,
         causal,
-<<<<<<< HEAD
+        window_size,
         alibi,
         alibi_start,
         alibi_ratio,
-=======
-        window_size,
->>>>>>> 02ac572f
         return_attn_probs,
     )
 
