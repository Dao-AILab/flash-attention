# Copyright (c) 2023, Tri Dao.

from typing import Optional, Sequence, Tuple, Union

import torch
import torch.nn as nn
import os

# isort: off
# We need to import the CUDA kernels after importing torch
USE_TRITON_ROCM = os.getenv("FLASH_ATTENTION_TRITON_AMD_ENABLE", "FALSE") == "TRUE"
if USE_TRITON_ROCM:
    from .flash_attn_triton_amd import interface_fa as flash_attn_gpu
else:
    import flash_attn_2_cuda as flash_attn_gpu

# isort: on

def maybe_contiguous(x):
    return x.contiguous() if x is not None and x.stride(-1) != 1 else x


def _get_block_size_n(device, head_dim, is_dropout, is_causal):
    # This should match the block sizes in the CUDA kernel
    assert head_dim <= 256
    major, minor = torch.cuda.get_device_capability(device)
    is_sm8x = major == 8 and minor > 0  # Only include sm86 and sm89, exclude sm80 (A100)
    is_sm80 = major == 8 and minor == 0
    is_sm90 = major == 9 and minor == 0
    if head_dim <= 32:
        return 128
    if head_dim <= 64:
        return 128 if not is_dropout else 64
    elif head_dim <= 96:
        return 64
    elif head_dim <= 128:
        if is_sm8x:
            return 64 if (not is_dropout and is_causal) else 32
        else:
            return 64 if not is_dropout else 32
    elif head_dim <= 160:
        if is_sm8x:
            return 64
        else:
            return 32
    elif head_dim <= 192:
        return 64
    elif head_dim <= 224:
        return 64
    elif head_dim <= 256:
        return 64


def round_multiple(x, m):
    return (x + m - 1) // m * m


# torch.compile() support is only enabled for pytorch >= 2.4
# The reason for this is that we are using the new custom_op and register_fake
# APIs, which support inplace modification of inputs in the function itself
if torch.__version__ >= "2.4.0":
    _torch_custom_op_wrapper = torch.library.custom_op
    _torch_register_fake_wrapper = torch.library.register_fake
else:
    def noop_custom_op_wrapper(name, fn=None, /, *, mutates_args, device_types=None, schema=None):
        def wrap(func):
            return func
        if fn is None:
            return wrap
        return fn
    def noop_register_fake_wrapper(op, fn=None, /, *, lib=None, _stacklevel=1):
        def wrap(func):
            return func
        if fn is None:
            return wrap
        return fn
    _torch_custom_op_wrapper = noop_custom_op_wrapper
    _torch_register_fake_wrapper = noop_register_fake_wrapper


@_torch_custom_op_wrapper("flash_attn::_flash_attn_forward", mutates_args=(), device_types="cuda")
def _flash_attn_forward(
    q: torch.Tensor,
    k: torch.Tensor,
    v: torch.Tensor,
    dropout_p: float,
    softmax_scale: float,
    causal: bool,
    window_size_left: int,
    window_size_right: int,
    softcap: float,
    alibi_slopes: Optional[torch.Tensor],
    return_softmax: bool
) -> Tuple[torch.Tensor, torch.Tensor, torch.Tensor, torch.Tensor]:
    q, k, v = [maybe_contiguous(x) for x in (q, k, v)]
    out, softmax_lse, S_dmask, rng_state = flash_attn_gpu.fwd(
        q,
        k,
        v,
        None,
        alibi_slopes,
        dropout_p,
        softmax_scale,
        causal,
        window_size_left,
        window_size_right,
        softcap,
        return_softmax,
        None,
    )
    return out, softmax_lse, S_dmask, rng_state


@_torch_register_fake_wrapper("flash_attn::_flash_attn_forward")
def _flash_attn_forward_fake(
    q: torch.Tensor,
    k: torch.Tensor,
    v: torch.Tensor,
    dropout_p: float,
    softmax_scale: float,
    causal: bool,
    window_size_left: int,
    window_size_right: int,
    softcap: float,
    alibi_slopes: Optional[torch.Tensor],
    return_softmax: bool
) -> Tuple[torch.Tensor, torch.Tensor, torch.Tensor, torch.Tensor]:
    q, k, v = [maybe_contiguous(x) for x in (q, k, v)]
    batch_size, seqlen_q, num_heads, head_size = q.shape
    seqlen_k = k.shape[1]
    out = torch.empty_like(q)
    softmax_lse = torch.empty((batch_size, num_heads, seqlen_q), dtype=torch.float32, device=q.device, layout=q.layout)
    p = torch.empty((0,), dtype=q.dtype, device=q.device, layout=q.layout)
    if return_softmax:
        p = torch.empty((batch_size, num_heads, round_multiple(seqlen_q, 128), round_multiple(seqlen_k, 128)), dtype=q.dtype, device=q.device, layout=q.layout)
    rng_state = torch.empty((2,), dtype=torch.int64, device=q.device)

    return out, softmax_lse, p, rng_state


if torch.__version__ >= "2.4.0":
    _wrapped_flash_attn_forward = torch.ops.flash_attn._flash_attn_forward
else:
    _wrapped_flash_attn_forward = _flash_attn_forward


@_torch_custom_op_wrapper("flash_attn::_flash_attn_varlen_forward", mutates_args=(), device_types="cuda")
def _flash_attn_varlen_forward(
<<<<<<< HEAD
    q,
    k,
    v,
    cu_seqlens_q,
    cu_seqlens_k,
    max_seqlen_q,
    max_seqlen_k,
    dropout_p,
    softmax_scale,
    causal,
    window_size=(-1, -1),
    softcap=0.0,
    alibi_slopes=None,
    return_softmax=False,
    block_table=None,
    leftpad_k=None,
    seqused_k=None,
    tree_end_position_id_k=None,
    tree_start_position_id_q=None
):
=======
    q: torch.Tensor,
    k: torch.Tensor,
    v: torch.Tensor,
    cu_seqlens_q: torch.Tensor,
    cu_seqlens_k: torch.Tensor,
    max_seqlen_q: int,
    max_seqlen_k: int,
    dropout_p: float,
    softmax_scale: float,
    causal: bool,
    window_size_left: int = -1,
    window_size_right: int = -1,
    softcap: float = 0.0,
    alibi_slopes: Optional[torch.Tensor] = None,
    return_softmax: bool = False,
    block_table: Optional[torch.Tensor] = None,
    leftpad_k: Optional[torch.Tensor] = None,
    seqused_k: Optional[torch.Tensor] = None,
    zero_tensors: bool = False,
) -> Tuple[torch.Tensor, torch.Tensor, torch.Tensor, torch.Tensor]:
>>>>>>> 085ce586
    q, k, v = [maybe_contiguous(x) for x in (q, k, v)]
    out, softmax_lse, S_dmask, rng_state = flash_attn_gpu.varlen_fwd(
        q,
        k,
        v,
        None,
        cu_seqlens_q,
        cu_seqlens_k,
        seqused_k,
        leftpad_k,
        block_table,
        alibi_slopes,
        max_seqlen_q,
        max_seqlen_k,
        dropout_p,
        softmax_scale,
        zero_tensors,
        causal,
        window_size_left,
        window_size_right,
        softcap,
        return_softmax,
        None,
        tree_end_position_id_k,
        tree_start_position_id_q
    )
    # if out.isnan().any() or softmax_lse.isnan().any():
    #     breakpoint()
    return out, softmax_lse, S_dmask, rng_state


@_torch_register_fake_wrapper("flash_attn::_flash_attn_varlen_forward")
def _flash_attn_varlen_forward_fake(
    q: torch.Tensor,
    k: torch.Tensor,
    v: torch.Tensor,
    cu_seqlens_q: torch.Tensor,
    cu_seqlens_k: torch.Tensor,
    max_seqlen_q: int,
    max_seqlen_k: int,
    dropout_p: float,
    softmax_scale: float,
    causal: bool,
    window_size_left: int = -1,
    window_size_right: int = -1,
    softcap: float = 0.0,
    alibi_slopes: Optional[torch.Tensor] = None,
    return_softmax: bool = False,
    block_table: Optional[torch.Tensor] = None,
    leftpad_k: Optional[torch.Tensor] = None,
    seqused_k: Optional[torch.Tensor] = None,
    zero_tensors: bool = False,
) -> Tuple[torch.Tensor, torch.Tensor, torch.Tensor, torch.Tensor]:
    q, k, v = [maybe_contiguous(x) for x in (q, k, v)]
    paged_kv = block_table is not None
    batch_size = cu_seqlens_q.numel() - 1
    total_q, num_heads, _ = q.shape
    
    out = torch.empty_like(q)
    softmax_lse = torch.empty((num_heads, total_q), dtype=torch.float32, device=q.device, layout=q.layout)
    p = torch.empty((0,), dtype=q.dtype, device=q.device, layout=q.layout)
    seqlen_q_rounded = round_multiple(max_seqlen_q, 128)
    seqlen_k_rounded = round_multiple(max_seqlen_k, 128)
    if return_softmax:
        p = torch.empty((batch_size, num_heads, seqlen_q_rounded, seqlen_k_rounded), dtype=q.dtype, device=q.device, layout=q.layout)
    rng_state = torch.empty((2,), dtype=torch.int64, device=q.device)
    return out, softmax_lse, p, rng_state


if torch.__version__ >= "2.4.0":
    _wrapped_flash_attn_varlen_forward = torch.ops.flash_attn._flash_attn_varlen_forward
else:
    _wrapped_flash_attn_varlen_forward = _flash_attn_varlen_forward


@_torch_custom_op_wrapper("flash_attn::_flash_attn_backward", mutates_args=("dq", "dk", "dv"), device_types="cuda")
def _flash_attn_backward(
    dout: torch.Tensor,
    q: torch.Tensor,
    k: torch.Tensor,
    v: torch.Tensor,
    out: torch.Tensor,
    softmax_lse: torch.Tensor,
    dq: Optional[torch.Tensor],
    dk: Optional[torch.Tensor],
    dv: Optional[torch.Tensor],
    dropout_p: float,
    softmax_scale: float,
    causal: bool,
    window_size_left: int,
    window_size_right: int,
    softcap: float,
    alibi_slopes: Optional[torch.Tensor],
    deterministic: bool,
    rng_state: Optional[torch.Tensor] = None,
) -> torch.Tensor:
    # dq, dk, dv are allocated by us so they should already be contiguous
    dout, q, k, v, out = [maybe_contiguous(x) for x in (dout, q, k, v, out)]
    (
        dq,
        dk,
        dv,
        softmax_d,
    ) = flash_attn_gpu.bwd(
        dout,
        q,
        k,
        v,
        out,
        softmax_lse,
        dq,
        dk,
        dv,
        alibi_slopes,
        dropout_p,
        softmax_scale,
        causal,
        window_size_left,
        window_size_right,
        softcap,
        deterministic,
        None,
        rng_state,
    )
    return softmax_d


@_torch_register_fake_wrapper("flash_attn::_flash_attn_backward")
def _flash_attn_backward_fake(
    dout: torch.Tensor,
    q: torch.Tensor,
    k: torch.Tensor,
    v: torch.Tensor,
    out: torch.Tensor,
    softmax_lse: torch.Tensor,
    dq: Optional[torch.Tensor],
    dk: Optional[torch.Tensor],
    dv: Optional[torch.Tensor],
    dropout_p: float,
    softmax_scale: float,
    causal: bool,
    window_size_left: int,
    window_size_right: int,
    softcap: float,
    alibi_slopes: Optional[torch.Tensor],
    deterministic: bool,
    rng_state: Optional[torch.Tensor] = None,
) -> torch.Tensor:
    dout, q, k, v, out = [maybe_contiguous(x) for x in (dout, q, k, v, out)]
    if dq is None:
        dq = torch.empty_like(q)
    if dk is None:
        dk = torch.empty_like(k)
    if dv is None:
        dv = torch.empty_like(v)
    batch_size, seqlen_q, num_heads, _ = q.shape
    softmax_d = torch.empty((batch_size, num_heads, round_multiple(seqlen_q, 128)), device=q.device, dtype=torch.float32)
    
    return softmax_d


if torch.__version__ >= "2.4.0":
    _wrapped_flash_attn_backward = torch.ops.flash_attn._flash_attn_backward
else:
    _wrapped_flash_attn_backward = _flash_attn_backward


@_torch_custom_op_wrapper("flash_attn::_flash_attn_varlen_backward", mutates_args=("dq", "dk", "dv"), device_types="cuda")
def _flash_attn_varlen_backward(
<<<<<<< HEAD
    dout,
    q,
    k,
    v,
    out,
    softmax_lse,
    dq,
    dk,
    dv,
    cu_seqlens_q,
    cu_seqlens_k,
    max_seqlen_q,
    max_seqlen_k,
    dropout_p,
    softmax_scale,
    causal,
    window_size,
    softcap,
    alibi_slopes,
    deterministic,
    rng_state=None,
    tree_end_position_id_k=None,
    tree_start_position_id_q=None
):
=======
    dout: torch.Tensor,
    q: torch.Tensor,
    k: torch.Tensor,
    v: torch.Tensor,
    out: torch.Tensor,
    softmax_lse: torch.Tensor,
    dq: Optional[torch.Tensor],
    dk: Optional[torch.Tensor],
    dv: Optional[torch.Tensor],
    cu_seqlens_q: torch.Tensor,
    cu_seqlens_k: torch.Tensor,
    max_seqlen_q: int,
    max_seqlen_k: int,
    dropout_p: float,
    softmax_scale: float,
    causal: bool,
    window_size_left: int,
    window_size_right: int,
    softcap: float,
    alibi_slopes: Optional[torch.Tensor],
    deterministic: bool,
    rng_state: Optional[torch.Tensor] = None,
    zero_tensors: bool = False,
) -> torch.Tensor:
>>>>>>> 085ce586
    # dq, dk, dv are allocated by us so they should already be contiguous
    dout, q, k, v, out = [maybe_contiguous(x) for x in (dout, q, k, v, out)]
    (
        dq,
        dk,
        dv,
        softmax_d,
    ) = flash_attn_gpu.varlen_bwd(
        dout,
        q,
        k,
        v,
        out,
        softmax_lse,
        dq,
        dk,
        dv,
        cu_seqlens_q,
        cu_seqlens_k,
        alibi_slopes,
        max_seqlen_q,
        max_seqlen_k,
        dropout_p,
        softmax_scale,
        zero_tensors,
        causal,
        window_size_left,
        window_size_right,
        softcap,
        deterministic,
        None,
        rng_state,
        tree_end_position_id_k,
        tree_start_position_id_q
    )
    # if dk.isnan().any() or dk.isnan().any() or dv.isnan().any() or softmax_d.isnan().any():
    #     breakpoint()
    return softmax_d


@_torch_register_fake_wrapper("flash_attn::_flash_attn_varlen_backward")
def _flash_attn_varlen_backward_fake(
    dout: torch.Tensor,
    q: torch.Tensor,
    k: torch.Tensor,
    v: torch.Tensor,
    out: torch.Tensor,
    softmax_lse: torch.Tensor,
    dq: Optional[torch.Tensor],
    dk: Optional[torch.Tensor],
    dv: Optional[torch.Tensor],
    cu_seqlens_q: torch.Tensor,
    cu_seqlens_k: torch.Tensor,
    max_seqlen_q: int,
    max_seqlen_k: int,
    dropout_p: float,
    softmax_scale: float,
    causal: bool,
    window_size_left: int,
    window_size_right: int,
    softcap: float,
    alibi_slopes: Optional[torch.Tensor],
    deterministic: bool,
    rng_state: Optional[torch.Tensor] = None,
    zero_tensors: bool = False,
) -> torch.Tensor:
    dout, q, k, v, out = [maybe_contiguous(x) for x in (dout, q, k, v, out)]
    batch_size = cu_seqlens_q.numel() - 1
    total_q, num_heads, _ = q.shape

    if dq is None:
        dq = torch.empty_like(q)
    if dk is None:
        dk = torch.empty_like(k)
    if dv is None:
        dv = torch.empty_like(v)
    softmax_d = torch.empty((num_heads, total_q + 128 * batch_size), device=q.device, dtype=torch.float32)
    
    return softmax_d


if torch.__version__ >= "2.4.0":
    _wrapped_flash_attn_varlen_backward = torch.ops.flash_attn._flash_attn_varlen_backward
else:
    _wrapped_flash_attn_varlen_backward = _flash_attn_varlen_backward


class FlashAttnQKVPackedFunc(torch.autograd.Function):
    @staticmethod
    def forward(
        ctx,
        qkv,
        dropout_p,
        softmax_scale,
        causal,
        window_size,
        softcap,
        alibi_slopes,
        deterministic,
        return_softmax,
        is_grad_enabled,
    ):
        is_grad = is_grad_enabled and qkv.requires_grad
        if softmax_scale is None:
            softmax_scale = qkv.shape[-1] ** (-0.5)
        q, k, v = qkv[:, :, 0].detach(), qkv[:, :, 1].detach(), qkv[:, :, 2].detach()
        head_size_og = q.size(3)
        if head_size_og % 8 != 0:
            q = torch.nn.functional.pad(q, [0, 8 - head_size_og % 8])
            k = torch.nn.functional.pad(k, [0, 8 - head_size_og % 8])
            v = torch.nn.functional.pad(v, [0, 8 - head_size_og % 8])
        out_padded, softmax_lse, S_dmask, rng_state =  _wrapped_flash_attn_forward(
            q,
            k,
            v,
            dropout_p,
            softmax_scale,
            causal=causal,
            window_size_left=window_size[0],
            window_size_right=window_size[1],
            softcap=softcap,
            alibi_slopes=alibi_slopes,
            return_softmax=return_softmax and dropout_p > 0,
        )
        if is_grad:
            ctx.save_for_backward(q, k, v, out_padded, softmax_lse, rng_state)
            ctx.dropout_p = dropout_p
            ctx.softmax_scale = softmax_scale
            ctx.causal = causal
            ctx.window_size = window_size
            ctx.softcap = softcap
            ctx.alibi_slopes = alibi_slopes
            ctx.deterministic = deterministic
        out = out_padded[..., :head_size_og]
        return out if not return_softmax else (out, softmax_lse, S_dmask)

    @staticmethod
    def backward(ctx, dout, *args):
        q, k, v, out, softmax_lse, rng_state = ctx.saved_tensors
        qkv_shape = q.shape[:-2] + (3, *q.shape[-2:])
        dqkv = torch.empty(qkv_shape, dtype=q.dtype, device=q.device)
        head_size_og = dout.size(3)
        dout_padded = dout
        if head_size_og % 8 != 0:
            dout_padded = torch.nn.functional.pad(dout, [0, 8 - head_size_og % 8])
        _wrapped_flash_attn_backward(
            dout_padded,
            q,
            k,
            v,
            out,
            softmax_lse,
            dqkv[:, :, 0],
            dqkv[:, :, 1],
            dqkv[:, :, 2],
            ctx.dropout_p,
            ctx.softmax_scale,
            ctx.causal,
            ctx.window_size[0],
            ctx.window_size[1],
            ctx.softcap,
            ctx.alibi_slopes,
            ctx.deterministic,
            rng_state=rng_state,
        )
        dqkv = dqkv[..., : dout.shape[-1]]  # We could have padded the head dimension
        return dqkv, None, None, None, None, None, None, None, None, None


class FlashAttnVarlenQKVPackedFunc(torch.autograd.Function):
    @staticmethod
    def forward(
        ctx,
        qkv,
        cu_seqlens,
        max_seqlen,
        dropout_p,
        softmax_scale,
        causal,
        window_size,
        softcap,
        alibi_slopes,
        deterministic,
        return_softmax,
        is_grad_enabled,
    ):
        is_grad = is_grad_enabled and qkv.requires_grad
        if softmax_scale is None:
            softmax_scale = qkv.shape[-1] ** (-0.5)
        q, k, v = qkv[:, 0].detach(), qkv[:, 1].detach(), qkv[:, 2].detach()
        head_size_og = q.size(2)
        if head_size_og % 8 != 0:
            q = torch.nn.functional.pad(q, [0, 8 - head_size_og % 8])
            k = torch.nn.functional.pad(k, [0, 8 - head_size_og % 8])
            v = torch.nn.functional.pad(v, [0, 8 - head_size_og % 8])
        out_padded, softmax_lse, S_dmask, rng_state = _wrapped_flash_attn_varlen_forward(
            q,
            k,
            v,
            cu_seqlens,
            cu_seqlens,
            max_seqlen,
            max_seqlen,
            dropout_p,
            softmax_scale,
            causal=causal,
            window_size_left=window_size[0],
            window_size_right=window_size[1],
            softcap=softcap,
            alibi_slopes=alibi_slopes,
            return_softmax=return_softmax and dropout_p > 0,
            block_table=None,
        )
        if is_grad:
            ctx.save_for_backward(q, k, v, out_padded, softmax_lse, cu_seqlens, rng_state)
            ctx.dropout_p = dropout_p
            ctx.max_seqlen = max_seqlen
            ctx.softmax_scale = softmax_scale
            ctx.causal = causal
            ctx.window_size = window_size
            ctx.softcap = softcap
            ctx.alibi_slopes = alibi_slopes
            ctx.deterministic = deterministic
        out = out_padded[..., :head_size_og]
        return out if not return_softmax else (out, softmax_lse, S_dmask)

    @staticmethod
    def backward(ctx, dout, *args):
        q, k, v, out, softmax_lse, cu_seqlens, rng_state = ctx.saved_tensors
        qkv_shape = q.shape[:-2] + (3, *q.shape[-2:])
        dqkv = torch.empty(qkv_shape, dtype=q.dtype, device=q.device)
        head_size_og = dout.size(2)
        dout_padded = dout
        if head_size_og % 8 != 0:
            dout_padded = torch.nn.functional.pad(dout, [0, 8 - head_size_og % 8])
        _wrapped_flash_attn_varlen_backward(
            dout_padded,
            q,
            k,
            v,
            out,
            softmax_lse,
            dqkv[:, 0],
            dqkv[:, 1],
            dqkv[:, 2],
            cu_seqlens,
            cu_seqlens,
            ctx.max_seqlen,
            ctx.max_seqlen,
            ctx.dropout_p,
            ctx.softmax_scale,
            ctx.causal,
            ctx.window_size[0],
            ctx.window_size[1],
            ctx.softcap,
            ctx.alibi_slopes,
            ctx.deterministic,
            rng_state=rng_state,
        )
        dqkv = dqkv[..., : dout.shape[-1]]  # We could have padded the head dimension
        return dqkv, None, None, None, None, None, None, None, None, None, None, None


class FlashAttnKVPackedFunc(torch.autograd.Function):
    @staticmethod
    def forward(
        ctx,
        q,
        kv,
        dropout_p,
        softmax_scale,
        causal,
        window_size,
        softcap,
        alibi_slopes,
        deterministic,
        return_softmax,
        is_grad_enabled,
    ):
        is_grad = is_grad_enabled and any(
            x.requires_grad for x in [q, kv]
        )
        if softmax_scale is None:
            softmax_scale = q.shape[-1] ** (-0.5)
        k, v = kv[:, :, 0].detach(), kv[:, :, 1].detach()
        head_size_og = q.size(3)
        if head_size_og % 8 != 0:
            q = torch.nn.functional.pad(q, [0, 8 - head_size_og % 8])
            k = torch.nn.functional.pad(k, [0, 8 - head_size_og % 8])
            v = torch.nn.functional.pad(v, [0, 8 - head_size_og % 8])
        out_padded, softmax_lse, S_dmask, rng_state = _wrapped_flash_attn_forward(
            q,
            k,
            v,
            dropout_p,
            softmax_scale,
            causal=causal,
            window_size_left=window_size[0],
            window_size_right=window_size[1],
            softcap=softcap,
            alibi_slopes=alibi_slopes,
            return_softmax=return_softmax and dropout_p > 0,
        )
        if is_grad:
            ctx.save_for_backward(q, k, v, out_padded, softmax_lse, rng_state)
            ctx.dropout_p = dropout_p
            ctx.softmax_scale = softmax_scale
            ctx.causal = causal
            ctx.window_size = window_size
            ctx.softcap = softcap
            ctx.alibi_slopes = alibi_slopes
            ctx.deterministic = deterministic
        out = out_padded[..., :head_size_og]
        return out if not return_softmax else (out, softmax_lse, S_dmask)

    @staticmethod
    def backward(ctx, dout, *args):
        q, k, v, out, softmax_lse, rng_state = ctx.saved_tensors
        dq = torch.empty_like(q)
        kv_shape = k.shape[:-2] + (2, *k.shape[-2:])
        dkv = torch.empty(kv_shape, dtype=k.dtype, device=k.device)
        head_size_og = dout.size(3)
        dout_padded = dout
        if head_size_og % 8 != 0:
            dout_padded = torch.nn.functional.pad(dout, [0, 8 - head_size_og % 8])
        _wrapped_flash_attn_backward(
            dout_padded,
            q,
            k,
            v,
            out,
            softmax_lse,
            dq,
            dkv[:, :, 0],
            dkv[:, :, 1],
            ctx.dropout_p,
            ctx.softmax_scale,
            ctx.causal,
            ctx.window_size[0],
            ctx.window_size[1],
            ctx.softcap,
            ctx.alibi_slopes,
            ctx.deterministic,
            rng_state=rng_state,
        )
        dq = dq[..., : dout.shape[-1]]  # We could have padded the head dimension
        dkv = dkv[..., : dout.shape[-1]]
        return dq, dkv, None, None, None, None, None, None, None, None, None


class FlashAttnVarlenKVPackedFunc(torch.autograd.Function):
    @staticmethod
    def forward(
        ctx,
        q,
        kv,
        cu_seqlens_q,
        cu_seqlens_k,
        max_seqlen_q,
        max_seqlen_k,
        dropout_p,
        softmax_scale,
        causal,
        window_size,
        softcap,
        alibi_slopes,
        deterministic,
        return_softmax,
        is_grad_enabled,
    ):
        is_grad = is_grad_enabled and any(
            x.requires_grad for x in [q, kv]
        )
        if softmax_scale is None:
            softmax_scale = q.shape[-1] ** (-0.5)
        k, v = kv[:, 0].detach(), kv[:, 1].detach()
        head_size_og = q.size(2)
        if head_size_og % 8 != 0:
            q = torch.nn.functional.pad(q, [0, 8 - head_size_og % 8])
            k = torch.nn.functional.pad(k, [0, 8 - head_size_og % 8])
            v = torch.nn.functional.pad(v, [0, 8 - head_size_og % 8])
        out_padded, softmax_lse, S_dmask, rng_state = _wrapped_flash_attn_varlen_forward(
            q,
            k,
            v,
            cu_seqlens_q,
            cu_seqlens_k,
            max_seqlen_q,
            max_seqlen_k,
            dropout_p,
            softmax_scale,
            causal=causal,
            window_size_left=window_size[0],
            window_size_right=window_size[1],
            softcap=softcap,
            alibi_slopes=alibi_slopes,
            return_softmax=return_softmax and dropout_p > 0,
            block_table=None,
        )
        if is_grad:
            ctx.save_for_backward(
                q, k, v, out_padded, softmax_lse, cu_seqlens_q, cu_seqlens_k, rng_state
            )
            ctx.dropout_p = dropout_p
            ctx.max_seqlen_q = max_seqlen_q
            ctx.max_seqlen_k = max_seqlen_k
            ctx.softmax_scale = softmax_scale
            ctx.causal = causal
            ctx.window_size = window_size
            ctx.softcap = softcap
            ctx.alibi_slopes = alibi_slopes
            ctx.deterministic = deterministic
        out = out_padded[..., :head_size_og]
        return out if not return_softmax else (out, softmax_lse, S_dmask)

    @staticmethod
    def backward(ctx, dout, *args):
        q, k, v, out, softmax_lse, cu_seqlens_q, cu_seqlens_k, rng_state = ctx.saved_tensors
        dq = torch.empty_like(q)
        kv_shape = k.shape[:-2] + (2, *k.shape[-2:])
        dkv = torch.empty(kv_shape, dtype=k.dtype, device=k.device)
        head_size_og = dout.size(2)
        dout_padded = dout
        if head_size_og % 8 != 0:
            dout_padded = torch.nn.functional.pad(dout, [0, 8 - head_size_og % 8])
        _wrapped_flash_attn_varlen_backward(
            dout_padded,
            q,
            k,
            v,
            out,
            softmax_lse,
            dq,
            dkv[:, 0],
            dkv[:, 1],
            cu_seqlens_q,
            cu_seqlens_k,
            ctx.max_seqlen_q,
            ctx.max_seqlen_k,
            ctx.dropout_p,
            ctx.softmax_scale,
            ctx.causal,
            ctx.window_size[0],
            ctx.window_size[1],
            ctx.softcap,
            ctx.alibi_slopes,
            ctx.deterministic,
            rng_state=rng_state,
        )
        dq = dq[..., : dout.shape[-1]]  # We could have padded the head dimension
        dkv = dkv[..., : dout.shape[-1]]
        return dq, dkv, None, None, None, None, None, None, None, None, None, None, None, None, None


class FlashAttnFunc(torch.autograd.Function):
    @staticmethod
    def forward(
        ctx,
        q,
        k,
        v,
        dropout_p,
        softmax_scale,
        causal,
        window_size,
        softcap,
        alibi_slopes,
        deterministic,
        return_softmax,
        is_grad_enabled,
    ):
        is_grad = is_grad_enabled and any(
            x.requires_grad for x in [q, k, v]
        )
        if softmax_scale is None:
            softmax_scale = q.shape[-1] ** (-0.5)
        head_size_og = q.size(3)
        if head_size_og % 8 != 0:
            q = torch.nn.functional.pad(q, [0, 8 - head_size_og % 8])
            k = torch.nn.functional.pad(k, [0, 8 - head_size_og % 8])
            v = torch.nn.functional.pad(v, [0, 8 - head_size_og % 8])
        out_padded, softmax_lse, S_dmask, rng_state = _wrapped_flash_attn_forward(
            q,
            k,
            v,
            dropout_p,
            softmax_scale,
            causal=causal,
            window_size_left=window_size[0],
            window_size_right=window_size[1],
            softcap=softcap,
            alibi_slopes=alibi_slopes,
            return_softmax=return_softmax and dropout_p > 0,
        )
        if is_grad:
            ctx.save_for_backward(q, k, v, out_padded, softmax_lse, rng_state)
            ctx.dropout_p = dropout_p
            ctx.softmax_scale = softmax_scale
            ctx.causal = causal
            ctx.window_size = window_size
            ctx.softcap = softcap
            ctx.alibi_slopes = alibi_slopes
            ctx.deterministic = deterministic
        out = out_padded[..., :head_size_og]
        return out if not return_softmax else (out, softmax_lse, S_dmask)

    @staticmethod
    def backward(ctx, dout, *args):
        q, k, v, out, softmax_lse, rng_state = ctx.saved_tensors
        dq, dk, dv = torch.empty_like(q), torch.empty_like(k), torch.empty_like(v)
        head_size_og = dout.size(3)
        dout_padded = dout
        if head_size_og % 8 != 0:
            dout_padded = torch.nn.functional.pad(dout, [0, 8 - head_size_og % 8])
        _wrapped_flash_attn_backward(
            dout_padded,
            q,
            k,
            v,
            out,
            softmax_lse,
            dq,
            dk,
            dv,
            ctx.dropout_p,
            ctx.softmax_scale,
            ctx.causal,
            ctx.window_size[0],
            ctx.window_size[1],
            ctx.softcap,
            ctx.alibi_slopes,
            ctx.deterministic,
            rng_state=rng_state,
        )
        dq = dq[..., : dout.shape[-1]]  # We could have padded the head dimension
        dk = dk[..., : dout.shape[-1]]
        dv = dv[..., : dout.shape[-1]]
        return dq, dk, dv, None, None, None, None, None, None, None, None, None


class FlashAttnVarlenFunc(torch.autograd.Function):
    @staticmethod
    def forward(
        ctx,
        q,
        k,
        v,
        cu_seqlens_q,
        cu_seqlens_k,
        max_seqlen_q,
        max_seqlen_k,
        dropout_p,
        softmax_scale,
        causal,
        window_size,
        softcap,
        alibi_slopes,
        deterministic,
        return_softmax,
        block_table,
<<<<<<< HEAD
        tree_end_position_id_k,
        tree_start_position_id_q
=======
        is_grad_enabled,
>>>>>>> 085ce586
    ):
        is_grad = is_grad_enabled and any(
            x.requires_grad for x in [q, k, v]
        )
        if softmax_scale is None:
            softmax_scale = q.shape[-1] ** (-0.5)
        head_size_og = q.size(2)
        if head_size_og % 8 != 0:
            q = torch.nn.functional.pad(q, [0, 8 - head_size_og % 8])
            k = torch.nn.functional.pad(k, [0, 8 - head_size_og % 8])
            v = torch.nn.functional.pad(v, [0, 8 - head_size_og % 8])
        out_padded, softmax_lse, S_dmask, rng_state = _wrapped_flash_attn_varlen_forward(
            q,
            k,
            v,
            cu_seqlens_q,
            cu_seqlens_k,
            max_seqlen_q,
            max_seqlen_k,
            dropout_p,
            softmax_scale,
            causal=causal,
            window_size_left=window_size[0],
            window_size_right=window_size[1],
            softcap=softcap,
            alibi_slopes=alibi_slopes,
            return_softmax=return_softmax and dropout_p > 0,
            block_table=block_table,
            tree_end_position_id_k=tree_end_position_id_k,
            tree_start_position_id_q=tree_start_position_id_q
        )
<<<<<<< HEAD
        ctx.save_for_backward(
            q, k, v, out_padded, softmax_lse, cu_seqlens_q, cu_seqlens_k, rng_state, 
            tree_end_position_id_k, tree_start_position_id_q
        )
        ctx.dropout_p = dropout_p
        ctx.max_seqlen_q = max_seqlen_q
        ctx.max_seqlen_k = max_seqlen_k
        ctx.softmax_scale = softmax_scale
        ctx.causal = causal
        ctx.window_size = window_size
        ctx.softcap = softcap
        ctx.alibi_slopes = alibi_slopes
        ctx.deterministic = deterministic
=======
        if is_grad:
            ctx.save_for_backward(
                q, k, v, out_padded, softmax_lse, cu_seqlens_q, cu_seqlens_k, rng_state
            )
            ctx.dropout_p = dropout_p
            ctx.max_seqlen_q = max_seqlen_q
            ctx.max_seqlen_k = max_seqlen_k
            ctx.softmax_scale = softmax_scale
            ctx.causal = causal
            ctx.window_size = window_size
            ctx.softcap = softcap
            ctx.alibi_slopes = alibi_slopes
            ctx.deterministic = deterministic

        out = out_padded[..., :head_size_og]
>>>>>>> 085ce586
        return out if not return_softmax else (out, softmax_lse, S_dmask)

    @staticmethod
    def backward(ctx, dout, *args):
        q, k, v, out, softmax_lse, cu_seqlens_q, cu_seqlens_k, rng_state, tree_end_position_id_k, tree_start_position_id_q = ctx.saved_tensors
        dq, dk, dv = torch.empty_like(q), torch.empty_like(k), torch.empty_like(v)
        head_size_og = dout.size(2)
        dout_padded = dout
        if head_size_og % 8 != 0:
            dout_padded = torch.nn.functional.pad(dout, [0, 8 - head_size_og % 8])
        _wrapped_flash_attn_varlen_backward(
            dout_padded,
            q,
            k,
            v,
            out,
            softmax_lse,
            dq,
            dk,
            dv,
            cu_seqlens_q,
            cu_seqlens_k,
            ctx.max_seqlen_q,
            ctx.max_seqlen_k,
            ctx.dropout_p,
            ctx.softmax_scale,
            ctx.causal,
            ctx.window_size[0],
            ctx.window_size[1],
            ctx.softcap,
            ctx.alibi_slopes,
            ctx.deterministic,
            rng_state=rng_state,
            tree_end_position_id_k=tree_end_position_id_k,
            tree_start_position_id_q=tree_start_position_id_q
        )
        dq = dq[..., : dout.shape[-1]]  # We could have padded the head dimension
        dk = dk[..., : dout.shape[-1]]
        dv = dv[..., : dout.shape[-1]]
<<<<<<< HEAD
        return dq, dk, dv, None, None, None, None, None, None, None, None, None, None, None, None, None, None, None
=======
        return dq, dk, dv, None, None, None, None, None, None, None, None, None, None, None, None, None, None
>>>>>>> 085ce586


def flash_attn_qkvpacked_func(
    qkv,
    dropout_p=0.0,
    softmax_scale=None,
    causal=False,
    window_size=(-1, -1),  # -1 means infinite context window
    softcap=0.0,  # <=0.0 means deactivate
    alibi_slopes=None,
    deterministic=False,
    return_attn_probs=False,
):
    """dropout_p should be set to 0.0 during evaluation
    If Q, K, V are already stacked into 1 tensor, this function will be faster than
    calling flash_attn_func on Q, K, V since the backward pass avoids explicit concatenation
    of the gradients of Q, K, V.
    For multi-query and grouped-query attention (MQA/GQA), please see
    flash_attn_kvpacked_func and flash_attn_func.

    If window_size != (-1, -1), implements sliding window local attention. Query at position i
    will only attend to keys between [i - window_size[0], i + window_size[1]] inclusive.

    Arguments:
        qkv: (batch_size, seqlen, 3, nheads, headdim)
        dropout_p: float. Dropout probability.
        softmax_scale: float. The scaling of QK^T before applying softmax.
            Default to 1 / sqrt(headdim).
        causal: bool. Whether to apply causal attention mask (e.g., for auto-regressive modeling).
        window_size: (left, right). If not (-1, -1), implements sliding window local attention.
        softcap: float. Anything > 0 activates softcapping attention.
        alibi_slopes: (nheads,) or (batch_size, nheads), fp32. A bias of (-alibi_slope * |i - j|) is added to
            the attention score of query i and key j.
        deterministic: bool. Whether to use the deterministic implementation of the backward pass,
            which is slightly slower and uses more memory. The forward pass is always deterministic.
        return_attn_probs: bool. Whether to return the attention probabilities. This option is for
           testing only. The returned probabilities are not guaranteed to be correct
           (they might not have the right scaling).
    Return:
        out: (batch_size, seqlen, nheads, headdim).
        softmax_lse [optional, if return_attn_probs=True]: (batch_size, nheads, seqlen). The
            logsumexp of each row of the matrix QK^T * scaling (e.g., log of the softmax
            normalization factor).
        S_dmask [optional, if return_attn_probs=True]: (batch_size, nheads, seqlen, seqlen).
            The output of softmax (possibly with different scaling). It also encodes the dropout
            pattern (negative means that location was dropped, nonnegative means it was kept).
    """
    return FlashAttnQKVPackedFunc.apply(
        qkv,
        dropout_p,
        softmax_scale,
        causal,
        window_size,
        softcap,
        alibi_slopes,
        deterministic,
        return_attn_probs,
        torch.is_grad_enabled(),
    )


def flash_attn_kvpacked_func(
    q,
    kv,
    dropout_p=0.0,
    softmax_scale=None,
    causal=False,
    window_size=(-1, -1),  # -1 means infinite context window
    softcap=0.0,  # 0.0 means deactivated
    alibi_slopes=None,
    deterministic=False,
    return_attn_probs=False,
):
    """dropout_p should be set to 0.0 during evaluation
    If K, V are already stacked into 1 tensor, this function will be faster than
    calling flash_attn_func on Q, K, V since the backward pass avoids explicit concatenation
    of the gradients of K, V.
    Supports multi-query and grouped-query attention (MQA/GQA) by passing in KV with fewer heads
    than Q. Note that the number of heads in Q must be divisible by the number of heads in KV.
    For example, if Q has 6 heads and K, V have 2 heads, head 0, 1, 2 of Q will attention to head
    0 of K, V, and head 3, 4, 5 of Q will attention to head 1 of K, V.

    If causal=True, the causal mask is aligned to the bottom right corner of the attention matrix.
    For example, if seqlen_q = 2 and seqlen_k = 5, the causal mask (1 = keep, 0 = masked out) is:
        1 1 1 1 0
        1 1 1 1 1
    If seqlen_q = 5 and seqlen_k = 2, the causal mask is:
        0 0
        0 0
        0 0
        1 0
        1 1
    If the row of the mask is all zero, the output will be zero.

    If window_size != (-1, -1), implements sliding window local attention. Query at position i
    will only attend to keys between
    [i + seqlen_k - seqlen_q - window_size[0], i + seqlen_k - seqlen_q + window_size[1]] inclusive.

    Arguments:
        q: (batch_size, seqlen, nheads, headdim)
        kv: (batch_size, seqlen, 2, nheads_k, headdim)
        dropout_p: float. Dropout probability.
        softmax_scale: float. The scaling of QK^T before applying softmax.
            Default to 1 / sqrt(headdim).
        causal: bool. Whether to apply causal attention mask (e.g., for auto-regressive modeling).
        window_size: (left, right). If not (-1, -1), implements sliding window local attention.
        softcap: float. Anything > 0 activates softcapping attention.
        alibi_slopes: (nheads,) or (batch_size, nheads), fp32. A bias of
            (-alibi_slope * |i + seqlen_k - seqlen_q - j|)
            is added to the attention score of query i and key j.
        deterministic: bool. Whether to use the deterministic implementation of the backward pass,
            which is slightly slower and uses more memory. The forward pass is always deterministic.
        return_attn_probs: bool. Whether to return the attention probabilities. This option is for
           testing only. The returned probabilities are not guaranteed to be correct
           (they might not have the right scaling).
    Return:
        out: (batch_size, seqlen, nheads, headdim).
        softmax_lse [optional, if return_attn_probs=True]: (batch_size, nheads, seqlen). The
            logsumexp of each row of the matrix QK^T * scaling (e.g., log of the softmax
            normalization factor).
        S_dmask [optional, if return_attn_probs=True]: (batch_size, nheads, seqlen, seqlen).
            The output of softmax (possibly with different scaling). It also encodes the dropout
            pattern (negative means that location was dropped, nonnegative means it was kept).
    """
    return FlashAttnKVPackedFunc.apply(
        q,
        kv,
        dropout_p,
        softmax_scale,
        causal,
        window_size,
        softcap,
        alibi_slopes,
        deterministic,
        return_attn_probs,
        torch.is_grad_enabled(),
    )


def flash_attn_func(
    q,
    k,
    v,
    dropout_p=0.0,
    softmax_scale=None,
    causal=False,
    window_size=(-1, -1),  # -1 means infinite context window
    softcap=0.0, # 0.0 means deactivated
    alibi_slopes=None,
    deterministic=False,
    return_attn_probs=False,
):
    """dropout_p should be set to 0.0 during evaluation
    Supports multi-query and grouped-query attention (MQA/GQA) by passing in KV with fewer heads
    than Q. Note that the number of heads in Q must be divisible by the number of heads in KV.
    For example, if Q has 6 heads and K, V have 2 heads, head 0, 1, 2 of Q will attention to head
    0 of K, V, and head 3, 4, 5 of Q will attention to head 1 of K, V.

    If causal=True, the causal mask is aligned to the bottom right corner of the attention matrix.
    For example, if seqlen_q = 2 and seqlen_k = 5, the causal mask (1 = keep, 0 = masked out) is:
        1 1 1 1 0
        1 1 1 1 1
    If seqlen_q = 5 and seqlen_k = 2, the causal mask is:
        0 0
        0 0
        0 0
        1 0
        1 1
    If the row of the mask is all zero, the output will be zero.

    If window_size != (-1, -1), implements sliding window local attention. Query at position i
    will only attend to keys between
    [i + seqlen_k - seqlen_q - window_size[0], i + seqlen_k - seqlen_q + window_size[1]] inclusive.

    Arguments:
        q: (batch_size, seqlen, nheads, headdim)
        k: (batch_size, seqlen, nheads_k, headdim)
        v: (batch_size, seqlen, nheads_k, headdim)
        dropout_p: float. Dropout probability.
        softmax_scale: float. The scaling of QK^T before applying softmax.
            Default to 1 / sqrt(headdim).
        causal: bool. Whether to apply causal attention mask (e.g., for auto-regressive modeling).
        window_size: (left, right). If not (-1, -1), implements sliding window local attention.
        alibi_slopes: (nheads,) or (batch_size, nheads), fp32. A bias of
            (-alibi_slope * |i + seqlen_k - seqlen_q - j|)
            is added to the attention score of query i and key j.
        deterministic: bool. Whether to use the deterministic implementation of the backward pass,
            which is slightly slower and uses more memory. The forward pass is always deterministic.
        return_attn_probs: bool. Whether to return the attention probabilities. This option is for
           testing only. The returned probabilities are not guaranteed to be correct
           (they might not have the right scaling).
    Return:
        out: (batch_size, seqlen, nheads, headdim).
        softmax_lse [optional, if return_attn_probs=True]: (batch_size, nheads, seqlen). The
            logsumexp of each row of the matrix QK^T * scaling (e.g., log of the softmax
            normalization factor).
        S_dmask [optional, if return_attn_probs=True]: (batch_size, nheads, seqlen, seqlen).
            The output of softmax (possibly with different scaling). It also encodes the dropout
            pattern (negative means that location was dropped, nonnegative means it was kept).
    """
    return FlashAttnFunc.apply(
        q,
        k,
        v,
        dropout_p,
        softmax_scale,
        causal,
        window_size,
        softcap,
        alibi_slopes,
        deterministic,
        return_attn_probs,
        torch.is_grad_enabled(),
    )


def flash_attn_varlen_qkvpacked_func(
    qkv,
    cu_seqlens,
    max_seqlen,
    dropout_p=0.0,
    softmax_scale=None,
    causal=False,
    window_size=(-1, -1),  # -1 means infinite context window
    softcap=0.0, # 0.0 means deactivated
    alibi_slopes=None,
    deterministic=False,
    return_attn_probs=False,
):
    """dropout_p should be set to 0.0 during evaluation
    If Q, K, V are already stacked into 1 tensor, this function will be faster than
    calling flash_attn_varlen_func on Q, K, V since the backward pass avoids explicit concatenation
    of the gradients of Q, K, V.
    For multi-query and grouped-query attention (MQA/GQA), please see
    flash_attn_varlen_kvpacked_func and flash_attn_varlen_func.

    If window_size != (-1, -1), implements sliding window local attention. Query at position i
    will only attend to keys between [i - window_size[0], i + window_size[1]] inclusive.

    Arguments:
        qkv: (total, 3, nheads, headdim), where total = total number of tokens in the batch.
        cu_seqlens: (batch_size + 1,), dtype torch.int32. The cumulative sequence lengths
           of the sequences in the batch, used to index into qkv.
        max_seqlen: int. Maximum sequence length in the batch.
        dropout_p: float. Dropout probability.
        softmax_scale: float. The scaling of QK^T before applying softmax.
            Default to 1 / sqrt(headdim).
        causal: bool. Whether to apply causal attention mask (e.g., for auto-regressive modeling).
        window_size: (left, right). If not (-1, -1), implements sliding window local attention.
        softcap: float. Anything > 0 activates softcapping attention.
        alibi_slopes: (nheads,) or (batch_size, nheads), fp32. A bias of (-alibi_slope * |i - j|)
            is added to the attention score of query i and key j.
        deterministic: bool. Whether to use the deterministic implementation of the backward pass,
            which is slightly slower and uses more memory. The forward pass is always deterministic.
        return_attn_probs: bool. Whether to return the attention probabilities. This option is for
           testing only. The returned probabilities are not guaranteed to be correct
           (they might not have the right scaling).
    Return:
        out: (total, nheads, headdim).
        softmax_lse [optional, if return_attn_probs=True]: (nheads, total_q_seqlen). The
            logsumexp of each row of the matrix QK^T * scaling (e.g., log of the softmax
            normalization factor).
        S_dmask [optional, if return_attn_probs=True]: (batch_size, nheads, seqlen, seqlen).
            The output of softmax (possibly with different scaling). It also encodes the dropout
            pattern (negative means that location was dropped, nonnegative means it was kept).
    """
    return FlashAttnVarlenQKVPackedFunc.apply(
        qkv,
        cu_seqlens,
        max_seqlen,
        dropout_p,
        softmax_scale,
        causal,
        window_size,
        softcap,
        alibi_slopes,
        deterministic,
        return_attn_probs,
        torch.is_grad_enabled(),
    )


def flash_attn_varlen_kvpacked_func(
    q,
    kv,
    cu_seqlens_q,
    cu_seqlens_k,
    max_seqlen_q,
    max_seqlen_k,
    dropout_p=0.0,
    softmax_scale=None,
    causal=False,
    window_size=(-1, -1),  # -1 means infinite context window
    softcap=0.0, # 0.0 means deactivated
    alibi_slopes=None,
    deterministic=False,
    return_attn_probs=False,
):
    """dropout_p should be set to 0.0 during evaluation
    If K, V are already stacked into 1 tensor, this function will be faster than
    calling flash_attn_func on Q, K, V since the backward pass avoids explicit concatenation
    of the gradients of K, V.
    Supports multi-query and grouped-query attention (MQA/GQA) by passing in KV with fewer heads
    than Q. Note that the number of heads in Q must be divisible by the number of heads in KV.
    For example, if Q has 6 heads and K, V have 2 heads, head 0, 1, 2 of Q will attention to head
    0 of K, V, and head 3, 4, 5 of Q will attention to head 1 of K, V.

    If causal=True, the causal mask is aligned to the bottom right corner of the attention matrix.
    For example, if seqlen_q = 2 and seqlen_k = 5, the causal mask (1 = keep, 0 = masked out) is:
        1 1 1 1 0
        1 1 1 1 1
    If seqlen_q = 5 and seqlen_k = 2, the causal mask is:
        0 0
        0 0
        0 0
        1 0
        1 1
    If the row of the mask is all zero, the output will be zero.

    If window_size != (-1, -1), implements sliding window local attention. Query at position i
    will only attend to keys between
    [i + seqlen_k - seqlen_q - window_size[0], i + seqlen_k - seqlen_q + window_size[1]] inclusive.

    Arguments:
        q: (total_q, nheads, headdim), where total_q = total number of query tokens in the batch.
        kv: (total_k, 2, nheads_k, headdim), where total_k = total number of key tokens in the batch.
        cu_seqlens_q: (batch_size + 1,), dtype torch.int32. The cumulative sequence lengths
           of the sequences in the batch, used to index into q.
        cu_seqlens_k: (batch_size + 1,), dtype torch.int32. The cumulative sequence lengths
           of the sequences in the batch, used to index into kv.
        max_seqlen_q: int. Maximum query sequence length in the batch.
        max_seqlen_k: int. Maximum key sequence length in the batch.
        dropout_p: float. Dropout probability.
        softmax_scale: float. The scaling of QK^T before applying softmax.
            Default to 1 / sqrt(headdim).
        causal: bool. Whether to apply causal attention mask (e.g., for auto-regressive modeling).
        window_size: (left, right). If not (-1, -1), implements sliding window local attention.
        softcap: float. Anything > 0 activates softcapping attention.
        alibi_slopes: (nheads,) or (batch_size, nheads), fp32. A bias of
            (-alibi_slope * |i + seqlen_k - seqlen_q - j|)
            is added to the attention score of query i and key j.
        deterministic: bool. Whether to use the deterministic implementation of the backward pass,
            which is slightly slower and uses more memory. The forward pass is always deterministic.
        return_attn_probs: bool. Whether to return the attention probabilities. This option is for
           testing only. The returned probabilities are not guaranteed to be correct
           (they might not have the right scaling).
    Return:
        out: (total, nheads, headdim).
        softmax_lse [optional, if return_attn_probs=True]: (nheads, total_q_seqlen). The
            logsumexp of each row of the matrix QK^T * scaling (e.g., log of the softmax
            normalization factor).
        S_dmask [optional, if return_attn_probs=True]: (batch_size, nheads, seqlen, seqlen).
            The output of softmax (possibly with different scaling). It also encodes the dropout
            pattern (negative means that location was dropped, nonnegative means it was kept).
    """
    return FlashAttnVarlenKVPackedFunc.apply(
        q,
        kv,
        cu_seqlens_q,
        cu_seqlens_k,
        max_seqlen_q,
        max_seqlen_k,
        dropout_p,
        softmax_scale,
        causal,
        window_size,
        softcap,
        alibi_slopes,
        deterministic,
        return_attn_probs,
        torch.is_grad_enabled(),
    )


def flash_attn_varlen_func(
    q,
    k,
    v,
    cu_seqlens_q,
    cu_seqlens_k,
    max_seqlen_q,
    max_seqlen_k,
    dropout_p=0.0,
    softmax_scale=None,
    causal=False,
    window_size=(-1, -1),  # -1 means infinite context window
    softcap=0.0, # 0.0 means deactivated
    alibi_slopes=None,
    deterministic=False,
    return_attn_probs=False,
    block_table=None,
    tree_end_position_id_k=None,
    tree_start_position_id_q=None,
):
    """dropout_p should be set to 0.0 during evaluation
    Supports multi-query and grouped-query attention (MQA/GQA) by passing in K, V with fewer heads
    than Q. Note that the number of heads in Q must be divisible by the number of heads in KV.
    For example, if Q has 6 heads and K, V have 2 heads, head 0, 1, 2 of Q will attention to head
    0 of K, V, and head 3, 4, 5 of Q will attention to head 1 of K, V.

    If causal=True, the causal mask is aligned to the bottom right corner of the attention matrix.
    For example, if seqlen_q = 2 and seqlen_k = 5, the causal mask (1 = keep, 0 = masked out) is:
        1 1 1 1 0
        1 1 1 1 1
    If seqlen_q = 5 and seqlen_k = 2, the causal mask is:
        0 0
        0 0
        0 0
        1 0
        1 1
    If the row of the mask is all zero, the output will be zero.

    If window_size != (-1, -1), implements sliding window local attention. Query at position i
    will only attend to keys between
    [i + seqlen_k - seqlen_q - window_size[0], i + seqlen_k - seqlen_q + window_size[1]] inclusive.

    Arguments:
        q: (total_q, nheads, headdim), where total_q = total number of query tokens in the batch.
        k: (total_k, nheads_k, headdim), where total_k = total number of key tokens in the batch.
        v: (total_k, nheads_k, headdim), where total_k = total number of key tokens in the batch.
        cu_seqlens_q: (batch_size + 1,), dtype torch.int32. The cumulative sequence lengths
           of the sequences in the batch, used to index into q.
        cu_seqlens_k: (batch_size + 1,), dtype torch.int32. The cumulative sequence lengths
           of the sequences in the batch, used to index into kv.
        max_seqlen_q: int. Maximum query sequence length in the batch.
        max_seqlen_k: int. Maximum key sequence length in the batch.
        dropout_p: float. Dropout probability.
        softmax_scale: float. The scaling of QK^T before applying softmax.
            Default to 1 / sqrt(headdim).
        causal: bool. Whether to apply causal attention mask (e.g., for auto-regressive modeling).
        window_size: (left, right). If not (-1, -1), implements sliding window local attention.
        softcap: float. Anything > 0 activates softcapping attention.
        alibi_slopes: (nheads,) or (batch_size, nheads), fp32. A bias of
            (-alibi_slope * |i + seqlen_k - seqlen_q - j|)
            is added to the attention score of query i and key j.
        deterministic: bool. Whether to use the deterministic implementation of the backward pass,
            which is slightly slower and uses more memory. The forward pass is always deterministic.
        return_attn_probs: bool. Whether to return the attention probabilities. This option is for
           testing only. The returned probabilities are not guaranteed to be correct
           (they might not have the right scaling).
    Return:
        out: (total, nheads, headdim).
        softmax_lse [optional, if return_attn_probs=True]: (nheads, total_q_seqlen). The
            logsumexp of each row of the matrix QK^T * scaling (e.g., log of the softmax
            normalization factor).
        S_dmask [optional, if return_attn_probs=True]: (batch_size, nheads, seqlen, seqlen).
            The output of softmax (possibly with different scaling). It also encodes the dropout
            pattern (negative means that location was dropped, nonnegative means it was kept).
    """
    return FlashAttnVarlenFunc.apply(
        q,
        k,
        v,
        cu_seqlens_q,
        cu_seqlens_k,
        max_seqlen_q,
        max_seqlen_k,
        dropout_p,
        softmax_scale,
        causal,
        window_size,
        softcap,
        alibi_slopes,
        deterministic,
        return_attn_probs,
        block_table,
<<<<<<< HEAD
        tree_end_position_id_k,
        tree_start_position_id_q
=======
        torch.is_grad_enabled(),
>>>>>>> 085ce586
    )


def flash_attn_with_kvcache(
    q,
    k_cache,
    v_cache,
    k=None,
    v=None,
    rotary_cos=None,
    rotary_sin=None,
    cache_seqlens: Optional[Union[(int, torch.Tensor)]] = None,
    cache_batch_idx: Optional[torch.Tensor] = None,
    cache_leftpad: Optional[torch.Tensor] = None,
    block_table: Optional[torch.Tensor] = None,
    softmax_scale=None,
    causal=False,
    window_size=(-1, -1),  # -1 means infinite context window
    softcap=0.0, # 0.0 means deactivated
    rotary_interleaved=True,
    alibi_slopes=None,
    num_splits=0,
    return_softmax_lse=False,
):
    """
    If k and v are not None, k_cache and v_cache will be updated *inplace* with the new values from
    k and v. This is useful for incremental decoding: you can pass in the cached keys/values from
    the previous step, and update them with the new keys/values from the current step, and do
    attention with the updated cache, all in 1 kernel.

    If you pass in k / v, you must make sure that the cache is large enough to hold the new values.
    For example, the KV cache could be pre-allocated with the max sequence length, and you can use
    cache_seqlens to keep track of the current sequence lengths of each sequence in the batch.

    Also apply rotary embedding if rotary_cos and rotary_sin are passed in. The key @k will be
    rotated by rotary_cos and rotary_sin at indices cache_seqlens, cache_seqlens + 1, etc.
    If causal or local (i.e., window_size != (-1, -1)), the query @q will be rotated by rotary_cos
    and rotary_sin at indices cache_seqlens, cache_seqlens + 1, etc.
    If not causal and not local, the query @q will be rotated by rotary_cos and rotary_sin at
    indices cache_seqlens only (i.e. we consider all tokens in @q to be at position cache_seqlens).

    See tests/test_flash_attn.py::test_flash_attn_kvcache for examples of how to use this function.

    Supports multi-query and grouped-query attention (MQA/GQA) by passing in KV with fewer heads
    than Q. Note that the number of heads in Q must be divisible by the number of heads in KV.
    For example, if Q has 6 heads and K, V have 2 heads, head 0, 1, 2 of Q will attention to head
    0 of K, V, and head 3, 4, 5 of Q will attention to head 1 of K, V.

    If causal=True, the causal mask is aligned to the bottom right corner of the attention matrix.
    For example, if seqlen_q = 2 and seqlen_k = 5, the causal mask (1 = keep, 0 = masked out) is:
        1 1 1 1 0
        1 1 1 1 1
    If seqlen_q = 5 and seqlen_k = 2, the causal mask is:
        0 0
        0 0
        0 0
        1 0
        1 1
    If the row of the mask is all zero, the output will be zero.

    If window_size != (-1, -1), implements sliding window local attention. Query at position i
    will only attend to keys between
    [i + seqlen_k - seqlen_q - window_size[0], i + seqlen_k - seqlen_q + window_size[1]] inclusive.

    Note: Does not support backward pass.

    Arguments:
        q: (batch_size, seqlen, nheads, headdim)
        k_cache: (batch_size_cache, seqlen_cache, nheads_k, headdim) if there's no block_table,
            or (num_blocks, page_block_size, nheads_k, headdim) if there's a block_table (i.e. paged KV cache)
            page_block_size must be a multiple of 256.
        v_cache: (batch_size_cache, seqlen_cache, nheads_k, headdim) if there's no block_table,
            or (num_blocks, page_block_size, nheads_k, headdim) if there's a block_table (i.e. paged KV cache)
        k [optional]: (batch_size, seqlen_new, nheads_k, headdim). If not None, we concatenate
            k with k_cache, starting at the indices specified by cache_seqlens.
        v [optional]: (batch_size, seqlen_new, nheads_k, headdim). Similar to k.
        rotary_cos [optional]: (seqlen_ro, rotary_dim / 2). If not None, we apply rotary embedding
            to k and q. Only applicable if k and v are passed in. rotary_dim must be divisible by 16.
        rotary_sin [optional]: (seqlen_ro, rotary_dim / 2). Similar to rotary_cos.
        cache_seqlens: int, or (batch_size,), dtype torch.int32. The sequence lengths of the
            KV cache.
        cache_batch_idx: (batch_size,), dtype torch.int32. The indices used to index into the KV cache.
            If None, we assume that the batch indices are [0, 1, 2, ..., batch_size - 1].
            If the indices are not distinct, and k and v are provided, the values updated in the cache
                 might come from any of the duplicate indices.
        cache_leftpad: (batch_size,), dtype torch.int32. The index that the KV cache starts. If None, assume 0.
        block_table [optional]: (batch_size, max_num_blocks_per_seq), dtype torch.int32.
        softmax_scale: float. The scaling of QK^T before applying softmax.
            Default to 1 / sqrt(headdim).
        causal: bool. Whether to apply causal attention mask (e.g., for auto-regressive modeling).
        window_size: (left, right). If not (-1, -1), implements sliding window local attention.
        softcap: float. Anything > 0 activates softcapping attention.
        rotary_interleaved: bool. Only applicable if rotary_cos and rotary_sin are passed in.
            If True, rotary embedding will combine dimensions 0 & 1, 2 & 3, etc. If False,
            rotary embedding will combine dimensions 0 & rotary_dim / 2, 1 & rotary_dim / 2 + 1
            (i.e. GPT-NeoX style).
        alibi_slopes: (nheads,) or (batch_size, nheads), fp32. A bias of
            (-alibi_slope * |i + seqlen_k - seqlen_q - j|)
            is added to the attention score of query i and key j.
        num_splits: int. If > 1, split the key/value into this many chunks along the sequence.
           If num_splits == 1, we don't split the key/value. If num_splits == 0, we use a heuristic
           to automatically determine the number of splits.
           Don't change this unless you know what you are doing.
        return_softmax_lse: bool. Whether to return the logsumexp of the attention scores.

    Return:
        out: (batch_size, seqlen, nheads, headdim).
        softmax_lse [optional, if return_softmax_lse=True]: (batch_size, nheads, seqlen). The
            logsumexp of each row of the matrix QK^T * scaling (e.g., log of the softmax
            normalization factor).
    """
    assert k_cache.stride(-1) == 1, "k_cache must have contiguous last dimension"
    assert v_cache.stride(-1) == 1, "v_cache must have contiguous last dimension"
    q, k, v = [maybe_contiguous(x) for x in (q, k, v)]
    if softmax_scale is None:
        softmax_scale = q.shape[-1] ** (-0.5)
    if cache_seqlens is not None and isinstance(cache_seqlens, int):
        cache_seqlens = torch.full(
            (k_cache.shape[0],), cache_seqlens, dtype=torch.int32, device=k_cache.device
        )
        cache_seqlens = maybe_contiguous(cache_seqlens)
    cache_batch_idx = maybe_contiguous(cache_batch_idx)
    block_table = maybe_contiguous(block_table)
    out, softmax_lse = flash_attn_gpu.fwd_kvcache(
        q,
        k_cache,
        v_cache,
        k,
        v,
        cache_seqlens,
        rotary_cos,
        rotary_sin,
        cache_batch_idx,
        cache_leftpad,
        block_table,
        alibi_slopes,
        None,
        softmax_scale,
        causal,
        window_size[0],
        window_size[1],
        softcap,
        rotary_interleaved,
        num_splits,
    )
    return (out, softmax_lse) if return_softmax_lse else out<|MERGE_RESOLUTION|>--- conflicted
+++ resolved
@@ -146,28 +146,6 @@
 
 @_torch_custom_op_wrapper("flash_attn::_flash_attn_varlen_forward", mutates_args=(), device_types="cuda")
 def _flash_attn_varlen_forward(
-<<<<<<< HEAD
-    q,
-    k,
-    v,
-    cu_seqlens_q,
-    cu_seqlens_k,
-    max_seqlen_q,
-    max_seqlen_k,
-    dropout_p,
-    softmax_scale,
-    causal,
-    window_size=(-1, -1),
-    softcap=0.0,
-    alibi_slopes=None,
-    return_softmax=False,
-    block_table=None,
-    leftpad_k=None,
-    seqused_k=None,
-    tree_end_position_id_k=None,
-    tree_start_position_id_q=None
-):
-=======
     q: torch.Tensor,
     k: torch.Tensor,
     v: torch.Tensor,
@@ -187,8 +165,9 @@
     leftpad_k: Optional[torch.Tensor] = None,
     seqused_k: Optional[torch.Tensor] = None,
     zero_tensors: bool = False,
+    tree_end_position_id_k=None,
+    tree_start_position_id_q=None
 ) -> Tuple[torch.Tensor, torch.Tensor, torch.Tensor, torch.Tensor]:
->>>>>>> 085ce586
     q, k, v = [maybe_contiguous(x) for x in (q, k, v)]
     out, softmax_lse, S_dmask, rng_state = flash_attn_gpu.varlen_fwd(
         q,
@@ -358,32 +337,6 @@
 
 @_torch_custom_op_wrapper("flash_attn::_flash_attn_varlen_backward", mutates_args=("dq", "dk", "dv"), device_types="cuda")
 def _flash_attn_varlen_backward(
-<<<<<<< HEAD
-    dout,
-    q,
-    k,
-    v,
-    out,
-    softmax_lse,
-    dq,
-    dk,
-    dv,
-    cu_seqlens_q,
-    cu_seqlens_k,
-    max_seqlen_q,
-    max_seqlen_k,
-    dropout_p,
-    softmax_scale,
-    causal,
-    window_size,
-    softcap,
-    alibi_slopes,
-    deterministic,
-    rng_state=None,
-    tree_end_position_id_k=None,
-    tree_start_position_id_q=None
-):
-=======
     dout: torch.Tensor,
     q: torch.Tensor,
     k: torch.Tensor,
@@ -407,8 +360,9 @@
     deterministic: bool,
     rng_state: Optional[torch.Tensor] = None,
     zero_tensors: bool = False,
+    tree_end_position_id_k=None,
+    tree_start_position_id_q=None
 ) -> torch.Tensor:
->>>>>>> 085ce586
     # dq, dk, dv are allocated by us so they should already be contiguous
     dout, q, k, v, out = [maybe_contiguous(x) for x in (dout, q, k, v, out)]
     (
@@ -969,12 +923,9 @@
         deterministic,
         return_softmax,
         block_table,
-<<<<<<< HEAD
+        is_grad_enabled,
         tree_end_position_id_k,
         tree_start_position_id_q
-=======
-        is_grad_enabled,
->>>>>>> 085ce586
     ):
         is_grad = is_grad_enabled and any(
             x.requires_grad for x in [q, k, v]
@@ -1006,24 +957,10 @@
             tree_end_position_id_k=tree_end_position_id_k,
             tree_start_position_id_q=tree_start_position_id_q
         )
-<<<<<<< HEAD
-        ctx.save_for_backward(
-            q, k, v, out_padded, softmax_lse, cu_seqlens_q, cu_seqlens_k, rng_state, 
-            tree_end_position_id_k, tree_start_position_id_q
-        )
-        ctx.dropout_p = dropout_p
-        ctx.max_seqlen_q = max_seqlen_q
-        ctx.max_seqlen_k = max_seqlen_k
-        ctx.softmax_scale = softmax_scale
-        ctx.causal = causal
-        ctx.window_size = window_size
-        ctx.softcap = softcap
-        ctx.alibi_slopes = alibi_slopes
-        ctx.deterministic = deterministic
-=======
         if is_grad:
             ctx.save_for_backward(
-                q, k, v, out_padded, softmax_lse, cu_seqlens_q, cu_seqlens_k, rng_state
+                q, k, v, out_padded, softmax_lse, cu_seqlens_q, cu_seqlens_k, rng_state,
+                tree_end_position_id_k, tree_start_position_id_q
             )
             ctx.dropout_p = dropout_p
             ctx.max_seqlen_q = max_seqlen_q
@@ -1036,7 +973,6 @@
             ctx.deterministic = deterministic
 
         out = out_padded[..., :head_size_og]
->>>>>>> 085ce586
         return out if not return_softmax else (out, softmax_lse, S_dmask)
 
     @staticmethod
@@ -1076,11 +1012,7 @@
         dq = dq[..., : dout.shape[-1]]  # We could have padded the head dimension
         dk = dk[..., : dout.shape[-1]]
         dv = dv[..., : dout.shape[-1]]
-<<<<<<< HEAD
-        return dq, dk, dv, None, None, None, None, None, None, None, None, None, None, None, None, None, None, None
-=======
-        return dq, dk, dv, None, None, None, None, None, None, None, None, None, None, None, None, None, None
->>>>>>> 085ce586
+        return dq, dk, dv, None, None, None, None, None, None, None, None, None, None, None, None, None, None, None, None
 
 
 def flash_attn_qkvpacked_func(
@@ -1547,12 +1479,9 @@
         deterministic,
         return_attn_probs,
         block_table,
-<<<<<<< HEAD
+        torch.is_grad_enabled(),
         tree_end_position_id_k,
         tree_start_position_id_q
-=======
-        torch.is_grad_enabled(),
->>>>>>> 085ce586
     )
 
 
