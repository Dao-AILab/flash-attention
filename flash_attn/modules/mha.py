--- conflicted
+++ resolved
@@ -866,13 +866,9 @@
                 else inference_params.seqlen_offset
             )
         )
-<<<<<<< HEAD
         rotary_max_seqlen = (
             inference_params.max_sequence_len if inference_params is not None else max_seqlen
         )
-=======
-        rotary_max_seqlen = inference_params.max_seqlen if inference_params is not None else None
->>>>>>> 229080b9
         if self.num_heads_kv == self.num_heads:
             qkv = rearrange(qkv, "... (three h d) -> ... three h d", three=3, d=self.head_dim)
             if (
