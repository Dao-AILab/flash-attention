--- conflicted
+++ resolved
@@ -667,15 +667,12 @@
     else:
         BLOCK_M = 64 
         BLOCK_N = 64
-<<<<<<< HEAD
-    num_warps = 4 # NOTE: original is 8. changing it to 1 caused issues be careful
-=======
+
     if DEBUG:
         print("BLOCK_M:", BLOCK_M)
         print("BLOCK_N:", BLOCK_N)
 
-    num_warps = 4 # NOTE: originial is 8. changing it to 1 caused issues be careful
->>>>>>> 35e5f00f
+    num_warps = 4 # NOTE: original is 8. changing it to 1 caused issues be careful
     num_stages = 1
     waves_per_eu = 1
 
@@ -692,52 +689,11 @@
     do = do.contiguous()
 
     # deal with dq
-<<<<<<< HEAD
-    if dq is None:
-        if sequence_parallel:
-            dq = torch.zeros((num_blocks_n,) + q.shape, device=q.device, dtype=q.dtype)
-        else:
-            dq = torch.zeros(q.shape, device=q.device, dtype=q.dtype)
-    else:
-        dq_og = dq
-        if (not dq.is_contiguous()):
-            dq = dq.contiguous()
-            copy_back["dq"] = True
-
-        if sequence_parallel:
-            dq = torch.zeros((num_blocks_n,) + q.shape, device=q.device, dtype=q.dtype)
-            copy_back["dq"] = True
-        else:
-            # NOTE: the kernel does inplace accumulation so dq has to be zeros. This avoids the case where we are passed empty dq and it is not all zeros
-            dq.zero_()
-    stride_dq_all = dq.stride()[0]
-
-    # deal with dk, dv
-    if (dk is None) or (dv is None):
-        dk = torch.empty_like(k)
-        dv = torch.empty_like(v)
-    else:
-        if (not dk.is_contiguous()):
-            dk_og = dk
-            dk = dk.contiguous()
-            copy_back["dk"] = True
-
-        if (not dv.is_contiguous()):
-            dv_og = dv
-            dv = dv.contiguous()
-            copy_back["dv"] = True
-
-    if DEBUG:
-        print("copy_back:", copy_back)
-
-    # assert contiguous
-=======
     if sequence_parallel:
         dq = dq.unsqueeze(0).repeat(num_blocks_n, *([1] * len(q.shape))) # we do repeat instead of expand because we need to write data so views are not enough
     stride_dq_all = dq.stride()[0]
 
-    # assert contigious
->>>>>>> 35e5f00f
+    # assert contiguous
     assert do.is_contiguous()
     assert q.is_contiguous()
     assert k.is_contiguous()
