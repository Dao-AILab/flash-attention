--- conflicted
+++ resolved
@@ -18,11 +18,8 @@
 
 from flash_attn.ops.activations import sqrelu_fwd
 from flash_attn.modules.mha import MHA, ParallelMHA
-<<<<<<< HEAD
-from flash_attn.modules.mlp import Mlp, GatedMlp, ParallelGatedMlp, FusedMLP, ParallelFusedMLP
-=======
-from flash_attn.modules.mlp import Mlp, GatedMlp, ParallelMLP, FusedMLP, ParallelFusedMLP
->>>>>>> 56ccaff1
+from flash_attn.modules.mlp import Mlp, ParallelMLP, FusedMLP, ParallelFusedMLP
+from flash_attn.modules.mlp import GatedMlp, ParallelGatedMlp
 from flash_attn.modules.block import Block, ParallelBlock
 from flash_attn.modules.embedding import GPT2Embeddings, ParallelGPT2Embeddings
 from flash_attn.utils.distributed import sync_shared_params, all_gather_raw
@@ -119,10 +116,6 @@
         assert config.activation_function == 'sqrelu', ('fused_dense_sqrelu_dense only '
                                                'supports approximate activation_function sqrelu')
     assert not (fused_dense_sqrelu_dense and fused_mlp)
-<<<<<<< HEAD
-
-=======
->>>>>>> 56ccaff1
     if not fused_mlp and not fused_dense_sqrelu_dense:
         assert config.activation_function in ['gelu', 'gelu_new', 'gelu_fast', 'gelu_approx', 'relu',
                                               'sqrelu', 'glu', 'swiglu', 'geglu']
@@ -138,8 +131,6 @@
                               bias1=mlp_fc1_bias, bias2=mlp_fc2_bias,
                               **parallel_kwargs, **factory_kwargs)
         else:
-            if process_group is not None:
-                assert fused_mlp, 'Tensor Parallel is not implemented for Mlp'
             if config.activation_function == 'relu':
                 activation = partial(F.relu, inplace=True)
             elif config.activation_function == 'sqrelu':
