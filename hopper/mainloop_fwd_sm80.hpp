--- conflicted
+++ resolved
@@ -415,14 +415,10 @@
             params.ptr_pagetable, params.shape_pagetable, params.stride_pagetable,
             params.ptr_K, params.shape_K, params.stride_K,
             params.ptr_V, params.headdim_v, params.stride_V,
-<<<<<<< HEAD
-            params.page_size_divmod, bidb_kv, bidh_kv, thread_idx, seqlen_info.seqlen_k, seqlen_info.leftpad_k
-=======
             params.page_size_divmod,
             params.page_size_divmod /*blockN_per_page_size_divmod, not used since we don't use TMA*/,
             bidb_kv, bidh_kv, thread_idx, seqlen_info.seqlen_k, seqlen_info.leftpad_k,
             0 /*bidb_kv_idx, not used since we don't use TMA for Sm8x*/
->>>>>>> 27f501db
         );
 
         auto load_K = [&] (int const n_block, int const smem_pipe_write, auto need_seqlenk_masking_type) {
@@ -705,13 +701,9 @@
             params.ptr_pagetable, params.shape_pagetable, params.stride_pagetable,
             params.ptr_K, params.shape_K, params.stride_K,
             params.ptr_V, params.headdim_v, params.stride_V,
-<<<<<<< HEAD
-            params.page_size_divmod, bidb_kv, bidh_kv, thread_idx, seqlen_k_new, offset_k
-=======
             params.page_size_divmod,
             params.page_size_divmod /*blockN_per_page_size_divmod, not used since we don't use TMA*/,
             bidb_kv, bidh_kv, thread_idx, seqlen_k_new, offset_k,
->>>>>>> 27f501db
             // passing offset_k instead of leftpad_k will move the PageTable pointer to the right position
             0 /*bidb_kv_idx, not used since we don't use TMA for Sm8x*/
         );
