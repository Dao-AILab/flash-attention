--- conflicted
+++ resolved
@@ -428,11 +428,7 @@
         };
         auto [m_block_min, m_block_max] = BlockMN_t::get_m_block_min_max(
             seqlen_info, n_block, bidb,
-<<<<<<< HEAD
-            params.window_size_left, params.window_size_right, params.sink_token_length);
-=======
             params.window_size_left, params.window_size_right, 0 /*sink_token_length*/);
->>>>>>> 27f501db
         // It's possible to have m_block_max <= m_block_min. Loading Q, K can cause illegal memory access.
         if constexpr (Is_causal || Is_local || Varlen) {
             if (m_block_max <= m_block_min) {
@@ -600,11 +596,7 @@
         };
         auto [m_block_min, m_block_max] = BlockMN_t::get_m_block_min_max(
             seqlen_info, n_block, bidb, params.window_size_left,
-<<<<<<< HEAD
-            params.window_size_right, params.sink_token_length);
-=======
             params.window_size_right, 0 /*sink_token_length*/);
->>>>>>> 27f501db
         // It's possible to have m_block_max <= m_block_min. Exit early
         if constexpr (Is_causal || Is_local || Varlen) {
             if (m_block_max <= m_block_min) { return; }
@@ -694,11 +686,7 @@
         };
         auto [m_block_min, m_block_max] = BlockMN_t::get_m_block_min_max(
             seqlen_info, n_block, bidb, params.window_size_left,
-<<<<<<< HEAD
-            params.window_size_right, params.sink_token_length);
-=======
             params.window_size_right, 0 /*sink_token_length*/);
->>>>>>> 27f501db
         // It's possible to have m_block_max <= m_block_min. Exit early
         if constexpr (Is_causal || Is_local || Varlen) {
             if (m_block_max <= m_block_min) { return false; }
