--- conflicted
+++ resolved
@@ -203,10 +203,6 @@
         int const thread_idx = threadIdx.x;
         int const m_block = blockIdx.x;
         int const k_block = blockIdx.y;
-<<<<<<< HEAD
-        int const batch = !Varlen ? 0 : blockIdx.y;
-        int const num_splits = get<1>(params.shape_LSE_partial);
-=======
         int const batch = blockIdx.z;
         int const num_splits = params.num_splits_dynamic_ptr ? params.num_splits_dynamic_ptr[batch] : get<1>(params.shape_LSE_partial);
 
@@ -215,7 +211,6 @@
             *params.semaphore_to_reset = 0;
         }
         if (num_splits <= 1) { return; }
->>>>>>> 27f501db
         flash::SeqlenInfo<Varlen, kBlockM> seqlen_info{batch, size<0>(params.shape_LSE_partial), params.cu_seqlens, params.seqused};
         int const offset = seqlen_info.offset;
         int const seqlen = seqlen_info.seqlen;
@@ -280,11 +275,7 @@
         // Repeat the partitioning with identity layouts
         Tensor tOcO = gmem_thr_copy_O_partial.partition_D(cO);
         Tensor mOpartial = make_tensor(make_gmem_ptr(params.ptr_O_partial + offset * get<0>(params.stride_O_partial)),
-<<<<<<< HEAD
-                                       params.shape_O_partial, params.stride_O_partial);  // (seqlen, d, num_splits, head, batch)
-=======
                                        params.shape_O_partial, params.stride_O_partial)(_, _, _, _, !Varlen ? batch : 0);  // (seqlen, d, num_splits, head)
->>>>>>> 27f501db
 
         // Precompute these values to avoid recomputing them in the loop
         Tensor tOmidx = make_tensor<int>(make_shape(size<1>(tOcO)));
@@ -299,11 +290,7 @@
             } else {
                 tObidh[m] = seqlen_divmod_dynamic.divmod(tOmidx(m), idx);
             }
-<<<<<<< HEAD
-            tOrOptr[m] = &mOpartial(tOmidx(m), k_block * kBlockK, _0{}, tObidh(m), tObidb(m));
-=======
             tOrOptr[m] = &mOpartial(tOmidx(m), k_block * kBlockK, _0{}, tObidh(m));
->>>>>>> 27f501db
             if (idx >= max_idx) {
                 tObidh[m] = -1;
             }
@@ -402,28 +389,13 @@
         // Step 5: store final LSE back to gmem
         if (k_block == 0) {
             auto shape_LSE = select<0, 2, 3>(params.shape_LSE_partial);
-<<<<<<< HEAD
-            Tensor mLSE = make_tensor(make_gmem_ptr(params.ptr_LSE + offset * get<0>(params.stride_LSE)), shape_LSE, params.stride_LSE);
-=======
             Tensor mLSE = make_tensor(make_gmem_ptr(params.ptr_LSE + offset * get<0>(params.stride_LSE)), shape_LSE, params.stride_LSE)(_, _, !Varlen ? batch : 0);
->>>>>>> 27f501db
             #pragma unroll
             for (int m = 0; m < size<2>(ts2rrLSE); ++m) {
                 if (get<0>(ts2rcLSE(_0{}, _0{}, m)) == 0) {  // Only the thread responsible for s=0 writes to gmem
                     int mi = int(get<1>(ts2rcLSE(_0{}, _0{}, m)));
                     int idx = m_block * kBlockM + mi;
                     if (idx < max_idx) {
-<<<<<<< HEAD
-                        int m_idx, bidh, bidb;
-                        if constexpr (!Varlen) {
-                            bidb = params.head_divmod.divmod(bidh, params.seqlen_divmod.divmod(m_idx, idx));
-                        } else {
-                            bidh = seqlen_divmod_dynamic.divmod(m_idx, idx);
-                            bidb = 0;
-                        }
-                        // printf("thread_idx = %d, m = %d, mi = %d, idx = %d, m_idx = %d, bidh = %d, bidb = %d, lse_sum = %f\n", thread_idx, m, mi, idx, m_idx, bidh, bidb, lse_sum(m));
-                        mLSE(m_idx, bidh, bidb) = lse_sum(m);
-=======
                         int m_idx, bidh;
                         if constexpr (!Varlen) {
                             bidh = params.seqlen_divmod.divmod(m_idx, idx);
@@ -432,7 +404,6 @@
                         }
                         // printf("thread_idx = %d, m = %d, mi = %d, idx = %d, m_idx = %d, bidh = %d, bidb = %d, lse_sum = %f\n", thread_idx, m, mi, idx, m_idx, bidh, bidb, lse_sum(m));
                         mLSE(m_idx, bidh) = lse_sum(m);
->>>>>>> 27f501db
                     }
                 }
             }
@@ -486,11 +457,7 @@
         flash::convert_type_out(tOrO, rO);
         auto shape_O = make_shape(get<0>(params.shape_O_partial), get<1>(params.shape_O_partial) - k_block * kBlockK, get<3>(params.shape_O_partial), get<4>(params.shape_O_partial));
         Tensor mO = make_tensor(make_gmem_ptr(params.ptr_O + offset * get<0>(params.stride_O) + k_block * kBlockK * get<1>(params.stride_O)),
-<<<<<<< HEAD
-                                shape_O, params.stride_O);
-=======
                                 shape_O, params.stride_O)(_, _, _, !Varlen ? batch : 0);
->>>>>>> 27f501db
         Tensor mO_copy = cute::tiled_divide(mO, Shape<_1, Int<kGmemElemsPerLoad>>{});
         GmemTiledCopy gmem_tiled_copy_O;
         auto gmem_thr_copy_O = gmem_tiled_copy_O.get_thread_slice(thread_idx);
