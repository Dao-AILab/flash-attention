--- conflicted
+++ resolved
@@ -385,11 +385,7 @@
         };
         auto m_block_min_max = BlockMN_t::get_m_block_min_max(
             seqlen_info, n_block, bidb,
-<<<<<<< HEAD
-            params.window_size_left, params.window_size_right, params.sink_token_length);
-=======
             params.window_size_left, params.window_size_right, 0 /*sink_token_length*/);
->>>>>>> 27f501db
         int const m_block_min = get<0>(m_block_min_max);
         int const m_block_max = get<1>(m_block_min_max);
         // It's possible to have m_block_max <= m_block_min. Exit early
