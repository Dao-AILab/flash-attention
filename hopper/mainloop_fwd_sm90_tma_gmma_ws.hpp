--- conflicted
+++ resolved
@@ -29,11 +29,7 @@
 using namespace cute;
 
 template <int Stages, class ClusterShape_, class TileShape_MNK_, int kHeadDimV, class Element_, class ElementAccum_, class ArchTag_,
-<<<<<<< HEAD
-        bool Is_causal_, bool Is_local_, bool Has_softcap_, bool Varlen_, bool PagedKV_, bool AppendKV_, bool HasQv_,
-=======
         bool Is_causal_, bool Is_local_, bool Has_softcap_, bool Varlen_, bool PagedKVNonTMA_, bool AppendKV_, bool HasQv_,
->>>>>>> 27f501db
         bool MmaPV_is_RS, bool IntraWGOverlap, bool PackGQA_, bool Split_, bool V_colmajor_>
 struct CollectiveMainloopFwdSm90 {
 
@@ -79,28 +75,17 @@
     static_assert(!LargeHeadDimV || kHeadDimV % 256 == 0);
     static_assert(!LargeHeadDimV || kBlockM <= 64, "kBlockM must be 64 or less for large Headdim_V");
     static_assert(!LargeHeadDimV || !MmaPV_is_RS, "MmaPV must be SS for large Headdim_V");
-<<<<<<< HEAD
-    static_assert(!(HasQv && !IntraWGOverlap), "HasQv requires IntraWGOverlap");
-=======
->>>>>>> 27f501db
 
     // Register bandwidth is actually a bottleneck so we don't want Q to be in registers.
     // Leaving this option here for reference.
     static constexpr bool MmaQK_is_RS = false;
     // We can have MmaPV with P in smem in rmem to reduce register pressure at the cost of more smem.
-<<<<<<< HEAD
-    static_assert(!(!MmaPV_is_RS && !IntraWGOverlap), "MmaPV must be RS if IntraWGOverlap is disabled");
     static_assert(!(!MmaPV_is_RS && Is_FP8), "MmaPV must be RS if FP8");
     static_assert(!(!MmaPV_is_RS && Transpose_V), "MmaPV must be RS if Transpose_V");
 
-=======
-    static_assert(!(!MmaPV_is_RS && Is_FP8), "MmaPV must be RS if FP8");
-    static_assert(!(!MmaPV_is_RS && Transpose_V), "MmaPV must be RS if Transpose_V");
-
     // Slightly faster in this case to have WG1 use RS instead of SS to avoid waiting for the P smem write
     static constexpr bool MmaPV_use_RS_WG1 = !MmaPV_is_RS && kHeadDim == 64 && kHeadDimV == 512;
 
->>>>>>> 27f501db
     using AtomLayoutQK = Layout<Shape<Int<kBlockM / 64>, _1, _1>>;
     using TiledMmaQK = decltype(cute::make_tiled_mma(
         std::conditional_t<
@@ -126,13 +111,10 @@
     using TiledMmaQV = decltype(cute::make_tiled_mma(
         cute::GMMA::ss_op_selector<Element, Element, ElementAccum, TileShape_MNK_QV>(),
         AtomLayoutQK{}));
-<<<<<<< HEAD
-=======
     // For hdim64,512, WG1 can use RS but WG2 must use SS
     using TiledMmaPV_RS = decltype(cute::make_tiled_mma(
         cute::GMMA::rs_op_selector<Element, Element, ElementAccum, TileShape_MNK_PV, GMMA::Major::K, MmaMajorV>(),
         AtomLayoutPV{}));
->>>>>>> 27f501db
 
     static constexpr int NumMmaThreadsQK = size(TiledMmaQK{});
     static constexpr int NumMmaThreads = size(TiledMmaPV{});
@@ -153,19 +135,6 @@
         make_shape(shape<1>(TileShape_MNK{}), shape<2>(TileShape_MNK{}), Int<kStages>{})));
 
     using SmemLayoutAtomVt = decltype(cutlass::gemm::collective::detail::ss_smem_selector<TmaMajorV, Element,
-<<<<<<< HEAD
-        decltype(cute::get<1>(TileShape_MNK_PV{})), decltype(cute::get<2>(TileShape_MNK_PV{}))>());
-    using SmemLayoutVt = decltype(tile_to_shape(
-        SmemLayoutAtomVt{},
-        make_shape(shape<1>(TileShape_MNK_PV{}), shape<2>(TileShape_MNK_PV{}), Int<kStages>{}),
-        std::conditional_t<TmaMajorV == GMMA::Major::K, cute::Step<_1, _2, _3>, cute::Step<_2, _1, _3>>{}));
-
-    using SmemLayoutAtomVtMma = decltype(cutlass::gemm::collective::detail::ss_smem_selector<MmaMajorV, Element,
-        decltype(cute::get<1>(TileShape_MNK_PV{})), decltype(cute::get<2>(TileShape_MNK_PV{}))>());
-    using SmemLayoutVtMma = decltype(tile_to_shape(
-        SmemLayoutAtomVtMma{},
-        make_shape(shape<1>(TileShape_MNK_PV{}), shape<2>(TileShape_MNK_PV{}), Int<kStages>{}),
-=======
                                       Int<kHeadDimV>, decltype(cute::get<2>(TileShape_MNK_PV{}))>());
     using SmemLayoutVt = decltype(tile_to_shape(
         SmemLayoutAtomVt{},
@@ -177,7 +146,6 @@
     using SmemLayoutVtMma = decltype(tile_to_shape(
         SmemLayoutAtomVtMma{},
         make_shape(Int<kHeadDimV>{}, shape<2>(TileShape_MNK_PV{}), Int<kStages>{}),
->>>>>>> 27f501db
         std::conditional_t<MmaMajorV == GMMA::Major::K, cute::Step<_1, _2, _3>, cute::Step<_2, _1, _3>>{}));
 
     using SmemLayoutAtomQv = decltype(cutlass::gemm::collective::detail::ss_smem_selector<GMMA::Major::K, Element,
@@ -187,11 +155,7 @@
         decltype(cute::get<1>(TileShape_MNK_QV{})), decltype(cute::get<2>(TileShape_MNK_QV{}))>());
     using SmemLayoutVMmaQV = decltype(tile_to_shape(
         SmemLayoutAtomVMmaQV{},
-<<<<<<< HEAD
-        make_shape(shape<1>(TileShape_MNK_QV{}), shape<2>(TileShape_MNK_QV{}), Int<kStages>{})));
-=======
         make_shape(shape<1>(TileShape_MNK_QV{}), Int<kHeadDimV>{}, Int<kStages>{})));
->>>>>>> 27f501db
     static_assert(CUTE_STATIC_V(size(SmemLayoutVMmaQV{})) == size(SmemLayoutVtMma{}));
 
     // Only used if we're using cp.async to load V
@@ -244,11 +208,7 @@
     using GmemTiledCopyQ = cute::SM90_TMA_LOAD;
     using GmemTiledCopyKV = decltype(cutlass::gemm::collective::detail::sm90_cluster_shape_to_tma_atom(shape<0>(ClusterShape{})));
 
-<<<<<<< HEAD
-    // We use CpAsync for K and V if PagedKV and AppendKV, since TMA doesn't work there
-=======
     // We use CpAsync for K and V if PagedKVNonTMA and AppendKV, since TMA doesn't work there
->>>>>>> 27f501db
     static constexpr int kHeadDimGCD = cute::gcd(kHeadDim, kHeadDimV);
     static constexpr int kGmemElemsPerLoad = sizeof(cute::uint128_t) / sizeof(Element);
     static_assert(kHeadDimGCD % kGmemElemsPerLoad == 0, "Headdim and HeaddimV must be a multiple of kGmemElemsPerLoad");
@@ -353,22 +313,11 @@
     };
 
     struct TensorStorageWithPNoTranspose : cute::aligned_struct<cute::max(SmemAlignmentQ, SmemAlignmentK, SmemAlignmentVtNoTranspose, SmemAlignmentP), _0> {
-<<<<<<< HEAD
         cute::array_aligned<Element, cute::cosize_v<SmemLayoutVt>, SmemAlignmentVtNoTranspose> smem_v;
         cute::array_aligned<Element, cute::cosize_v<SmemLayoutQ>, SmemAlignmentQ> smem_q;
         cute::array_aligned<Element, cute::cosize_v<SmemLayoutK>, SmemAlignmentK> smem_k;
         SmemQv_t smem_qv;
         SmemP_t smem_p;
-    };
-    struct TensorStorageWithPScaleNoTranspose : cute::aligned_struct<cute::max(SmemAlignmentQ, SmemAlignmentK, SmemAlignmentVtNoTranspose, SmemAlignmentP), _0> {
-=======
->>>>>>> 27f501db
-        cute::array_aligned<Element, cute::cosize_v<SmemLayoutVt>, SmemAlignmentVtNoTranspose> smem_v;
-        cute::array_aligned<Element, cute::cosize_v<SmemLayoutQ>, SmemAlignmentQ> smem_q;
-        cute::array_aligned<Element, cute::cosize_v<SmemLayoutK>, SmemAlignmentK> smem_k;
-        SmemQv_t smem_qv;
-        SmemP_t smem_p;
-        SmemScale_t smem_scale;
     };
     struct TensorStorageWithPScaleNoTranspose : cute::aligned_struct<cute::max(SmemAlignmentQ, SmemAlignmentK, SmemAlignmentVtNoTranspose, SmemAlignmentP), _0> {
         cute::array_aligned<Element, cute::cosize_v<SmemLayoutVt>, SmemAlignmentVtNoTranspose> smem_v;
@@ -404,11 +353,7 @@
         ? (NumMmaWarpGroups >= 2) && (!Is_FP8 ? kHeadDim <= 128 : kHeadDim >= 128)
         : NumMmaWarpGroups == 2)
         && !LargeHeadDimV;
-<<<<<<< HEAD
-    static constexpr bool RescaleOBeforeGemm = kHeadDim > 128 && (!Is_FP8 || V_colmajor);
-=======
     static constexpr bool RescaleOBeforeGemm = kHeadDim > 128 && (!Is_FP8 || V_colmajor) && IntraWGOverlap;
->>>>>>> 27f501db
 
     // Host side kernel arguments
     struct Arguments {
@@ -701,16 +646,6 @@
         bool const is_varlen_q = Varlen && params.cu_seqlens_q;
         bool const is_varlen_k = Varlen && params.cu_seqlens_k;
         Tensor mQ = params.tma_load_Q.get_tma_tensor(params.shape_Q)(_, _, bidh, !is_varlen_q ? bidb : 0);
-<<<<<<< HEAD
-        Tensor mK_TMA = params.tma_load_K.get_tma_tensor(params.shape_K)(_, _, bidh_kv, !is_varlen_k ? bidb_kv : 0);
-        auto shape_V = make_shape(params.headdim_v, get<0>(params.shape_K), get<2>(params.shape_K), get<3>(params.shape_K));
-        Tensor mVt_TMA = params.tma_load_V.get_tma_tensor(shape_V)(_, _, bidh_kv, !is_varlen_k ? bidb_kv : 0);
-
-        Tensor gQ = local_tile(domain_offset(make_coord(seqlen_info.offset_q, _0{}), mQ), select<0, 2>(TileShape_MNK{}), make_coord(m_block, _0{}));  // (M, K)
-        // if (cute::thread0()) { printf("Varlen = %d, params.leftpad_k = %p, leftpad_k = %d\n", Varlen, params.leftpad_k, leftpad_k); }
-        Tensor gK_TMA = local_tile(domain_offset(make_coord(seqlen_info.offset_k, _0{}), mK_TMA), select<1, 2>(TileShape_MNK{}), make_coord(_, _0{}));  // (N, K, _)
-        Tensor gVt_TMA = local_tile(domain_offset(make_coord(_0{}, seqlen_info.offset_k), mVt_TMA), select<1, 2>(TileShape_MNK_PV{}), make_coord(_0{}, _));  // (K, N, _)
-=======
         Tensor mK_TMA = params.tma_load_K.get_tma_tensor(params.shape_K)(_, _, bidh_kv, _);
         auto shape_V = make_shape(params.headdim_v, get<0>(params.shape_K), get<2>(params.shape_K), get<3>(params.shape_K));
         Tensor mVt_TMA = params.tma_load_V.get_tma_tensor(shape_V)(_, _, bidh_kv, _);
@@ -719,7 +654,6 @@
         // if (cute::thread0()) { printf("Varlen = %d, params.leftpad_k = %p, leftpad_k = %d\n", Varlen, params.leftpad_k, leftpad_k); }
         Tensor gK_TMA = local_tile(domain_offset(make_coord(seqlen_info.offset_k, _0{}, _0{}), mK_TMA), select<1, 2>(TileShape_MNK{}), make_coord(_, _0{}, _));  // (N, K, _, _)
         Tensor gVt_TMA = local_tile(domain_offset(make_coord(_0{}, seqlen_info.offset_k, _0{}), mVt_TMA), select<1, 2>(TileShape_MNK_PV{}), make_coord(_0{}, _, _));  // (K, N, _, _)
->>>>>>> 27f501db
 
         auto block_tma_Q = params.tma_load_Q.get_slice(_0{});
         Tensor tQgQ = group_modes<0, 3>(block_tma_Q.partition_S(gQ));  // (TMA)
@@ -744,24 +678,17 @@
                 return cute::make_tuple(nullptr, nullptr);
             }
         }();
-<<<<<<< HEAD
-=======
 
         // This is used to index into the batch dimension of mK and mV
         int const bidb_kv_idx = !is_varlen_k && !params.ptr_pagetable ? bidb_kv : 0;
->>>>>>> 27f501db
 
         using PagedKVManager_t = PagedKVManager<get<1>(TileShape_MNK{}), get<2>(TileShape_MNK{}), get<1>(TileShape_MNK_PV{}), NumProducerThreads, Element, Transpose_V || !IntraWGOverlap /*KV_Same_Iter*/>;
         PagedKVManager_t paged_kv_manager(
             params.ptr_pagetable, params.shape_pagetable, params.stride_pagetable,
             params.ptr_K, params.shape_K, params.stride_K,
             params.ptr_V, params.headdim_v, params.stride_V,
-<<<<<<< HEAD
-            params.page_size_divmod, bidb_kv, bidh_kv, thread_idx, seqlen_info.seqlen_k, seqlen_info.leftpad_k
-=======
             params.page_size_divmod, params.blockN_per_page_size_divmod,
             bidb_kv, bidh_kv, thread_idx, seqlen_info.seqlen_k, seqlen_info.leftpad_k, bidb_kv_idx
->>>>>>> 27f501db
         );
 
         // Set up for transposing V, only used if Transpose_V
@@ -1119,23 +1046,12 @@
             pipeline.consumer_wait(smem_pipe_read, barrier_token);
         };
 
-<<<<<<< HEAD
-        // Need to initialize tOrO in the case of RescaleOBeforeGemm where we will scale tOrO even in the 1st iter
-        clear(tOrO);
-        // tiled_mma_pv.accumulate_ = GMMA::ScaleOut::Zero;
-
-=======
->>>>>>> 27f501db
         int const seqlen_q = seqlen_info.seqlen_q;
         int const seqlen_k = seqlen_info.seqlen_k;
         int n_block = n_block_max - 1;
 
         flash::Mask<kBlockM, kBlockN, PackGQA, TiledMmaQK> mask(
-<<<<<<< HEAD
-            thread_idx, seqlen_q, seqlen_k, params.window_size_left, params.window_size_right, params.sink_token_length,
-=======
             thread_idx, seqlen_q, seqlen_k, params.window_size_left, params.window_size_right, 0 /*sink_token_length*/,
->>>>>>> 27f501db
             params.qhead_per_khead_divmod
         );
 
@@ -1233,22 +1149,8 @@
             Tensor tOrP = make_tensor_like<Element>(tOrP_acc);
             convert_type_out(tOrP_acc, tOrP);
             if constexpr (Is_FP8 && V_colmajor) { flash::permute_Aregs_fp8(tOrP); }
-<<<<<<< HEAD
-            if constexpr (!MmaPV_is_RS) {
-                if constexpr (LargeHeadDimV) {
-                    cutlass::arch::NamedBarrier::sync(NumMmaThreads, static_cast<uint32_t>(FwdNamedBarriers::PEmpty) /*id*/);
-                }
-                cute::copy(smem_tiled_copy_P, smem_thr_copy_P.retile_S(tOrP), tPsP);
-                cutlass::arch::fence_view_async_shared();
-                __syncwarp();  // Only need syncwarp since each warp is using its own P values for MmaPV
-                if constexpr (LargeHeadDimV) {
-                    cutlass::arch::NamedBarrier::arrive(NumMmaThreads, static_cast<uint32_t>(FwdNamedBarriers::PFull) /*id*/);
-                }
-            }
-=======
             if constexpr (!MmaPV_is_RS) { write_P_to_smem(tOrP); }
             if constexpr (!MmaPV_is_RS) { arrive_on_P_write_barrier(); }
->>>>>>> 27f501db
             --n_block;
 
             // Need to initialize tOrO in the case of RescaleOBeforeGemm where we will scale tOrO even in the 1st iter
@@ -1290,24 +1192,9 @@
                 if constexpr (Is_FP8 && !V_colmajor) { flash::permute_Cregs_fp8(tSrS); }
                 convert_type_out(make_tensor(tSrS.data(), tOrP.layout()), tOrP);
                 if constexpr (Is_FP8 && V_colmajor) { flash::permute_Aregs_fp8(tOrP); }
-<<<<<<< HEAD
-                if constexpr (LargeHeadDimV) {
-                    cutlass::arch::NamedBarrier::sync(NumMmaThreads, static_cast<uint32_t>(FwdNamedBarriers::PEmpty) /*id*/);
-                }
-                if constexpr (!MmaPV_is_RS) { cute::copy(smem_tiled_copy_P, smem_thr_copy_P.retile_S(tOrP), tPsP); }
-                if constexpr (!RescaleOBeforeGemm) { softmax.rescale_o(tOrO, scores_scale); }
-                if constexpr (!MmaPV_is_RS) {
-                    cutlass::arch::fence_view_async_shared();
-                    __syncwarp();
-                    if constexpr (LargeHeadDimV) {
-                        cutlass::arch::NamedBarrier::arrive(NumMmaThreads, static_cast<uint32_t>(FwdNamedBarriers::PFull) /*id*/);
-                    }
-                }
-=======
                 if constexpr (!MmaPV_is_RS) { write_P_to_smem(tOrP); }
                 if constexpr (!RescaleOBeforeGemm) { softmax.rescale_o(tOrO, scores_scale); }
                 if constexpr (!MmaPV_is_RS) { arrive_on_P_write_barrier(); }
->>>>>>> 27f501db
             };
 
             if constexpr (Is_causal || Is_local) { // Separate iterations with causal or local masking
@@ -1364,11 +1251,8 @@
             auto fwd_step = [&](int const n_block, auto mask_fn, auto is_first_iter_type, auto check_inf_type) {
                 static constexpr bool Is_first_iter = decltype(is_first_iter_type)::value;
                 static constexpr bool Check_inf = decltype(check_inf_type)::value;
-<<<<<<< HEAD
-=======
                 auto smem_pipe_read_prev = smem_pipe_read;
                 if constexpr (!Is_first_iter) { ++smem_pipe_read; }
->>>>>>> 27f501db
                 Tensor tSrS = partition_fragment_C(tiled_mma_qk, select<0, 1>(TileShape_MNK{}));
                 consumer_wait(pipeline_k, smem_pipe_read);
                 flash::gemm</*zero_init=*/true, /*wg_wait=*/-1>(tiled_mma_qk, tSrQ, tSrK(_, _, _, smem_pipe_read.index()), tSrS);
@@ -1400,9 +1284,6 @@
                 if constexpr (!MmaPV_is_RS && !MmaPV_use_RS_WG1) { arrive_on_P_write_barrier(); }
                 if constexpr (!HasQv) { consumer_wait(pipeline_v, smem_pipe_read); }
                 warp_scheduler_barrier_sync();
-<<<<<<< HEAD
-                flash::gemm</*zero_init=*/false, /*wg_wait=*/0>(tiled_mma_pv, tOrP, tOrV(_, _, _, smem_pipe_read.index()), tOrO);
-=======
                 if constexpr (!MmaPV_use_RS_WG1) {
                     flash::gemm</*zero_init=*/Is_first_iter, /*wg_wait=*/-1>(tiled_mma_pv, cute::conditional_return<MmaPV_is_RS>(tOrP, tOsP), tOrV(_, _, _, smem_pipe_read.index()), tOrO);
                 } else {
@@ -1411,7 +1292,6 @@
                 }
                 if constexpr (!MmaPV_is_RS && MmaPV_use_RS_WG1) { arrive_on_P_write_barrier(); }
                 warpgroup_wait<0>();
->>>>>>> 27f501db
                 pipeline_v.consumer_release(smem_pipe_read);  // release V
             };
 
@@ -1517,48 +1397,30 @@
             }
         };
 
-<<<<<<< HEAD
-        clear(tOrO);
-=======
         // clear(tOrO);
->>>>>>> 27f501db
         // tiled_mma_pv.accumulate_ = GMMA::ScaleOut::Zero;
 
         typename Softmax::TensorT scores_scale;
 
         int n_block = n_block_max - 1;
-<<<<<<< HEAD
-        pipeline_v.consumer_wait(smem_pipe_read);
-        cutlass::arch::NamedBarrier::sync(NumMmaThreads, static_cast<uint32_t>(FwdNamedBarriers::PFull) /*id*/);
-        flash::gemm</*zero_init=*/false, /*wg_wait=*/0>(tiled_mma_pv, tOsP, tOrV(_, _, _, smem_pipe_read.index()), tOrO);
-=======
         // If HasQv, then by the time P is ready, V must have been ready as well
         if constexpr (!HasQv) { pipeline_v.consumer_wait(smem_pipe_read); }
         cutlass::arch::NamedBarrier::sync(NumMmaThreads, static_cast<uint32_t>(FwdNamedBarriers::PFull) /*id*/);
         flash::gemm</*zero_init=*/true, /*wg_wait=*/0>(tiled_mma_pv, tOsP, tOrV(_, _, _, smem_pipe_read.index()), tOrO);
->>>>>>> 27f501db
         cutlass::arch::NamedBarrier::arrive(NumMmaThreads, static_cast<uint32_t>(FwdNamedBarriers::PEmpty) /*id*/);
         pipeline_v.consumer_release(smem_pipe_read);  // release V
         --n_block;
 
-<<<<<<< HEAD
-=======
         #pragma unroll 1
->>>>>>> 27f501db
         for (; n_block >= n_block_min; --n_block) {
             cutlass::arch::NamedBarrier::sync(NumMmaThreads, static_cast<uint32_t>(FwdNamedBarriers::PFull) /*id*/);
             load_scales(scores_scale, smem_pipe_read.index());
             softmax.rescale_o(tOrO, scores_scale);
             ++smem_pipe_read;
-<<<<<<< HEAD
-            auto barrier_token = pipeline_v.consumer_try_wait(smem_pipe_read);
-            pipeline_v.consumer_wait(smem_pipe_read, barrier_token);
-=======
             if constexpr (!HasQv) {
                 auto barrier_token = pipeline_v.consumer_try_wait(smem_pipe_read);
                 pipeline_v.consumer_wait(smem_pipe_read, barrier_token);
             }
->>>>>>> 27f501db
             flash::gemm</*zero_init=*/false, /*wg_wait=*/0>(tiled_mma_pv, tOsP, tOrV(_, _, _, smem_pipe_read.index()), tOrO);
             cutlass::arch::NamedBarrier::arrive(NumMmaThreads, static_cast<uint32_t>(FwdNamedBarriers::PEmpty) /*id*/);
             pipeline_v.consumer_release(smem_pipe_read);  // release V
@@ -1724,23 +1586,16 @@
                         params.ptr_rotary_sin, params.stride_rotary_sin,
                         params.is_rotary_interleaved, thread_idx, seqlen_k_new, offset_rotary);
 
-<<<<<<< HEAD
-=======
         // This is used to index into the batch dimension of mK and mV
         int const bidb_kv_idx = !is_varlen_k && !params.ptr_pagetable ? bidb_kv : 0;
 
->>>>>>> 27f501db
         using PagedKVManager_t = PagedKVManager<get<1>(TileShape_MNK{}), get<2>(TileShape_MNK{}), get<1>(TileShape_MNK_PV{}), NumMmaThreads, Element, true /*KV_Same_Iter*/, 2 /*LoadsPerRow_LB*/>;
         PagedKVManager_t paged_kv_manager(
             params.ptr_pagetable, params.shape_pagetable, params.stride_pagetable,
             params.ptr_K, params.shape_K, params.stride_K,
             params.ptr_V, params.headdim_v, params.stride_V,
-<<<<<<< HEAD
-            params.page_size_divmod, bidb_kv, bidh_kv, thread_idx, seqlen_k_new, offset_k
-=======
             params.page_size_divmod, params.blockN_per_page_size_divmod,
             bidb_kv, bidh_kv, thread_idx, seqlen_k_new, offset_k, bidb_kv_idx
->>>>>>> 27f501db
             // passing offset_k instead of leftpad_k will move the PageTable pointer to the right position
         );
 
