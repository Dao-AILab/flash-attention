import math

import pytest
import torch
import torch.nn.functional as F
from einops import rearrange, repeat
from flash_attn import (
    flash_attn_func,
    flash_attn_kvpacked_func,
    flash_attn_qkvpacked_func,
    flash_attn_varlen_func,
    flash_attn_varlen_kvpacked_func,
    flash_attn_varlen_qkvpacked_func,
    flash_attn_with_kvcache,
)
from flash_attn.bert_padding import pad_input, unpad_input
from flash_attn.flash_attn_interface import _get_block_size_n
from flash_attn.layers.rotary import apply_rotary_emb

MAX_HEADDIM_SM8x = 192


is_sm75 = torch.cuda.get_device_capability("cuda") == (7, 5)
is_sm8x = torch.cuda.get_device_capability("cuda")[0] == 8
is_sm80 = torch.cuda.get_device_capability("cuda") == (8, 0)
is_sm90 = torch.cuda.get_device_capability("cuda") == (9, 0)


def attn_bias_from_alibi_slopes(
    slopes, seqlen_q, seqlen_k, query_padding_mask=None, key_padding_mask=None, causal=False
):
    batch, nheads = slopes.shape
    device = slopes.device
    slopes = rearrange(slopes, "b h -> b h 1 1")
    if causal:
        return torch.arange(-seqlen_k + 1, 1, device=device, dtype=torch.float32) * slopes
    else:
        row_idx = rearrange(torch.arange(seqlen_q, device=device, dtype=torch.long), "s -> s 1")
        col_idx = torch.arange(seqlen_k, device=device, dtype=torch.long)
        sk = (
            seqlen_k
            if key_padding_mask is None
            else rearrange(key_padding_mask.sum(-1), "b -> b 1 1 1")
        )
        sq = (
            seqlen_q
            if query_padding_mask is None
            else rearrange(query_padding_mask.sum(-1), "b -> b 1 1 1")
        )
        relative_pos = torch.abs(row_idx + sk - sq - col_idx)
        return -slopes * relative_pos.to(dtype=slopes.dtype)


def generate_random_padding_mask(max_seqlen, batch_size, device, mode="random"):
    assert mode in ["full", "random", "third"]
    if mode == "full":
        lengths = torch.full((batch_size, 1), max_seqlen, device=device, dtype=torch.int32)
    elif mode == "random":
        lengths = torch.randint(
            max(1, max_seqlen - 20), max_seqlen + 1, (batch_size, 1), device=device
        )
    elif mode == "third":
        lengths = torch.randint(max_seqlen // 3, max_seqlen + 1, (batch_size, 1), device=device)
    padding_mask = (
        repeat(torch.arange(max_seqlen, device=device), "s -> b s", b=batch_size) < lengths
    )
    return padding_mask


def generate_qkv(
    q, k, v, query_padding_mask=None, key_padding_mask=None, kvpacked=False, qkvpacked=False
):
    """
    Arguments:
        q: (batch_size, seqlen_q, nheads, d)
        k: (batch_size, seqlen_k, nheads_k, d)
        v: (batch_size, seqlen_k, nheads_k, d)
        query_padding_mask: (batch_size, seqlen), bool
        key_padding_mask: (batch_size, seqlen), bool
    """
    assert not (kvpacked and qkvpacked)
    batch_size, seqlen_q, nheads, d = q.shape
    _, seqlen_k, nheads_k, _ = k.shape
    assert k.shape == (batch_size, seqlen_k, nheads_k, d)
    assert v.shape == (batch_size, seqlen_k, nheads_k, d)

    if query_padding_mask is not None:
        q_unpad, indices_q, cu_seqlens_q, max_seqlen_q = unpad_input(q, query_padding_mask)
        output_pad_fn = lambda output_unpad: pad_input(
            output_unpad, indices_q, batch_size, seqlen_q
        )
    else:
        q_unpad = rearrange(q, "b s h d -> (b s) h d")
        cu_seqlens_q = torch.arange(
            0, (batch_size + 1) * seqlen_q, step=seqlen_q, dtype=torch.int32, device=q_unpad.device
        )
        max_seqlen_q = seqlen_q
        output_pad_fn = lambda output_unpad: rearrange(
            output_unpad, "(b s) h d -> b s h d", b=batch_size
        )

    if key_padding_mask is not None:
        k_unpad, indices_k, cu_seqlens_k, max_seqlen_k = unpad_input(k, key_padding_mask)
        v_unpad, _, _, _ = unpad_input(v, key_padding_mask)
    else:
        k_unpad = rearrange(k, "b s h d -> (b s) h d")
        v_unpad = rearrange(v, "b s h d -> (b s) h d")
        cu_seqlens_k = torch.arange(
            0, (batch_size + 1) * seqlen_k, step=seqlen_k, dtype=torch.int32, device=k_unpad.device
        )
        max_seqlen_k = seqlen_k

    if qkvpacked:
        assert (query_padding_mask == key_padding_mask).all()
        assert nheads == nheads_k
        qkv_unpad = torch.stack([q_unpad, k_unpad, v_unpad], dim=1)
        qkv = torch.stack([q, k, v], dim=2)
        if query_padding_mask is not None:
            dqkv_pad_fn = lambda dqkv_unpad: pad_input(dqkv_unpad, indices_q, batch_size, seqlen_q)
        else:
            dqkv_pad_fn = lambda dqkv_unpad: rearrange(
                dqkv_unpad, "(b s) t h d -> b s t h d", b=batch_size
            )
        return (
            qkv_unpad.detach().requires_grad_(),
            cu_seqlens_q,
            max_seqlen_q,
            qkv.detach().requires_grad_(),
            output_pad_fn,
            dqkv_pad_fn,
        )
    elif kvpacked:
        kv_unpad = torch.stack([k_unpad, v_unpad], dim=1)
        kv = torch.stack([k, v], dim=2)
        dq_pad_fn = output_pad_fn
        if key_padding_mask is not None:
            dkv_pad_fn = lambda dkv_unpad: pad_input(dkv_unpad, indices_k, batch_size, seqlen_k)
        else:
            dkv_pad_fn = lambda dkv_unpad: rearrange(
                dkv_unpad, "(b s) t h d -> b s t h d", b=batch_size
            )
        return (
            q_unpad.detach().requires_grad_(),
            kv_unpad.detach().requires_grad_(),
            cu_seqlens_q,
            cu_seqlens_k,
            max_seqlen_q,
            max_seqlen_k,
            q.detach().requires_grad_(),
            kv.detach().requires_grad_(),
            output_pad_fn,
            dq_pad_fn,
            dkv_pad_fn,
        )
    else:
        dq_pad_fn = output_pad_fn
        if key_padding_mask is not None:
            dk_pad_fn = lambda dk_unpad: pad_input(dk_unpad, indices_k, batch_size, seqlen_k)
        else:
            dk_pad_fn = lambda dk_unpad: rearrange(dk_unpad, "(b s) h d -> b s h d", b=batch_size)
        return (
            q_unpad.detach().requires_grad_(),
            k_unpad.detach().requires_grad_(),
            v_unpad.detach().requires_grad_(),
            cu_seqlens_q,
            cu_seqlens_k,
            max_seqlen_q,
            max_seqlen_k,
            q.detach().requires_grad_(),
            k.detach().requires_grad_(),
            v.detach().requires_grad_(),
            output_pad_fn,
            dq_pad_fn,
            dk_pad_fn,
        )


def construct_local_mask(
    seqlen_q,
    seqlen_k,
    window_size=(-1, -1),  # -1 means infinite window size
    query_padding_mask=None,
    key_padding_mask=None,
    device=None,
):
    row_idx = rearrange(torch.arange(seqlen_q, device=device, dtype=torch.long), "s -> s 1")
    col_idx = torch.arange(seqlen_k, device=device, dtype=torch.long)
    sk = (
        seqlen_k
        if key_padding_mask is None
        else rearrange(key_padding_mask.sum(-1), "b -> b 1 1 1")
    )
    sq = (
        seqlen_q
        if query_padding_mask is None
        else rearrange(query_padding_mask.sum(-1), "b -> b 1 1 1")
    )
    if window_size[0] < 0:
        return col_idx > row_idx + sk - sq + window_size[1]
    else:
        sk = torch.full_like(col_idx, seqlen_k) if key_padding_mask is None else sk
        return torch.logical_or(
            col_idx > torch.minimum(row_idx + sk - sq + window_size[1], sk),
            col_idx < row_idx + sk - sq - window_size[0],
        )


def attention_ref(
    q,
    k,
    v,
    query_padding_mask=None,
    key_padding_mask=None,
    attn_bias=None,
    dropout_p=0.0,
    dropout_mask=None,
    causal=False,
    window_size=(-1, -1),  # -1 means infinite window size
    upcast=True,
    reorder_ops=False,
):
    """
    Arguments:
        q: (batch_size, seqlen_q, nheads, head_dim)
        k: (batch_size, seqlen_k, nheads_k, head_dim)
        v: (batch_size, seqlen_k, nheads_k, head_dim)
        query_padding_mask: (batch_size, seqlen_q)
        key_padding_mask: (batch_size, seqlen_k)
        attn_bias: broadcastable to (batch_size, nheads, seqlen_q, seqlen_k)
        dropout_p: float
        dropout_mask: (batch_size, nheads, seqlen_q, seqlen_k)
        causal: whether to apply causal masking
        window_size: (int, int), left and right window size
        upcast: whether to cast all inputs to fp32, do all computation in fp32, then cast
            output back to fp16/bf16.
        reorder_ops: whether to change the order of operations (scaling k instead of scaling k, etc.)
            without changing the math. This is to estimate the numerical error from operation
            reordering.
    Output:
        output: (batch_size, seqlen_q, nheads, head_dim)
        attention: (batch_size, nheads, seqlen_q, seqlen_k), softmax after dropout
    """
    if causal:
        window_size = (window_size[0], 0)
    dtype_og = q.dtype
    if upcast:
        q, k, v = q.float(), k.float(), v.float()
    seqlen_q, seqlen_k = q.shape[1], k.shape[1]
    k = repeat(k, "b s h d -> b s (h g) d", g=q.shape[2] // k.shape[2])
    v = repeat(v, "b s h d -> b s (h g) d", g=q.shape[2] // v.shape[2])
    d = q.shape[-1]
    if not reorder_ops:
        scores = torch.einsum("bthd,bshd->bhts", q / math.sqrt(d), k)
    else:
        scores = torch.einsum("bthd,bshd->bhts", q, k / math.sqrt(d))
    if key_padding_mask is not None:
        scores.masked_fill_(rearrange(~key_padding_mask, "b s -> b 1 1 s"), float("-inf"))
    if window_size[0] >= 0 or window_size[1] >= 0:
        local_mask = construct_local_mask(
            seqlen_q,
            seqlen_k,
            window_size,
            query_padding_mask,
            key_padding_mask,
            q.device,
        )
        scores.masked_fill_(local_mask, float("-inf"))
    if attn_bias is not None:
        scores = scores + attn_bias
    attention = torch.softmax(scores, dim=-1).to(v.dtype)
    # Some rows might be completely masked out so we fill them with zero instead of NaN
    if window_size[0] >= 0 or window_size[1] >= 0:
        attention = attention.masked_fill(torch.all(local_mask, dim=-1, keepdim=True), 0.0)
    # We want to mask here so that the attention matrix doesn't have any NaNs
    # Otherwise we'll get NaN in dV
    if query_padding_mask is not None:
        attention = attention.masked_fill(rearrange(~query_padding_mask, "b s -> b 1 s 1"), 0.0)
    dropout_scaling = 1.0 / (1 - dropout_p)
    # attention_drop = attention.masked_fill(~dropout_mask, 0.0) * dropout_scaling
    # output = torch.einsum('bhts,bshd->bthd', attention_drop , v)
    if dropout_mask is not None:
        attention_drop = attention.masked_fill(~dropout_mask, 0.0)
    else:
        attention_drop = attention
    output = torch.einsum("bhts,bshd->bthd", attention_drop, v * dropout_scaling)
    if query_padding_mask is not None:
        output.masked_fill_(rearrange(~query_padding_mask, "b s -> b s 1 1"), 0.0)
    return output.to(dtype=dtype_og), attention.to(dtype=dtype_og)


def attention_kvpacked_ref(
    q,
    kv,
    query_padding_mask=None,
    key_padding_mask=None,
    attn_bias=None,
    dropout_p=0.0,
    dropout_mask=None,
    causal=False,
    window_size=(-1, -1),  # -1 means infinite window size
    upcast=True,
    reorder_ops=False,
):
    return attention_ref(
        q,
        kv[:, :, 0],
        kv[:, :, 1],
        query_padding_mask,
        key_padding_mask,
        attn_bias,
        dropout_p,
        dropout_mask,
        upcast=upcast,
        causal=causal,
        window_size=window_size,
        reorder_ops=reorder_ops,
    )


def attention_qkvpacked_ref(
    qkv,
    key_padding_mask=None,
    attn_bias=None,
    dropout_p=0.0,
    dropout_mask=None,
    causal=False,
    window_size=(-1, -1),  # -1 means infinite window size
    upcast=True,
    reorder_ops=False,
):
    return attention_ref(
        qkv[:, :, 0],
        qkv[:, :, 1],
        qkv[:, :, 2],
        key_padding_mask,
        key_padding_mask,
        attn_bias,
        dropout_p,
        dropout_mask,
        upcast=upcast,
        causal=causal,
        window_size=window_size,
        reorder_ops=reorder_ops,
    )


def generate_sparsity_mask(seqlen, sparsity=0.3):
    repeats = seqlen // 16 // 2
    # mask = torch.stack([torch.tensor([1, 0] * repeats, dtype=torch.bool, device='cuda'),
    #                     torch.tensor([0, 1] * repeats, dtype=torch.bool, device='cuda')], dim=-1)
    # mask = torch.stack([torch.tensor([1, 1] * repeats, dtype=torch.bool, device='cuda'),
    #                     torch.tensor([1, 1] * repeats, dtype=torch.bool, device='cuda')], dim=-1)
    # mask = torch.stack([torch.tensor([1, 1] * repeats, dtype=torch.bool, device='cuda')], dim=-1)
    # mask = torch.stack([torch.tensor([1, 0] * repeats, dtype=torch.bool, device='cuda')], dim=-1)
    nrow, ncol = seqlen // 16, seqlen // 256
    mask = torch.rand(nrow, ncol, device="cuda") < sparsity
    return mask


def attention_blocksparse_ref(qkv, blockmask, attn_mask, dropout_p, dropout_mask):
    """
    Arguments:
        qkv: (batch_size, seqlen, 3, nheads, head_dim)
        blockmask: (seqlen / 16, seqlen / 256)
        attn_mask: (batch_size, seqlen)
        dropout_p: float
        dropout_mask: (batch_size, nheads, seqlen, seqlen)
    Output:
        output: (batch_size, seqlen, nheads, head_dim)
        attention: softmax after dropout
    """
    q, k, v = qkv.float().unbind(dim=2)
    d = qkv.shape[-1]
    seqlen = qkv.shape[1]
    scores = torch.einsum("bthd,bshd->bhts", q / math.sqrt(d), k)
    scores.masked_fill_(rearrange(~attn_mask, "b s -> b 1 1 s"), float("-inf"))
    blockmask = repeat(blockmask, "s_16 s_256 -> (s_16 16) (s_256 256)")
    blockmask = blockmask[:seqlen, :seqlen]
    scores.masked_fill_(rearrange(~blockmask, "t s -> 1 1 t s"), float("-inf"))
    attention = torch.softmax(scores, dim=-1)
    attention = attention.masked_fill(rearrange(~attn_mask, "b s -> b 1 s 1"), 0.0)
    attention = attention.masked_fill_(rearrange(~blockmask, "t s -> 1 1 t s"), 0.0)
    attention_drop = attention.masked_fill(~dropout_mask, 0.0) / (1 - dropout_p)
    output = torch.einsum("bhts,bshd->bthd", attention_drop, v)
    output.masked_fill_(rearrange(~attn_mask, "b s -> b s 1 1"), 0)
    return output.to(dtype=qkv.dtype), attention.to(dtype=qkv.dtype)


def convert_flash_attn_S_to_softmax(
    S,
    seqlen_q,
    seqlen_k,
    query_padding_mask,
    key_padding_mask,
    head_dim,
    is_dropout,
    causal=False,
    window_size=(-1, -1),  # -1 means infinite window size
):
    """FlashAttention stores the S matrix in a different way.
    Arguments:
        S: (batch_size, nheads, seqlen_q_rounded, seqlen_k_rounded)
        query_padding_mask: (batch_size, seqlen_q_rounded)
        key_padding_mask: (batch_size, seqlen_k_rounded)
    """
    if causal:
        window_size = (window_size[0], 0)
    seqlen_q_rounded, seqlen_k_rounded = S.shape[-2:]
    S_converted = S
    if window_size[0] >= 0 or window_size[1] >= 0:
        local_mask = construct_local_mask(
            seqlen_q,
            seqlen_k,
            window_size,
            query_padding_mask,
            key_padding_mask,
            S.device,
        )
        local_mask = F.pad(
            local_mask,
            (0, seqlen_k_rounded - seqlen_k, 0, seqlen_q_rounded - seqlen_q),
            value=True,
        )
        S_converted = S_converted.masked_fill(local_mask, 0.0)

    # Need to zero out things not in attention_mask in case S was initialized with random values
    # and some of those values aren't overwritten.
    seqlen_q_og = (
        query_padding_mask.shape[-1] if query_padding_mask is not None else seqlen_q_rounded
    )
    if query_padding_mask is not None:
        query_padding_mask = F.pad(query_padding_mask, (0, seqlen_q_rounded - seqlen_q_og))
        S_converted = S_converted.masked_fill(rearrange(~query_padding_mask, "b s -> b 1 s 1"), 0.0)
    seqlen_k_og = key_padding_mask.shape[-1] if key_padding_mask is not None else seqlen_k
    if key_padding_mask is not None:
        key_padding_mask = F.pad(key_padding_mask, (0, seqlen_k_rounded - seqlen_k_og))
        S_converted = S_converted.masked_fill(rearrange(~key_padding_mask, "b s -> b 1 1 s"), 0.0)
    S_converted = F.pad(S_converted, (0, 0, 0, seqlen_q_og - seqlen_q_rounded))
    S_converted = F.pad(S_converted, (0, seqlen_k_og - seqlen_k_rounded))
    return S_converted[:, :, :seqlen_q, :seqlen_k]


def normalize_flash_attn_S(
    attn_unnorm,
    q,
    k,
    v,
    query_padding_mask=None,
    key_padding_mask=None,
    attn_bias=None,
    is_dropout=False,
    causal=False,
    window_size=(-1, -1),  # -1 means infinite window size
):
    """
    Arguments:
        q: (batch_size, seqlen_q, nheads, head_dim)
        k, v: (batch_size, seqlen_k, nheads, head_dim)
        key_padding_mask: (batch_size, seqlen_q)
        attn_bias: broadcastable to (batch_size, nheads, seqlen_q, seqlen_k)
    Output:
        softmax_lse: (batch_size, nheads, seqlen_q)
        softmax_max: (batch_size, nheads, seqlen_q)
    """
    if causal:
        window_size = (window_size[0], 0)
    q, k, v = q.float(), k.float(), v.float()
    _, seqlen_q, _, head_dim = q.shape
    seqlen_k = k.shape[1]
    scores = torch.einsum("bthd,bshd->bhts", q / math.sqrt(head_dim), k)
    if key_padding_mask is not None:
        scores.masked_fill_(rearrange(~key_padding_mask, "b s -> b 1 1 s"), float("-inf"))
    if window_size[0] >= 0 or window_size[1] >= 0:
        local_mask = construct_local_mask(
            seqlen_q,
            seqlen_k,
            window_size,
            query_padding_mask,
            key_padding_mask,
            q.device,
        )
        scores.masked_fill_(local_mask, float("-inf"))
    if attn_bias is not None:
        scores = scores + attn_bias.to(dtype=scores.dtype)
    block_size_n = _get_block_size_n(scores.device, head_dim, is_dropout, causal)
    scores_block = scores.split(block_size_n, dim=-1)
    lse_block = torch.stack([torch.logsumexp(s, dim=-1) for s in scores_block], dim=-1)
    lse = torch.logsumexp(lse_block, dim=-1)
    # lse could be -inf (i.e. all values in scores are -inf), and we want to set those to inf
    # so that when we do torch.exp(m - lse), we get 0.0 instead of NaN.
    lse[lse == float("-inf")] = float("inf")
    scores_max_block = torch.stack([torch.amax(s, dim=-1) for s in scores_block], dim=-1)
    cummax_block = torch.cummax(scores_max_block.flip(-1), dim=-1).values.flip(-1).unbind(dim=-1)
    attn_unnorm_block = attn_unnorm.split(block_size_n, dim=-1)
    attn_norm = torch.cat(
        [
            a * rearrange(torch.exp(m - lse), "b h s -> b h s 1")
            for a, m in zip(attn_unnorm_block, cummax_block)
        ],
        dim=-1,
    )
    if query_padding_mask is not None:
        attn_norm.masked_fill_(rearrange(~query_padding_mask, "b s -> b 1 s 1"), 0.0)
    return attn_norm.to(dtype=attn_unnorm.dtype)


def get_dropout_fraction(
    dropout_mask,
    query_padding_mask=None,
    key_padding_mask=None,
    causal=False,
    window_size=(-1, -1),  # -1 means infinite window size
):
    """
    dropout_mask: (batch_size, nheads, seqlen_q, seqlen_k), bool. True means keep, False means drop.
    query_padding_mask: (batch_size, seqlen_q)
    key_padding_mask: (batch_size, seqlen_k)
    """
    if causal:
        window_size = (window_size[0], 0)
    batch_size, nheads, seqlen_q, seqlen_k = dropout_mask.shape
    dropped = ~dropout_mask
    valid = torch.ones_like(dropout_mask)
    if query_padding_mask is not None:
        dropped.masked_fill_(rearrange(~query_padding_mask, "b s -> b 1 s 1"), False)
        valid.masked_fill_(rearrange(~query_padding_mask, "b s -> b 1 s 1"), False)
    if key_padding_mask is not None:
        dropped.masked_fill_(rearrange(~key_padding_mask, "b s -> b 1 1 s"), False)
        valid.masked_fill_(rearrange(~key_padding_mask, "b s -> b 1 1 s"), False)
    if window_size[0] >= 0 or window_size[1] >= 0:
        local_mask = construct_local_mask(
            seqlen_q,
            seqlen_k,
            window_size,
            query_padding_mask,
            key_padding_mask,
            dropout_mask.device,
        )
        dropped.masked_fill_(local_mask, False)
        valid.masked_fill_(local_mask, False)
    dropped_total = dropped.sum()
    return dropped.sum() / valid.sum()


@pytest.mark.parametrize("dtype", ([torch.float16] if is_sm75 else [torch.float16, torch.bfloat16]))
# @pytest.mark.parametrize("dtype", [torch.float16])
@pytest.mark.parametrize("deterministic", [False, True])
# @pytest.mark.parametrize("deterministic", [False])
@pytest.mark.parametrize("alibi", [False, True])
# @pytest.mark.parametrize("alibi", [False])
@pytest.mark.parametrize("local", [False, True])
# @pytest.mark.parametrize("local", [False])
@pytest.mark.parametrize("causal", [False, True])
# @pytest.mark.parametrize("causal", [False])
@pytest.mark.parametrize("d", [32, 40, 59, 64, 80, 96, 111, 128, 160, 192, 224, 256])
# @pytest.mark.parametrize("d", [32, 64, 96, 128, 160, 192, 224, 256])
# @pytest.mark.parametrize('d', [32, 64, 96, 128])
# @pytest.mark.parametrize("d", [64])
# @pytest.mark.parametrize('seqlen', [128, 256, 384, 512, 768, 1024, 2048])
@pytest.mark.parametrize("seqlen", [97, 128, 200, 384, 768, 1024, 1025, 2048])
# @pytest.mark.parametrize("seqlen", [512])
@pytest.mark.parametrize("dropout_p", [0.0, 0.17])
# @pytest.mark.parametrize("dropout_p", [0.0])
def test_flash_attn_qkvpacked(seqlen, d, dropout_p, causal, local, alibi, deterministic, dtype):
    if seqlen >= 2048 and torch.cuda.get_device_properties("cuda").total_memory <= 16 * 2**30:
        pytest.skip()  # Reference implementation OOM
    device = "cuda"
    # set seed
    torch.random.manual_seed(0)
    batch_size = 4
    nheads = 9
    window_size = (-1, -1) if not local else torch.randint(0, seqlen, (2,))
    qkv = torch.randn(
        batch_size, seqlen, 3, nheads, d, device=device, dtype=dtype, requires_grad=True
    )
    if alibi:
        alibi_slopes = torch.rand(batch_size, nheads, device=device, dtype=torch.float32) * 0.3
        attn_bias = attn_bias_from_alibi_slopes(alibi_slopes, seqlen, seqlen, causal=causal)
    else:
        alibi_slopes, attn_bias = None, None
    out, lse, S_dmask = flash_attn_qkvpacked_func(
        qkv,
        dropout_p,
        causal=causal,
        window_size=window_size,
        alibi_slopes=alibi_slopes,
        deterministic=deterministic,
        return_attn_probs=True,
    )
    if dropout_p > 0.0:
        S_dmask_converted = convert_flash_attn_S_to_softmax(
            S_dmask,
            seqlen,
            seqlen,
            None,
            None,
            d,
            dropout_p > 0.0,
            causal=causal,
            window_size=window_size,
        )
        dropout_mask = S_dmask_converted >= 0
        attn_unnorm = S_dmask_converted.abs()
        attn = normalize_flash_attn_S(
            attn_unnorm,
            qkv[:, :, 0],
            qkv[:, :, 1],
            qkv[:, :, 2],
            None,
            None,
            attn_bias,
            dropout_p > 0.0,
            causal=causal,
            window_size=window_size,
        )
        dropout_fraction = get_dropout_fraction(
            dropout_mask, None, None, causal=causal, window_size=window_size
        ).item()
        print(f"Actual dropout fraction: {dropout_fraction}")
    else:
        dropout_mask = None

    out_ref, attn_ref = attention_qkvpacked_ref(
        qkv, None, attn_bias, dropout_p, dropout_mask, causal=causal, window_size=window_size
    )
    out_pt, attn_pt = attention_qkvpacked_ref(
        qkv,
        None,
        attn_bias,
        dropout_p,
        dropout_mask,
        causal=causal,
        window_size=window_size,
        upcast=False,
        reorder_ops=True,
    )
    # v = qkv[:, :, 2].float()
    # qk = torch.einsum('bshd,bthd->bhst', qkv[:, :, 0], qkv[:, :, 1]).float()
    # if causal:
    #     causal_mask = torch.triu(torch.ones(seqlen, seqlen, dtype=torch.bool, device=qkv.device), 1)
    #     qk.masked_fill_(causal_mask, float('-inf'))
    # m = qk.amax(-1, keepdim=True)
    # s_tmp = torch.exp((qk - m) / math.sqrt(d))
    # p_tmp = torch.softmax(qk / math.sqrt(d), -1)
    # p_dropped = p_tmp if dropout_mask is None else p_tmp.masked_fill(~dropout_mask, 0)
    # lse_ref = torch.logsumexp(qk / math.sqrt(d), -1)
    # qk_max1 = torch.max(qk[:, :, 128:, 192:], -1, keepdim=True).values
    # qk_max2 = torch.max(qk[:, :, 128:, 128:], -1, keepdim=True).values
    # qk_max3 = torch.max(qk[:, :, 128:, 64:], -1, keepdim=True).values
    # qk_max4 = torch.max(qk[:, :, 128:, :], -1, keepdim=True).values
    # o1 = torch.einsum('bhst,bthd->bshd', torch.exp((qk[:, :, 128:, 192:] - qk_max1) / math.sqrt(d)), v[:, 192:])
    # o2 = torch.einsum('bhst,bthd->bshd', torch.exp((qk[:, :, 128:, 128:] - qk_max2) / math.sqrt(d)), v[:, 128:])
    # o3 = torch.einsum('bhst,bthd->bshd', torch.exp((qk[:, :, 128:, 64:] - qk_max3) / math.sqrt(d)), v[:, 64:])
    # o4 = torch.einsum('bhst,bthd->bshd', torch.exp((qk[:, :, 128:, :] - qk_max4) / math.sqrt(d)), v[:, :])
    print(f"Output max diff: {(out - out_ref).abs().max().item()}")
    print(f"Output mean diff: {(out - out_ref).abs().mean().item()}")
    print(f"Pytorch max diff: {(out_pt - out_ref).abs().max().item()}")
    print(f"Pytorch mean diff: {(out_pt - out_ref).abs().mean().item()}")
    if dropout_p > 0.0:
        print(f"Attention max diff: {(attn - attn_ref).abs().max().item()}")
        print(f"Attention Pytorch max diff: {(attn_pt - attn_ref).abs().max().item()}")

    g = torch.randn_like(out)
    # do_o = (g.float() * out.float()).sum(-1)
    # dv_tmp = torch.einsum('bhts,bthd->bshd', attn_pt[:, :, :64], g[:, :64])
    # dv_tmp1 = torch.einsum('bhts,bthd->bshd', attn_pt[:, :, 64:], g[:, 64:])
    if (d <= MAX_HEADDIM_SM8x or (d > 224 and dropout_p == 0)) or (is_sm80 or is_sm90):
        (dqkv,) = torch.autograd.grad(out, qkv, g)
        (dqkv_ref,) = torch.autograd.grad(out_ref, qkv, g)
        (dqkv_pt,) = torch.autograd.grad(out_pt, qkv, g)
        print(f"dQ max diff: {(dqkv[:, :, 0] - dqkv_ref[:, :, 0]).abs().max().item()}")
        print(f"dK max diff: {(dqkv[:, :, 1] - dqkv_ref[:, :, 1]).abs().max().item()}")
        print(f"dV max diff: {(dqkv[:, :, 2] - dqkv_ref[:, :, 2]).abs().max().item()}")
        print(f"dQKV mean diff: {(dqkv - dqkv_ref).abs().mean().item()}")
        print(f"dQ Pytorch max diff: {(dqkv_pt[:, :, 0] - dqkv_ref[:, :, 0]).abs().max().item()}")
        print(f"dK Pytorch max diff: {(dqkv_pt[:, :, 1] - dqkv_ref[:, :, 1]).abs().max().item()}")
        print(f"dV Pytorch max diff: {(dqkv_pt[:, :, 2] - dqkv_ref[:, :, 2]).abs().max().item()}")
        print(f"dQKV Pytorch mean diff: {(dqkv_pt - dqkv_ref).abs().mean().item()}")

    # Check that FlashAttention's numerical error is at most twice the numerical error
    # of a Pytorch implementation.
    assert (out - out_ref).abs().max().item() <= 2 * (out_pt - out_ref).abs().max().item()

    if dropout_p > 0.0:
        assert (attn - attn_ref).abs().max().item() <= 2 * (attn_pt - attn_ref).abs().max().item()
        # With alibi, many of the prob values are 0.0 & -0.0 so dropout_fraction isn't accurate
        if not alibi:
            assert abs(dropout_fraction - dropout_p) <= (0.01 if not local else 0.025)

    if (d <= MAX_HEADDIM_SM8x or (d > 224 and dropout_p == 0)) or (is_sm80 or is_sm90):
        assert (dqkv - dqkv_ref).abs().max().item() <= 2 * (dqkv_pt - dqkv_ref).abs().max().item()


@pytest.mark.parametrize("dtype", ([torch.float16] if is_sm75 else [torch.float16, torch.bfloat16]))
# @pytest.mark.parametrize('dtype', [torch.float16])
@pytest.mark.parametrize("deterministic", [False, True])
# @pytest.mark.parametrize("deterministic", [True])
@pytest.mark.parametrize("alibi", [False, True])
# @pytest.mark.parametrize("alibi", [True])
@pytest.mark.parametrize("local", [False, True])
# @pytest.mark.parametrize("local", [True])
@pytest.mark.parametrize("causal", [False, True])
# @pytest.mark.parametrize('causal', [False])
@pytest.mark.parametrize("d", [32, 59, 64, 80, 96, 128, 160, 192, 224, 256])
# @pytest.mark.parametrize("d", [32, 64, 96, 128, 160, 192, 224, 256])
# @pytest.mark.parametrize('d', [64])
@pytest.mark.parametrize("seqlen", [97, 128, 200, 257, 384, 512, 768, 1025, 2048])
# @pytest.mark.parametrize('seqlen', [128])
@pytest.mark.parametrize("dropout_p", [0.0, 0.17])
# @pytest.mark.parametrize('dropout_p', [0.0])
def test_flash_attn_varlen_qkvpacked(
    seqlen, d, dropout_p, causal, local, alibi, deterministic, dtype
):
    if seqlen >= 2048 and torch.cuda.get_device_properties("cuda").total_memory <= 16 * 2**30:
        pytest.skip()  # Reference implementation OOM
    device = "cuda"
    # set seed
    torch.random.manual_seed(0)
    batch_size = 5
    nheads = 6
    window_size = (-1, -1) if not local else torch.randint(0, seqlen, (2,))
    qkv = torch.randn(
        batch_size, seqlen, 3, nheads, d, device=device, dtype=dtype, requires_grad=True
    )

    key_padding_mask = generate_random_padding_mask(seqlen, batch_size, device, mode="random")
    # key_padding_mask = generate_random_padding_mask(seqlen, batch_size, device, mode='full')
    if alibi:
        alibi_slopes = torch.rand(batch_size, nheads, device=device, dtype=torch.float32) * 0.3
        attn_bias = attn_bias_from_alibi_slopes(
            alibi_slopes, seqlen, seqlen, key_padding_mask, key_padding_mask, causal=causal
        )
    else:
        alibi_slopes, attn_bias = None, None

    qkv_unpad, cu_seqlens, max_seqlen, qkv, output_pad_fn, dqkv_pad_fn = generate_qkv(
        *qkv.unbind(dim=2), key_padding_mask, key_padding_mask, qkvpacked=True
    )

    out_unpad, sm_lse, S_dmask = flash_attn_varlen_qkvpacked_func(
        qkv_unpad,
        cu_seqlens,
        max_seqlen,
        dropout_p,
        causal=causal,
        window_size=window_size,
        alibi_slopes=alibi_slopes,
        deterministic=deterministic,
        return_attn_probs=True,
    )
    out = output_pad_fn(out_unpad)
    if dropout_p > 0.0:
        S_dmask_converted = convert_flash_attn_S_to_softmax(
            S_dmask,
            seqlen,
            seqlen,
            key_padding_mask,
            key_padding_mask,
            d,
            dropout_p > 0.0,
            causal=causal,
            window_size=window_size,
        )
        dropout_mask = S_dmask_converted >= 0
        attn_unnorm = S_dmask_converted.abs()
        attn = normalize_flash_attn_S(
            attn_unnorm,
            qkv[:, :, 0],
            qkv[:, :, 1],
            qkv[:, :, 2],
            key_padding_mask,
            key_padding_mask,
            attn_bias,
            dropout_p > 0.0,
            causal=causal,
            window_size=window_size,
        )
        dropout_fraction = get_dropout_fraction(
            dropout_mask, key_padding_mask, key_padding_mask, causal=causal, window_size=window_size
        ).item()
        print(f"Actual dropout fraction: {dropout_fraction}")
    else:
        dropout_mask = None

    out_ref, attn_ref = attention_qkvpacked_ref(
        qkv,
        key_padding_mask,
        attn_bias,
        dropout_p,
        dropout_mask,
        causal=causal,
        window_size=window_size,
    )
    out_pt, attn_pt = attention_qkvpacked_ref(
        qkv,
        key_padding_mask,
        attn_bias,
        dropout_p,
        dropout_mask,
        causal=causal,
        window_size=window_size,
        upcast=False,
        reorder_ops=True,
    )
    print(f"Output max diff: {(out - out_ref).abs().max().item()}")
    print(f"Output mean diff: {(out - out_ref).abs().mean().item()}")
    print(f"Pytorch max diff: {(out_pt - out_ref).abs().max().item()}")
    print(f"Pytorch mean diff: {(out_pt - out_ref).abs().mean().item()}")
    if dropout_p > 0.0:
        print(f"Attention max diff: {(attn - attn_ref).abs().max().item()}")
        print(f"Attention Pytorch max diff: {(attn_pt - attn_ref).abs().max().item()}")

    g = torch.randn_like(out)
    if (d <= MAX_HEADDIM_SM8x or (d > 224 and dropout_p == 0)) or (is_sm80 or is_sm90):
        (dqkv_unpad,) = torch.autograd.grad(out, qkv_unpad, g)
        dqkv = dqkv_pad_fn(dqkv_unpad)
        (dqkv_ref,) = torch.autograd.grad(out_ref, qkv, g)
        (dqkv_pt,) = torch.autograd.grad(out_pt, qkv, g)
        print(f"dQ max diff: {(dqkv[:, :, 0] - dqkv_ref[:, :, 0]).abs().max().item()}")
        print(f"dK max diff: {(dqkv[:, :, 1] - dqkv_ref[:, :, 1]).abs().max().item()}")
        print(f"dV max diff: {(dqkv[:, :, 2] - dqkv_ref[:, :, 2]).abs().max().item()}")
        print(f"dQKV mean diff: {(dqkv - dqkv_ref).abs().mean().item()}")
        print(f"dQ Pytorch max diff: {(dqkv_pt[:, :, 0] - dqkv_ref[:, :, 0]).abs().max().item()}")
        print(f"dK Pytorch max diff: {(dqkv_pt[:, :, 1] - dqkv_ref[:, :, 1]).abs().max().item()}")
        print(f"dV Pytorch max diff: {(dqkv_pt[:, :, 2] - dqkv_ref[:, :, 2]).abs().max().item()}")
        print(f"dQKV Pytorch mean diff: {(dqkv_pt - dqkv_ref).abs().mean().item()}")

    # Check that FlashAttention's numerical error is at most twice the numerical error
    # of a Pytorch implementation.
    assert (out - out_ref).abs().max().item() <= 2 * (out_pt - out_ref).abs().max().item()

    if dropout_p > 0.0:
        assert (attn - attn_ref).abs().max().item() <= 2 * (attn_pt - attn_ref).abs().max().item()
        # With alibi, many of the prob values are 0.0 & -0.0 so dropout_fraction isn't accurate
        if not alibi:
            assert abs(dropout_fraction - dropout_p) <= (0.01 if not local else 0.025)

    if (d <= MAX_HEADDIM_SM8x or (d > 224 and dropout_p == 0)) or (is_sm80 or is_sm90):
        assert (dqkv - dqkv_ref).abs().max().item() <= 2 * (dqkv_pt - dqkv_ref).abs().max().item()


@pytest.mark.parametrize("kvpacked", [True, False])
# @pytest.mark.parametrize("kvpacked", [False])
@pytest.mark.parametrize("dtype", ([torch.float16] if is_sm75 else [torch.float16, torch.bfloat16]))
# @pytest.mark.parametrize("dtype", [torch.bfloat16])
@pytest.mark.parametrize("mha_type", ["mha", "mqa", "gqa"])
# @pytest.mark.parametrize("mha_type", ["mha"])
@pytest.mark.parametrize("deterministic", [False, True])
# @pytest.mark.parametrize("deterministic", [True])
@pytest.mark.parametrize("alibi", [False, True])
# @pytest.mark.parametrize("alibi", [True])
@pytest.mark.parametrize("local", [False, True])
# @pytest.mark.parametrize("local", [True])
@pytest.mark.parametrize("causal", [False, True])
# @pytest.mark.parametrize("causal", [True])
@pytest.mark.parametrize("d", [32, 40, 59, 64, 96, 111, 128, 160, 192, 224, 256])
# @pytest.mark.parametrize("d", [32, 64, 96, 128, 160, 192, 224, 256])
# @pytest.mark.parametrize('d', [32, 40, 64, 80, 96, 128, 160, 192])
# @pytest.mark.parametrize('d', [32, 64, 96, 128, 160, 192])
# @pytest.mark.parametrize('d', [56, 80])
# @pytest.mark.parametrize("d", [64])
@pytest.mark.parametrize(
    "seqlen_q,seqlen_k",
    [
        (113, 203),
        (128, 217),
        (113, 211),
        (108, 256),
        (256, 512),
        (512, 256),
        (1024, 1024),
        (1023, 1024),
        (1024, 1023),
        (2048, 2048),
    ],
)
# @pytest.mark.parametrize('seqlen_q,seqlen_k', [(256, 128)])
@pytest.mark.parametrize("dropout_p", [0.0, 0.17])
# @pytest.mark.parametrize("dropout_p", [0.17])
def test_flash_attn_output(
    seqlen_q, seqlen_k, d, dropout_p, causal, local, alibi, deterministic, mha_type, dtype, kvpacked
):
    if (
        max(seqlen_q, seqlen_k) >= 2048
        and torch.cuda.get_device_properties("cuda").total_memory <= 16 * 2**30
    ):
        pytest.skip()  # Reference implementation OOM
    device = "cuda"
    # set seed
    torch.random.manual_seed(0)
    batch_size = 4
    nheads = 9
    nheads_k = nheads if mha_type == "mha" else (1 if mha_type == "mqa" else 3)
    assert nheads % nheads_k == 0
    window_size = (-1, -1) if not local else torch.randint(0, seqlen_k, (2,))
    q = torch.randn(batch_size, seqlen_q, nheads, d, device=device, dtype=dtype, requires_grad=True)
    if kvpacked:
        kv = torch.randn(
            batch_size, seqlen_k, 2, nheads_k, d, device=device, dtype=dtype, requires_grad=True
        )
    else:
        k = torch.randn(
            batch_size, seqlen_k, nheads_k, d, device=device, dtype=dtype, requires_grad=True
        )
        v = torch.randn(
            batch_size, seqlen_k, nheads_k, d, device=device, dtype=dtype, requires_grad=True
        )
    if alibi:
        alibi_slopes = torch.rand(batch_size, nheads, device=device, dtype=torch.float32) * 0.3
        attn_bias = attn_bias_from_alibi_slopes(alibi_slopes, seqlen_q, seqlen_k, causal=causal)
    else:
        alibi_slopes, attn_bias = None, None

    if kvpacked:
        out, lse, S_dmask = flash_attn_kvpacked_func(
            q,
            kv,
            dropout_p,
            causal=causal,
            window_size=window_size,
            alibi_slopes=alibi_slopes,
            deterministic=deterministic,
            return_attn_probs=True,
        )
    else:
        out, lse, S_dmask = flash_attn_func(
            q,
            k,
            v,
            dropout_p,
            causal=causal,
            window_size=window_size,
            alibi_slopes=alibi_slopes,
            deterministic=deterministic,
            return_attn_probs=True,
        )
    if dropout_p > 0.0:
        S_dmask_converted = convert_flash_attn_S_to_softmax(
            S_dmask,
            seqlen_q,
            seqlen_k,
            None,
            None,
            d,
            dropout_p > 0.0,
            causal=causal,
            window_size=window_size,
        )
        dropout_mask = S_dmask_converted >= 0
        attn_unnorm = S_dmask_converted.abs()
        if kvpacked:
            kv_rep = repeat(kv, "b s two h d -> b s two (h g) d", g=nheads // nheads_k)
            k_rep, v_rep = kv_rep.unbind(dim=2)
        else:
            k_rep = repeat(k, "b s h d -> b s (h g) d", g=nheads // nheads_k)
            v_rep = repeat(v, "b s h d -> b s (h g) d", g=nheads // nheads_k)
        attn = normalize_flash_attn_S(
            attn_unnorm,
            q,
            k_rep,
            v_rep,
            None,
            None,
            attn_bias,
            dropout_p > 0.0,
            causal=causal,
            window_size=window_size,
        )
        dropout_fraction = get_dropout_fraction(
            dropout_mask, None, None, causal=causal, window_size=window_size
        ).item()
        print(f"Actual dropout fraction: {dropout_fraction}")
    else:
        dropout_mask = None

    if kvpacked:
        out_ref, attn_ref = attention_kvpacked_ref(
            q,
            kv,
            None,
            None,
            attn_bias,
            dropout_p,
            dropout_mask,
            causal=causal,
            window_size=window_size,
        )
        out_pt, attn_pt = attention_kvpacked_ref(
            q,
            kv,
            None,
            None,
            attn_bias,
            dropout_p,
            dropout_mask,
            causal=causal,
            window_size=window_size,
            upcast=False,
            reorder_ops=True,
        )
    else:
        out_ref, attn_ref = attention_ref(
            q,
            k,
            v,
            None,
            None,
            attn_bias,
            dropout_p,
            dropout_mask,
            causal=causal,
            window_size=window_size,
        )
        out_pt, attn_pt = attention_ref(
            q,
            k,
            v,
            None,
            None,
            attn_bias,
            dropout_p,
            dropout_mask,
            causal=causal,
            window_size=window_size,
            upcast=False,
            reorder_ops=True,
        )

    print(f"Output max diff: {(out - out_ref).abs().max().item()}")
    print(f"Output mean diff: {(out - out_ref).abs().mean().item()}")
    print(f"Pytorch max diff: {(out_pt - out_ref).abs().max().item()}")
    print(f"Pytorch mean diff: {(out_pt - out_ref).abs().mean().item()}")
    if dropout_p > 0.0:
        print(f"Attention max diff: {(attn - attn_ref).abs().max().item()}")
        print(f"Attention Pytorch max diff: {(attn_pt - attn_ref).abs().max().item()}")

    g = torch.randn_like(out)
    do_o = (g.float() * out.float()).sum(-1)
    if (d <= MAX_HEADDIM_SM8x or (d > 224 and dropout_p == 0)) or (is_sm80 or is_sm90):
        if kvpacked:
            (
                dq,
                dkv,
            ) = torch.autograd.grad(out, (q, kv), g)
            dk, dv = dkv.unbind(2)
            (
                dq_ref,
                dkv_ref,
            ) = torch.autograd.grad(out_ref, (q, kv), g)
            dk_ref, dv_ref = dkv_ref.unbind(2)
            (
                dq_pt,
                dkv_pt,
            ) = torch.autograd.grad(out_pt, (q, kv), g)
            dk_pt, dv_pt = dkv_pt.unbind(2)
        else:
            (
                dq,
                dk,
                dv,
            ) = torch.autograd.grad(out, (q, k, v), g)
            (
                dq_ref,
                dk_ref,
                dv_ref,
            ) = torch.autograd.grad(out_ref, (q, k, v), g)
            (
                dq_pt,
                dk_pt,
                dv_pt,
            ) = torch.autograd.grad(out_pt, (q, k, v), g)
        print(f"dQ max diff: {(dq - dq_ref).abs().max().item()}")
        print(f"dK max diff: {(dk - dk_ref).abs().max().item()}")
        print(f"dV max diff: {(dv - dv_ref).abs().max().item()}")
        print(f"dQ mean diff: {(dq - dq_ref).abs().mean().item()}")
        print(f"dK mean diff: {(dk - dk_ref).abs().mean().item()}")
        print(f"dV mean diff: {(dv - dv_ref).abs().mean().item()}")
        print(f"dQ Pytorch max diff: {(dq_pt - dq_ref).abs().max().item()}")
        print(f"dK Pytorch max diff: {(dk_pt - dk_ref).abs().max().item()}")
        print(f"dV Pytorch max diff: {(dv_pt - dv_ref).abs().max().item()}")
        print(f"dQ Pytorch mean diff: {(dq_pt - dq_ref).abs().mean().item()}")
        print(f"dK Pytorch mean diff: {(dk_pt - dk_ref).abs().mean().item()}")
        print(f"dV Pytorch mean diff: {(dv_pt - dv_ref).abs().mean().item()}")

    # Check that FlashAttention's numerical error is at most twice the numerical error
    # of a Pytorch implementation.
    assert (out - out_ref).abs().max().item() <= 2 * (out_pt - out_ref).abs().max().item()

    if dropout_p > 0.0:
        assert (attn - attn_ref).abs().max().item() <= 2 * (attn_pt - attn_ref).abs().max().item()
        # With alibi, many of the prob values are 0.0 & -0.0 so dropout_fraction isn't accurate
        if not alibi:
            assert abs(dropout_fraction - dropout_p) <= (0.01 if not local else 0.025)

    if (d <= MAX_HEADDIM_SM8x or (d > 224 and dropout_p == 0)) or (is_sm80 or is_sm90):
        assert (dq - dq_ref).abs().max().item() <= 2 * (dq_pt - dq_ref).abs().max().item()
        assert (dk - dk_ref).abs().max().item() <= 2 * (dk_pt - dk_ref).abs().max().item()
        assert (dv - dv_ref).abs().max().item() <= 2 * (dv_pt - dv_ref).abs().max().item()


@pytest.mark.parametrize("kvpacked", [True, False])
# @pytest.mark.parametrize('kvpacked', [False])
@pytest.mark.parametrize("dtype", ([torch.float16] if is_sm75 else [torch.float16, torch.bfloat16]))
# @pytest.mark.parametrize('dtype', [torch.float16])
@pytest.mark.parametrize("mha_type", ["mha", "mqa", "gqa"])
# @pytest.mark.parametrize('mha_type', ["mqa"])
@pytest.mark.parametrize("deterministic", [False, True])
# @pytest.mark.parametrize("deterministic", [True])
@pytest.mark.parametrize("alibi", [False, True])
# @pytest.mark.parametrize("alibi", [True])
@pytest.mark.parametrize("local", [False, True])
# @pytest.mark.parametrize("local", [True])
@pytest.mark.parametrize("causal", [False, True])
# @pytest.mark.parametrize('causal', [True])
@pytest.mark.parametrize("d", [32, 59, 64, 80, 96, 111, 128, 160, 192, 224, 256])
# @pytest.mark.parametrize("d", [32, 64, 96, 128, 160, 192, 224, 256])
# @pytest.mark.parametrize('d', [64])
@pytest.mark.parametrize(
    "seqlen_q,seqlen_k",
    [
        (1, 147),
        (113, 203),
        (128, 217),
        (113, 211),
        (108, 256),
        (256, 512),
        (512, 256),
        (1024, 1024),
        (1023, 1024),
        (1024, 1023),
        (2048, 2048),
    ],
)
# @pytest.mark.parametrize('seqlen_q,seqlen_k', [(128, 128)])
@pytest.mark.parametrize("dropout_p", [0.0, 0.17])
# @pytest.mark.parametrize('dropout_p', [0.0])
def test_flash_attn_varlen_output(
    seqlen_q, seqlen_k, d, dropout_p, causal, local, alibi, deterministic, mha_type, dtype, kvpacked
):
    if (
        max(seqlen_q, seqlen_k) >= 2048
        and torch.cuda.get_device_properties("cuda").total_memory <= 16 * 2**30
    ):
        pytest.skip()  # Reference implementation OOM
    device = "cuda"
    # set seed
    torch.random.manual_seed(0)
    batch_size = 4
    nheads = 9
    nheads_k = nheads if mha_type == "mha" else (1 if mha_type == "mqa" else 3)
    assert nheads % nheads_k == 0
    window_size = (-1, -1) if not local else torch.randint(0, seqlen_k, (2,))
    q = torch.randn(batch_size, seqlen_q, nheads, d, device=device, dtype=dtype, requires_grad=True)
    if kvpacked:
        kv = torch.randn(
            batch_size, seqlen_k, 2, nheads_k, d, device=device, dtype=dtype, requires_grad=True
        )
    else:
        k = torch.randn(
            batch_size, seqlen_k, nheads_k, d, device=device, dtype=dtype, requires_grad=True
        )
        v = torch.randn(
            batch_size, seqlen_k, nheads_k, d, device=device, dtype=dtype, requires_grad=True
        )

    query_padding_mask = generate_random_padding_mask(seqlen_q, batch_size, device, mode="random")
    key_padding_mask = generate_random_padding_mask(seqlen_k, batch_size, device, mode="random")
    # key_padding_mask = generate_random_padding_mask(seqlen_k, batch_size, device, mode='full')
    if alibi:
        alibi_slopes = torch.rand(batch_size, nheads, device=device, dtype=torch.float32) * 0.3
        attn_bias = attn_bias_from_alibi_slopes(
            alibi_slopes, seqlen_q, seqlen_k, query_padding_mask, key_padding_mask, causal=causal
        )
    else:
        alibi_slopes, attn_bias = None, None

    if kvpacked:
        (
            q_unpad,
            kv_unpad,
            cu_seqlens_q,
            cu_seqlens_k,
            max_seqlen_q,
            max_seqlen_k,
            q,
            kv,
            output_pad_fn,
            dq_pad_fn,
            dkv_pad_fn,
        ) = generate_qkv(q, *kv.unbind(dim=2), query_padding_mask, key_padding_mask, kvpacked=True)
        out_unpad, sm_lse, S_dmask = flash_attn_varlen_kvpacked_func(
            q_unpad,
            kv_unpad,
            cu_seqlens_q,
            cu_seqlens_k,
            max_seqlen_q,
            max_seqlen_k,
            dropout_p,
            causal=causal,
            window_size=window_size,
            alibi_slopes=alibi_slopes,
            deterministic=deterministic,
            return_attn_probs=True,
        )
    else:
        (
            q_unpad,
            k_unpad,
            v_unpad,
            cu_seqlens_q,
            cu_seqlens_k,
            max_seqlen_q,
            max_seqlen_k,
            q,
            k,
            v,
            output_pad_fn,
            dq_pad_fn,
            dk_pad_fn,
        ) = generate_qkv(q, k, v, query_padding_mask, key_padding_mask, kvpacked=False)
        out_unpad, sm_lse, S_dmask = flash_attn_varlen_func(
            q_unpad,
            k_unpad,
            v_unpad,
            cu_seqlens_q,
            cu_seqlens_k,
            max_seqlen_q,
            max_seqlen_k,
            dropout_p,
            causal=causal,
            window_size=window_size,
            alibi_slopes=alibi_slopes,
            deterministic=deterministic,
            return_attn_probs=True,
        )
    out = output_pad_fn(out_unpad)
    if dropout_p > 0.0:
        S_dmask_converted = convert_flash_attn_S_to_softmax(
            S_dmask,
            seqlen_q,
            seqlen_k,
            query_padding_mask,
            key_padding_mask,
            d,
            dropout_p > 0.0,
            causal=causal,
            window_size=window_size,
        )
        dropout_mask = S_dmask_converted >= 0
        attn_unnorm = S_dmask_converted.abs()
        if kvpacked:
            kv_rep = repeat(kv, "b s two h d -> b s two (h g) d", g=nheads // nheads_k)
            k_rep, v_rep = kv_rep.unbind(dim=2)
        else:
            k_rep = repeat(k, "b s h d -> b s (h g) d", g=nheads // nheads_k)
            v_rep = repeat(v, "b s h d -> b s (h g) d", g=nheads // nheads_k)
        attn = normalize_flash_attn_S(
            attn_unnorm,
            q,
            k_rep,
            v_rep,
            query_padding_mask,
            key_padding_mask,
            attn_bias,
            dropout_p > 0.0,
            causal=causal,
            window_size=window_size,
        )
        dropout_fraction = get_dropout_fraction(
            dropout_mask,
            query_padding_mask,
            key_padding_mask,
            causal=causal,
            window_size=window_size,
        ).item()
        print(f"Actual dropout fraction: {dropout_fraction}")
    else:
        dropout_mask = None

    if kvpacked:
        out_ref, attn_ref = attention_kvpacked_ref(
            q,
            kv,
            query_padding_mask,
            key_padding_mask,
            attn_bias,
            dropout_p,
            dropout_mask,
            causal=causal,
            window_size=window_size,
        )
        out_pt, attn_pt = attention_kvpacked_ref(
            q,
            kv,
            query_padding_mask,
            key_padding_mask,
            attn_bias,
            dropout_p,
            dropout_mask,
            causal=causal,
            window_size=window_size,
            upcast=False,
            reorder_ops=True,
        )
    else:
        out_ref, attn_ref = attention_ref(
            q,
            k,
            v,
            query_padding_mask,
            key_padding_mask,
            attn_bias,
            dropout_p,
            dropout_mask,
            causal=causal,
            window_size=window_size,
        )
        out_pt, attn_pt = attention_ref(
            q,
            k,
            v,
            query_padding_mask,
            key_padding_mask,
            attn_bias,
            dropout_p,
            dropout_mask,
            causal=causal,
            window_size=window_size,
            upcast=False,
            reorder_ops=True,
        )

    print(f"Output max diff: {(out - out_ref).abs().max().item()}")
    print(f"Output mean diff: {(out - out_ref).abs().mean().item()}")
    print(f"Pytorch max diff: {(out_pt - out_ref).abs().max().item()}")
    print(f"Pytorch mean diff: {(out_pt - out_ref).abs().mean().item()}")
    if dropout_p > 0.0:
        print(f"Attention max diff: {(attn - attn_ref).abs().max().item()}")
        print(f"Attention Pytorch max diff: {(attn_pt - attn_ref).abs().max().item()}")

    g = torch.randn_like(out)
    if (d <= MAX_HEADDIM_SM8x or (d > 224 and dropout_p == 0)) or (is_sm80 or is_sm90):
        if kvpacked:
            (
                dq_unpad,
                dkv_unpad,
            ) = torch.autograd.grad(out, (q_unpad, kv_unpad), g)
            dk, dv = dkv_pad_fn(dkv_unpad).unbind(2)
            (
                dq_ref,
                dkv_ref,
            ) = torch.autograd.grad(out_ref, (q, kv), g)
            dk_ref, dv_ref = dkv_ref.unbind(2)
            (
                dq_pt,
                dkv_pt,
            ) = torch.autograd.grad(out_pt, (q, kv), g)
            dk_pt, dv_pt = dkv_pt.unbind(2)
        else:
            (
                dq_unpad,
                dk_unpad,
                dv_unpad,
            ) = torch.autograd.grad(out, (q_unpad, k_unpad, v_unpad), g)
            dk = dk_pad_fn(dk_unpad)
            dv = dk_pad_fn(dv_unpad)
            (
                dq_ref,
                dk_ref,
                dv_ref,
            ) = torch.autograd.grad(out_ref, (q, k, v), g)
            (
                dq_pt,
                dk_pt,
                dv_pt,
            ) = torch.autograd.grad(out_pt, (q, k, v), g)
        dq = dq_pad_fn(dq_unpad)
        print(f"dQ max diff: {(dq - dq_ref).abs().max().item()}")
        print(f"dK max diff: {(dk - dk_ref).abs().max().item()}")
        print(f"dV max diff: {(dv - dv_ref).abs().max().item()}")
        print(f"dQ mean diff: {(dq - dq_ref).abs().mean().item()}")
        print(f"dK mean diff: {(dk - dk_ref).abs().mean().item()}")
        print(f"dV mean diff: {(dv - dv_ref).abs().mean().item()}")
        print(f"dQ Pytorch max diff: {(dq_pt - dq_ref).abs().max().item()}")
        print(f"dK Pytorch max diff: {(dk_pt - dk_ref).abs().max().item()}")
        print(f"dV Pytorch max diff: {(dv_pt - dv_ref).abs().max().item()}")
        print(f"dQ Pytorch mean diff: {(dq_pt - dq_ref).abs().mean().item()}")
        print(f"dK Pytorch mean diff: {(dk_pt - dk_ref).abs().mean().item()}")
        print(f"dV Pytorch mean diff: {(dv_pt - dv_ref).abs().mean().item()}")

    # Check that FlashAttention's numerical error is at most twice the numerical error
    # of a Pytorch implementation.
    assert (out - out_ref).abs().max().item() <= 2 * (out_pt - out_ref).abs().max().item()

    if dropout_p > 0.0:
        assert (attn - attn_ref).abs().max().item() <= 2 * (attn_pt - attn_ref).abs().max().item()
        # With alibi, many of the prob values are 0.0 & -0.0 so dropout_fraction isn't accurate
        if not alibi:
            assert abs(dropout_fraction - dropout_p) <= (0.01 if not local else 0.025)

    if (d <= MAX_HEADDIM_SM8x or (d > 224 and dropout_p == 0)) or (is_sm80 or is_sm90):
        assert (dq - dq_ref).abs().max().item() <= 3 * (dq_pt - dq_ref).abs().max().item()
        assert (dk - dk_ref).abs().max().item() <= 3 * (dk_pt - dk_ref).abs().max().item()
        assert (dv - dv_ref).abs().max().item() <= 3 * (dv_pt - dv_ref).abs().max().item()


@pytest.mark.parametrize("dtype", ([torch.float16] if is_sm75 else [torch.float16, torch.bfloat16]))
# @pytest.mark.parametrize("dtype", [torch.bfloat16])
@pytest.mark.parametrize("local", [False, True])
# @pytest.mark.parametrize("local", [True])
@pytest.mark.parametrize("d", [32, 40, 59, 64, 80, 96, 111, 128, 160, 192, 224, 256])
# @pytest.mark.parametrize("d", [32, 64, 96, 128, 160, 192, 224, 256])
# @pytest.mark.parametrize('d', [32, 40, 64, 80, 96, 128, 160, 192])
# @pytest.mark.parametrize('d', [32, 64, 96, 128, 160, 192])
# @pytest.mark.parametrize('d', [56, 80])
# @pytest.mark.parametrize("d", [64, 128])
@pytest.mark.parametrize("swap_sq_sk", [False, True])
# @pytest.mark.parametrize("swap_sq_sk", [True])
@pytest.mark.parametrize(
    "seqlen_q,seqlen_k",
    [
        (1, 239),
        (3, 799),
        (127, 512),
        (127, 513),
        (113, 203),
        (128, 217),
        (113, 211),
        (108, 256),
        (256, 512),
        (1023, 1024),
    ],
)
# @pytest.mark.parametrize('seqlen_q,seqlen_k', [(256, 128)])
def test_flash_attn_causal(seqlen_q, seqlen_k, swap_sq_sk, d, local, dtype):
    if (
        max(seqlen_q, seqlen_k) >= 2048
        and torch.cuda.get_device_properties("cuda").total_memory <= 16 * 2**30
    ):
        pytest.skip()  # Reference implementation OOM
    if swap_sq_sk:
        seqlen_q, seqlen_k = seqlen_k, seqlen_q
    device = "cuda"
    causal = True
    # set seed
    torch.random.manual_seed(0)
    batch_size = 8
    nheads = 9
    window_size = (-1, -1) if not local else torch.randint(0, seqlen_k, (2,))
    q = torch.randn(batch_size, seqlen_q, nheads, d, device=device, dtype=dtype, requires_grad=True)
    k = torch.randn(batch_size, seqlen_k, nheads, d, device=device, dtype=dtype, requires_grad=True)
    v = torch.randn(batch_size, seqlen_k, nheads, d, device=device, dtype=dtype, requires_grad=True)
    out = flash_attn_func(q, k, v, 0.0, causal=causal, window_size=window_size)
    out_ref, attn_ref = attention_ref(
        q, k, v, None, None, None, 0.0, None, causal=causal, window_size=window_size
    )
    out_pt, attn_pt = attention_ref(
        q,
        k,
        v,
        None,
        None,
        None,
        0.0,
        None,
        causal=causal,
        window_size=window_size,
        upcast=False,
        reorder_ops=True,
    )

    print(f"Output max diff: {(out - out_ref).abs().max().item()}")
    print(f"Output mean diff: {(out - out_ref).abs().mean().item()}")
    print(f"Pytorch max diff: {(out_pt - out_ref).abs().max().item()}")
    print(f"Pytorch mean diff: {(out_pt - out_ref).abs().mean().item()}")

    g = torch.randn_like(out)
    do_o = (g.float() * out.float()).sum(-1)
    if (d <= MAX_HEADDIM_SM8x or d > 224) or (is_sm80 or is_sm90):
        (
            dq,
            dk,
            dv,
        ) = torch.autograd.grad(out, (q, k, v), g)
        (
            dq_ref,
            dk_ref,
            dv_ref,
        ) = torch.autograd.grad(out_ref, (q, k, v), g)
        (
            dq_pt,
            dk_pt,
            dv_pt,
        ) = torch.autograd.grad(out_pt, (q, k, v), g)
        print(f"dQ max diff: {(dq - dq_ref).abs().max().item()}")
        print(f"dK max diff: {(dk - dk_ref).abs().max().item()}")
        print(f"dV max diff: {(dv - dv_ref).abs().max().item()}")
        print(f"dQ mean diff: {(dq - dq_ref).abs().mean().item()}")
        print(f"dK mean diff: {(dk - dk_ref).abs().mean().item()}")
        print(f"dV mean diff: {(dv - dv_ref).abs().mean().item()}")
        print(f"dQ Pytorch max diff: {(dq_pt - dq_ref).abs().max().item()}")
        print(f"dK Pytorch max diff: {(dk_pt - dk_ref).abs().max().item()}")
        print(f"dV Pytorch max diff: {(dv_pt - dv_ref).abs().max().item()}")
        print(f"dQ Pytorch mean diff: {(dq_pt - dq_ref).abs().mean().item()}")
        print(f"dK Pytorch mean diff: {(dk_pt - dk_ref).abs().mean().item()}")
        print(f"dV Pytorch mean diff: {(dv_pt - dv_ref).abs().mean().item()}")

    # Check that FlashAttention's numerical error is at most twice the numerical error
    # of a Pytorch implementation.
    assert (out - out_ref).abs().max().item() <= 2 * (out_pt - out_ref).abs().max().item() + 1e-5

    if (d <= MAX_HEADDIM_SM8x or d > 224) or (is_sm80 or is_sm90):
        assert (dq - dq_ref).abs().max().item() <= 2 * (dq_pt - dq_ref).abs().max().item() + 1e-5
        assert (dk - dk_ref).abs().max().item() <= 2 * (dk_pt - dk_ref).abs().max().item() + 1e-5
        assert (dv - dv_ref).abs().max().item() <= 2 * (dv_pt - dv_ref).abs().max().item() + 1e-5


@pytest.mark.parametrize("dtype", ([torch.float16] if is_sm75 else [torch.float16, torch.bfloat16]))
# @pytest.mark.parametrize("dtype", [torch.bfloat16])
@pytest.mark.parametrize("local", [False, True])
# @pytest.mark.parametrize("local", [True])
@pytest.mark.parametrize("d", [32, 40, 59, 64, 80, 96, 111, 128, 160, 192, 224, 256])
# @pytest.mark.parametrize("d", [32, 64, 96, 128, 160, 192, 224, 256])
# @pytest.mark.parametrize('d', [32, 40, 64, 80, 96, 128, 160, 192])
# @pytest.mark.parametrize('d', [32, 64, 96, 128, 160, 192])
# @pytest.mark.parametrize('d', [56, 80])
# @pytest.mark.parametrize("d", [64])
@pytest.mark.parametrize("swap_sq_sk", [False, True])
# @pytest.mark.parametrize("swap_sq_sk", [True])
@pytest.mark.parametrize(
    "seqlen_q,seqlen_k",
    [
        (1, 239),
        (3, 799),
        (127, 512),
        (127, 513),
        (113, 203),
        (128, 217),
        (113, 211),
        (108, 256),
        (256, 512),
        (1023, 1024),
    ],
)
# TODO: add smaller page sizes when https://github.com/Dao-AILab/flash-attention/pull/824 is merged
@pytest.mark.parametrize("paged_kv_block_size", [None, 256, 512])
# @pytest.mark.parametrize("seqlen_q,seqlen_k", [(256, 128)])
def test_flash_attn_varlen_causal(
    seqlen_q, seqlen_k, swap_sq_sk, d, local, paged_kv_block_size, dtype
):
    if (
        max(seqlen_q, seqlen_k) >= 2048
        and torch.cuda.get_device_properties("cuda").total_memory <= 16 * 2**30
    ):
        pytest.skip()  # Reference implementation OOM
    if swap_sq_sk:
        seqlen_q, seqlen_k = seqlen_k, seqlen_q
    device = "cuda"
    causal = True
    # set seed
    torch.random.manual_seed(0)
    batch_size = 8
    nheads = 9
    window_size = (-1, -1) if not local else torch.randint(0, seqlen_k, (2,))
    q = torch.randn(batch_size, seqlen_q, nheads, d, device=device, dtype=dtype, requires_grad=True)

    if paged_kv_block_size is None:
        k = torch.randn(
            batch_size, seqlen_k, nheads, d, device=device, dtype=dtype, requires_grad=True
        )
        v = torch.randn(
            batch_size, seqlen_k, nheads, d, device=device, dtype=dtype, requires_grad=True
        )
        block_table = None
    else:
        k, v, block_table, k_cache_paged, v_cache_paged, num_blocks = _generate_block_kvcache(
            seqlen_k, paged_kv_block_size, batch_size, nheads, d, device, dtype
        )
    query_padding_mask = generate_random_padding_mask(seqlen_q, batch_size, device, mode="random")
    key_padding_mask = generate_random_padding_mask(seqlen_k, batch_size, device, mode="random")
    (
        q_unpad,
        k_unpad,
        v_unpad,
        cu_seqlens_q,
        cu_seqlens_k,
        max_seqlen_q,
        max_seqlen_k,
        q,
        k,
        v,
        output_pad_fn,
        dq_pad_fn,
        dk_pad_fn,
    ) = generate_qkv(q, k, v, query_padding_mask, key_padding_mask, kvpacked=False)
    out_unpad = flash_attn_varlen_func(
        q_unpad,
        k_unpad if paged_kv_block_size is None else k_cache_paged,
        v_unpad if paged_kv_block_size is None else v_cache_paged,
        cu_seqlens_q,
        cu_seqlens_k,
        max_seqlen_q,
        max_seqlen_k,
        0.0,
        causal=causal,
        window_size=window_size,
        block_table=block_table,
    )
    out = output_pad_fn(out_unpad)
    out_ref, attn_ref = attention_ref(
        q,
        k,
        v,
        query_padding_mask,
        key_padding_mask,
        None,
        0.0,
        None,
        causal=causal,
        window_size=window_size,
    )
    out_pt, attn_pt = attention_ref(
        q,
        k,
        v,
        query_padding_mask,
        key_padding_mask,
        None,
        0.0,
        None,
        causal=causal,
        window_size=window_size,
        upcast=False,
        reorder_ops=True,
    )

    print(f"Output max diff: {(out - out_ref).abs().max().item()}")
    print(f"Output mean diff: {(out - out_ref).abs().mean().item()}")
    print(f"Pytorch max diff: {(out_pt - out_ref).abs().max().item()}")
    print(f"Pytorch mean diff: {(out_pt - out_ref).abs().mean().item()}")

    g = torch.randn_like(out)
    do_o = (g.float() * out.float()).sum(-1)
<<<<<<< HEAD
    test_backward = (d <= MAX_HEADDIM_SM8x or (is_sm80 or is_sm90)) and block_table is None
    if test_backward:
=======
    if (d <= MAX_HEADDIM_SM8x or d > 224) or (is_sm80 or is_sm90):
>>>>>>> 87a12776
        (
            dq_unpad,
            dk_unpad,
            dv_unpad,
        ) = torch.autograd.grad(out, (q_unpad, k_unpad, v_unpad), g)
        dq = dq_pad_fn(dq_unpad)
        dk = dk_pad_fn(dk_unpad)
        dv = dk_pad_fn(dv_unpad)
        (
            dq_ref,
            dk_ref,
            dv_ref,
        ) = torch.autograd.grad(out_ref, (q, k, v), g)
        (
            dq_pt,
            dk_pt,
            dv_pt,
        ) = torch.autograd.grad(out_pt, (q, k, v), g)
        print(f"dQ max diff: {(dq - dq_ref).abs().max().item()}")
        print(f"dK max diff: {(dk - dk_ref).abs().max().item()}")
        print(f"dV max diff: {(dv - dv_ref).abs().max().item()}")
        print(f"dQ mean diff: {(dq - dq_ref).abs().mean().item()}")
        print(f"dK mean diff: {(dk - dk_ref).abs().mean().item()}")
        print(f"dV mean diff: {(dv - dv_ref).abs().mean().item()}")
        print(f"dQ Pytorch max diff: {(dq_pt - dq_ref).abs().max().item()}")
        print(f"dK Pytorch max diff: {(dk_pt - dk_ref).abs().max().item()}")
        print(f"dV Pytorch max diff: {(dv_pt - dv_ref).abs().max().item()}")
        print(f"dQ Pytorch mean diff: {(dq_pt - dq_ref).abs().mean().item()}")
        print(f"dK Pytorch mean diff: {(dk_pt - dk_ref).abs().mean().item()}")
        print(f"dV Pytorch mean diff: {(dv_pt - dv_ref).abs().mean().item()}")

    # Check that FlashAttention's numerical error is at most twice the numerical error
    # of a Pytorch implementation.
    assert (out - out_ref).abs().max().item() <= 2 * (out_pt - out_ref).abs().max().item() + 1e-5

<<<<<<< HEAD
    if test_backward:
=======
    if (d <= MAX_HEADDIM_SM8x or d > 224) or (is_sm80 or is_sm90):
>>>>>>> 87a12776
        assert (dq - dq_ref).abs().max().item() <= 2 * (dq_pt - dq_ref).abs().max().item() + 1e-5
        assert (dk - dk_ref).abs().max().item() <= 2 * (dk_pt - dk_ref).abs().max().item() + 1e-5
        assert (dv - dv_ref).abs().max().item() <= 2 * (dv_pt - dv_ref).abs().max().item() + 1e-5


@pytest.mark.parametrize("dtype", ([torch.float16] if is_sm75 else [torch.float16, torch.bfloat16]))
# @pytest.mark.parametrize("dtype", [torch.float16])
@pytest.mark.parametrize("deterministic", [False, True])
# @pytest.mark.parametrize("deterministic", [True])
@pytest.mark.parametrize("alibi", [False, True])
# @pytest.mark.parametrize("alibi", [True])
@pytest.mark.parametrize("local", [False, True])
# @pytest.mark.parametrize("local", [False])
@pytest.mark.parametrize("causal", [False, True])
# @pytest.mark.parametrize("causal", [True])
@pytest.mark.parametrize("d", [32, 40, 59, 64, 80, 96, 111, 128, 160, 192, 224, 256])
# @pytest.mark.parametrize('d', [32, 64, 96, 128, 160, 192, 224, 256])
# @pytest.mark.parametrize('d', [32, 40, 64, 80, 96, 128, 160, 192])
# @pytest.mark.parametrize('d', [32, 64, 96, 128, 160, 192])
# @pytest.mark.parametrize('d', [56, 80])
# @pytest.mark.parametrize("d", [64])
@pytest.mark.parametrize("swap_sq_sk", [False, True])
# @pytest.mark.parametrize("swap_sq_sk", [False])
@pytest.mark.parametrize(
    "seqlen_q,seqlen_k",
    [
        (3, 1024),
        (1, 339),
        (64, 800),
        (3, 799),
        (64, 2048),
        (16, 20000),
        (16, 100000),
        (128, 128),
        (256, 256),
    ],
)
# @pytest.mark.parametrize('seqlen_q,seqlen_k', [(256, 128)])
def test_flash_attn_splitkv(
    seqlen_q, seqlen_k, swap_sq_sk, d, causal, local, alibi, deterministic, dtype
):
    if swap_sq_sk:
        seqlen_q, seqlen_k = seqlen_k, seqlen_q
    device = "cuda"
    # set seed
    torch.random.manual_seed(0)
    batch_size = 1
    nheads = 12
    window_size = (-1, -1) if not local else torch.randint(0, seqlen_k, (2,))
    q = torch.randn(batch_size, seqlen_q, nheads, d, device=device, dtype=dtype, requires_grad=True)
    k = torch.randn(batch_size, seqlen_k, nheads, d, device=device, dtype=dtype, requires_grad=True)
    v = torch.randn(batch_size, seqlen_k, nheads, d, device=device, dtype=dtype, requires_grad=True)
    if alibi:
        alibi_slopes = torch.rand(batch_size, nheads, device=device, dtype=torch.float32) * 0.3
        attn_bias = attn_bias_from_alibi_slopes(alibi_slopes, seqlen_q, seqlen_k, causal=causal)
    else:
        alibi_slopes, attn_bias = None, None
    out, lse, _ = flash_attn_func(
        q,
        k,
        v,
        0.0,
        causal=causal,
        window_size=window_size,
        alibi_slopes=alibi_slopes,
        deterministic=deterministic,
        return_attn_probs=True,
    )
    out_ref, attn_ref = attention_ref(
        q, k, v, None, None, attn_bias, 0.0, None, causal=causal, window_size=window_size
    )
    out_pt, attn_pt = attention_ref(
        q,
        k,
        v,
        None,
        None,
        attn_bias,
        0.0,
        None,
        causal=causal,
        window_size=window_size,
        upcast=False,
        reorder_ops=True,
    )

    print(f"Output max diff: {(out - out_ref).abs().max().item()}")
    print(f"Output mean diff: {(out - out_ref).abs().mean().item()}")
    print(f"Pytorch max diff: {(out_pt - out_ref).abs().max().item()}")
    print(f"Pytorch mean diff: {(out_pt - out_ref).abs().mean().item()}")

    g = torch.randn_like(out)
    do_o = (g.float() * out.float()).sum(-1)
    if (d <= MAX_HEADDIM_SM8x or d > 224) or (is_sm80 or is_sm90):
        (
            dq,
            dk,
            dv,
        ) = torch.autograd.grad(out, (q, k, v), g)
        (
            dq_ref,
            dk_ref,
            dv_ref,
        ) = torch.autograd.grad(out_ref, (q, k, v), g)
        (
            dq_pt,
            dk_pt,
            dv_pt,
        ) = torch.autograd.grad(out_pt, (q, k, v), g)
        print(f"dQ max diff: {(dq - dq_ref).abs().max().item()}")
        print(f"dK max diff: {(dk - dk_ref).abs().max().item()}")
        print(f"dV max diff: {(dv - dv_ref).abs().max().item()}")
        print(f"dQ mean diff: {(dq - dq_ref).abs().mean().item()}")
        print(f"dK mean diff: {(dk - dk_ref).abs().mean().item()}")
        print(f"dV mean diff: {(dv - dv_ref).abs().mean().item()}")
        print(f"dQ Pytorch max diff: {(dq_pt - dq_ref).abs().max().item()}")
        print(f"dK Pytorch max diff: {(dk_pt - dk_ref).abs().max().item()}")
        print(f"dV Pytorch max diff: {(dv_pt - dv_ref).abs().max().item()}")
        print(f"dQ Pytorch mean diff: {(dq_pt - dq_ref).abs().mean().item()}")
        print(f"dK Pytorch mean diff: {(dk_pt - dk_ref).abs().mean().item()}")
        print(f"dV Pytorch mean diff: {(dv_pt - dv_ref).abs().mean().item()}")

    # Check that FlashAttention's numerical error is at most twice the numerical error
    # of a Pytorch implementation.
    assert (out - out_ref).abs().max().item() <= 2 * (out_pt - out_ref).abs().max().item() + 1e-5

    mult = 2 if not alibi else 8
    if (d <= MAX_HEADDIM_SM8x or d > 224) or (is_sm80 or is_sm90):
        assert (dq - dq_ref).abs().max().item() <= mult * (dq_pt - dq_ref).abs().max().item() + 2e-4
        assert (dk - dk_ref).abs().max().item() <= mult * (dk_pt - dk_ref).abs().max().item() + 2e-4
        assert (dv - dv_ref).abs().max().item() <= mult * (dv_pt - dv_ref).abs().max().item() + 2e-4


# @pytest.mark.parametrize("dtype", ([torch.float16] if is_sm75 else [torch.float16, torch.bfloat16]))
@pytest.mark.parametrize("dtype", [torch.float16])
@pytest.mark.parametrize("num_splits", [1, 0])
# @pytest.mark.parametrize("num_splits", [1])
@pytest.mark.parametrize("mha_type", ["mha", "mqa", "gqa"])
# @pytest.mark.parametrize("mha_type", ["mha"])
@pytest.mark.parametrize("new_kv", [False, True])
# @pytest.mark.parametrize("new_kv", [False])
@pytest.mark.parametrize("alibi", [False, True])
# @pytest.mark.parametrize("alibi", [False])
@pytest.mark.parametrize("local", [False, True])
# @pytest.mark.parametrize("local", [False])
@pytest.mark.parametrize("causal", [False, True])
# @pytest.mark.parametrize("causal", [False])
@pytest.mark.parametrize("seqlen_new_eq_seqlen_q", [True, False])
# @pytest.mark.parametrize("seqlen_new_eq_seqlen_q", [True])
@pytest.mark.parametrize("rotary_interleaved", [False, True])
# @pytest.mark.parametrize("rotary_interleaved", [False])
@pytest.mark.parametrize("rotary_fraction", [0.0, 0.5, 1.0])
# @pytest.mark.parametrize("rotary_fraction", [0.0])
@pytest.mark.parametrize("paged_kv_block_size", [None, 256])
# @pytest.mark.parametrize("paged_kv_block_size", [256, 512])
# @pytest.mark.parametrize("paged_kv_block_size", [256])
@pytest.mark.parametrize("has_batch_idx", [False, True])
# @pytest.mark.parametrize("has_batch_idx", [False])
@pytest.mark.parametrize("d", [32, 59, 64, 80, 128, 256])
# @pytest.mark.parametrize("d", [32, 64, 96, 128, 160, 192, 224, 256])
# @pytest.mark.parametrize('d', [32, 40, 64, 80, 96, 128, 160, 192])
# @pytest.mark.parametrize('d', [56, 80])
# @pytest.mark.parametrize("d", [128])
@pytest.mark.parametrize(
    "seqlen_q,seqlen_k",
    [
        (1, 128),
        (1, 339),
        (3, 1024),
        (64, 800),
        (64, 256),
        (3, 799),
        (64, 2048),
        (16, 20000),
        (1, 128 * 1024),
        (16, 128 * 1024),
        (128, 128),
    ],
)
# @pytest.mark.parametrize('seqlen_q,seqlen_k', [(256, 128)])
def test_flash_attn_kvcache(
    seqlen_q,
    seqlen_k,
    d,
    has_batch_idx,
    paged_kv_block_size,
    rotary_fraction,
    rotary_interleaved,
    seqlen_new_eq_seqlen_q,
    causal,
    local,
    alibi,
    new_kv,
    mha_type,
    num_splits,
    dtype,
):
    if seqlen_q > seqlen_k and new_kv:
        pytest.skip()
    if not new_kv and rotary_fraction > 0.0:
        pytest.skip()
    if has_batch_idx and paged_kv_block_size is not None:
        pytest.skip()
    device = "cuda"
    # set seed
    torch.random.manual_seed(0)
    batch_size = 2
    batch_size_cache = batch_size if not has_batch_idx else batch_size * 2
    nheads = 6
    # rotary_dim must be a multiple of 16, and must be <= d
    rotary_dim = math.floor(int(rotary_fraction * d) / 16) * 16
    nheads_k = nheads if mha_type == "mha" else (1 if mha_type == "mqa" else 3)
    assert nheads % nheads_k == 0
    window_size = (-1, -1) if not local else torch.randint(0, seqlen_k, (2,))
    q = torch.randn(batch_size, seqlen_q, nheads, d, device=device, dtype=dtype)
    seqlen_new = seqlen_q if seqlen_new_eq_seqlen_q else torch.randint(1, seqlen_q + 1, (1,)).item()
    if new_kv:
        k = torch.randn(batch_size, seqlen_new, nheads_k, d, device=device, dtype=dtype)
        v = torch.randn(batch_size, seqlen_new, nheads_k, d, device=device, dtype=dtype)
    else:
        k, v = None, None
    if paged_kv_block_size is None:
        k_cache = torch.randn(batch_size_cache, seqlen_k, nheads_k, d, device=device, dtype=dtype)
        v_cache = torch.randn(batch_size_cache, seqlen_k, nheads_k, d, device=device, dtype=dtype)
        block_table = None
    else:
        (
            k_cache,
            v_cache,
            block_table,
            k_cache_paged,
            v_cache_paged,
            num_blocks,
        ) = _generate_block_kvcache(
            seqlen_k, paged_kv_block_size, batch_size, nheads_k, d, device, dtype
        )
<<<<<<< HEAD
=======
        k_cache = rearrange(
            # pytorch 1.12 doesn't have indexing with int32
            k_cache_paged[block_table.to(dtype=torch.long).flatten()],
            "(b nblocks) block_size ... -> b (nblocks block_size) ...",
            b=batch_size,
        )[:, :seqlen_k]
        v_cache = rearrange(
            v_cache_paged[block_table.to(dtype=torch.long).flatten()],
            "(b nblocks) block_size ... -> b (nblocks block_size) ...",
            b=batch_size,
        )[:, :seqlen_k]
>>>>>>> 87a12776
    cache_seqlens = torch.randint(
        0 if new_kv else 1,
        # If we don't use seqlen_q in the case of causal and rotary, cos/sin won't be long enough
        (seqlen_k - (seqlen_q if (causal or local) and rotary_dim > 1 else seqlen_new) + 1)
        if new_kv
        else (seqlen_k + 1),
        (batch_size,),
        dtype=torch.int32,
        device=device,
    )
    arange = rearrange(torch.arange(seqlen_k, device=device), "s -> 1 s")
    cache_seqlens_expanded = rearrange(cache_seqlens, "b -> b 1")
    key_padding_mask = arange < cache_seqlens_expanded + (seqlen_new if new_kv else 0)
    if has_batch_idx:
        cache_batch_idx = torch.randperm(batch_size_cache, dtype=torch.int32, device=device)[
            :batch_size
        ]
    else:
        cache_batch_idx = None
    if alibi:
        alibi_slopes = torch.rand(batch_size, nheads, device=device, dtype=torch.float32) * 0.3
        attn_bias = attn_bias_from_alibi_slopes(
            alibi_slopes, seqlen_q, seqlen_k, None, key_padding_mask, causal=causal
        )
    else:
        alibi_slopes, attn_bias = None, None
    # cache_seqlens = torch.tensor([64], dtype=torch.int32, device=device)
    if rotary_dim > 0:
        angle = (
            torch.rand(
                seqlen_k if paged_kv_block_size is None else num_blocks * paged_kv_block_size,
                rotary_dim // 2,
                device=device,
            )
            * 2
            * math.pi
        )
        cos = torch.cos(angle).to(dtype=dtype)
        sin = torch.sin(angle).to(dtype=dtype)
        if causal or local:
            q_ro = apply_rotary_emb(
                q, cos, sin, seqlen_offsets=cache_seqlens, interleaved=rotary_interleaved
            )
        else:
            q_ro = rearrange(
                apply_rotary_emb(
                    rearrange(q, "b s h d -> b 1 (s h) d"),
                    cos,
                    sin,
                    seqlen_offsets=cache_seqlens,
                    interleaved=rotary_interleaved,
                ),
                "b 1 (s h) d -> b s h d",
                s=seqlen_q,
            )
        # q_ro = q
        k_ro = apply_rotary_emb(
            k, cos, sin, seqlen_offsets=cache_seqlens, interleaved=rotary_interleaved
        )
    else:
        cos, sin = None, None
        q_ro, k_ro = q, k
    # k_cache[:, 64:] = -1
    k_cache_ref = (
        k_cache if not has_batch_idx else k_cache[cache_batch_idx.to(dtype=torch.long)]
    ).clone()
    v_cache_ref = (
        v_cache if not has_batch_idx else v_cache[cache_batch_idx.to(dtype=torch.long)]
    ).clone()
    if new_kv:
        update_mask = torch.logical_and(
            cache_seqlens_expanded <= arange, arange < cache_seqlens_expanded + seqlen_new
        )
        k_cache_ref[update_mask] = rearrange(k_ro, "b s ... -> (b s) ...")
        v_cache_ref[update_mask] = rearrange(v, "b s ... -> (b s) ...")
    k_cache_rep = repeat(k_cache_ref, "b s h d -> b s (h g) d", g=nheads // nheads_k)
    v_cache_rep = repeat(v_cache_ref, "b s h d -> b s (h g) d", g=nheads // nheads_k)
    out = flash_attn_with_kvcache(
        q,
        k_cache if paged_kv_block_size is None else k_cache_paged,
        v_cache if paged_kv_block_size is None else v_cache_paged,
        k,
        v,
        rotary_cos=cos,
        rotary_sin=sin,
        cache_seqlens=cache_seqlens,
        cache_batch_idx=cache_batch_idx,
        block_table=block_table,
        causal=causal,
        window_size=window_size,
        rotary_interleaved=rotary_interleaved,
        alibi_slopes=alibi_slopes,
        num_splits=num_splits,
    )
    # out = flash_attn_with_kvcache(
    #     q, k_cache, v_cache, cache_seqlens=cache_seqlens, causal=causal, window_size=window_size
    # )
    # out = flash_attn_with_kvcache(q, k_cache, v_cache, causal=causal, window_size=window_size)
    # qk = torch.einsum("bqhd,bkhd->bhqk", q, k_cache_ref)
    # m = qk.amax(-1, keepdim=True)
    # s_tmp = torch.exp((qk - m) / math.sqrt(d))
    # o1 = torch.einsum('bhst,bthd->bshd', s_tmp, v_cache_ref)
    # lse_ref = torch.logsumexp(qk / math.sqrt(d), -1)
    # probs = torch.softmax(qk, dim=-1)
    out_ref, _ = attention_ref(
        q_ro,
        k_cache_rep,
        v_cache_rep,
        None,
        key_padding_mask,
        attn_bias,
        0.0,
        None,
        causal=causal,
        window_size=window_size,
    )
    out_pt, _ = attention_ref(
        q_ro,
        k_cache_rep,
        v_cache_rep,
        None,
        key_padding_mask,
        attn_bias,
        0.0,
        None,
        causal=causal,
        window_size=window_size,
        upcast=False,
        reorder_ops=True,
    )
    print(f"Output max diff: {(out - out_ref).abs().max().item()}")
    print(f"Output mean diff: {(out - out_ref).abs().mean().item()}")
    print(f"Pytorch max diff: {(out_pt - out_ref).abs().max().item()}")
    print(f"Pytorch mean diff: {(out_pt - out_ref).abs().mean().item()}")

    # Check that FlashAttention's numerical error is at most twice the numerical error
    # of a Pytorch implementation.
    if new_kv:
        if paged_kv_block_size is None:
            k_cache_select = (
                k_cache if not has_batch_idx else k_cache[cache_batch_idx.to(dtype=torch.long)]
            )
            v_cache_select = (
                v_cache if not has_batch_idx else v_cache[cache_batch_idx.to(dtype=torch.long)]
            )
        else:
            k_cache_select = rearrange(
                k_cache_paged[block_table.to(dtype=torch.long).flatten()],
                "(b nblocks) block_size ... -> b (nblocks block_size) ...",
                b=batch_size,
            )[:, :seqlen_k]
            v_cache_select = rearrange(
                v_cache_paged[block_table.to(dtype=torch.long).flatten()],
                "(b nblocks) block_size ... -> b (nblocks block_size) ...",
                b=batch_size,
            )[:, :seqlen_k]
        assert torch.allclose(k_cache_select, k_cache_ref, rtol=1e-3, atol=1e-3)
        assert torch.equal(v_cache_select, v_cache_ref)
    mult = 3 if not alibi else 5
    assert (out - out_ref).abs().max().item() <= mult * (out_pt - out_ref).abs().max().item() + 1e-5


def _generate_block_kvcache(seqlen_k, paged_kv_block_size, batch_size, nheads_k, d, device, dtype):
    num_blocks = math.ceil(seqlen_k / paged_kv_block_size) * batch_size * 3
    k_cache_paged = torch.randn(
        num_blocks, paged_kv_block_size, nheads_k, d, device=device, dtype=dtype
    )
    v_cache_paged = torch.randn(
        num_blocks, paged_kv_block_size, nheads_k, d, device=device, dtype=dtype
    )
    block_table = rearrange(
        torch.randperm(num_blocks, dtype=torch.int32, device=device),
        "(b nblocks) -> b nblocks",
        b=batch_size,
    )
    k_cache = rearrange(
        k_cache_paged[block_table.flatten()],
        "(b nblocks) block_size ... -> b (nblocks block_size) ...",
        b=batch_size,
    )[:, :seqlen_k]
    v_cache = rearrange(
        v_cache_paged[block_table.flatten()],
        "(b nblocks) block_size ... -> b (nblocks block_size) ...",
        b=batch_size,
    )[:, :seqlen_k]
    return k_cache, v_cache, block_table, k_cache_paged, v_cache_paged, num_blocks


# @pytest.mark.parametrize("dtype", ([torch.float16] if is_sm75 else [torch.float16, torch.bfloat16]))
@pytest.mark.parametrize("dtype", [torch.float16])
@pytest.mark.parametrize("causal", [False, True])
# @pytest.mark.parametrize('causal', [True])
@pytest.mark.parametrize("d", [32, 40, 59, 64, 80, 96, 111, 128, 160, 192, 224, 256])
# @pytest.mark.parametrize('d', [32, 56, 64, 80, 96, 128])
# @pytest.mark.parametrize("d", [32, 64, 96, 128, 160, 192])
# @pytest.mark.parametrize('d', [128])
@pytest.mark.parametrize(
    "seqlen_q,seqlen_k",
    [
        (1, 239),
        (239, 1),
        (3, 799),
        (799, 3),
        (1024, 128),
        (97, 97),
        (128, 128),
        (200, 200),
        (256, 256),
        (257, 257),
        (384, 384),
        (512, 512),
        (768, 768),
        (1024, 1024),
    ],
)
@pytest.mark.parametrize("dropout_p", [0.0, 0.17])
# @pytest.mark.parametrize("dropout_p", [0.0])
def test_flash_attn_race_condition(seqlen_q, seqlen_k, d, dropout_p, causal, dtype):
    device = "cuda"
    # set seed
    torch.random.manual_seed(0)
    batch_size = 60  # Sometimes we need large batch size for the race conditions to trigger
    nheads = 4
    q = torch.randn(batch_size, seqlen_q, nheads, d, device=device, dtype=dtype, requires_grad=True)
    k = torch.randn(batch_size, seqlen_k, nheads, d, device=device, dtype=dtype, requires_grad=True)
    v = torch.randn(batch_size, seqlen_k, nheads, d, device=device, dtype=dtype, requires_grad=True)
    torch.random.manual_seed(42)
    out0, lse0, _ = flash_attn_func(q, k, v, dropout_p, causal=causal, return_attn_probs=True)
    g = torch.randn_like(out0)
    if (d <= MAX_HEADDIM_SM8x or (d > 224 and dropout_p == 0)) or (is_sm80 or is_sm90):
        (
            dq0,
            dk0,
            dv0,
        ) = torch.autograd.grad(out0, (q, k, v), g)
        # Numerical error if we just do any arithmetic on dq
        dq_atol = 2 * ((dq0 + 0.3 - 0.3) - dq0).abs().max().item()

    for i in range(250):
        torch.random.manual_seed(42)
        out, lse, _ = flash_attn_func(q, k, v, dropout_p, causal=causal, return_attn_probs=True)
        assert torch.equal(out, out0)
        assert torch.equal(lse, lse0)

        if (d <= MAX_HEADDIM_SM8x or (d > 224 and dropout_p == 0)) or (is_sm80 or is_sm90):
            (
                dq,
                dk,
                dv,
            ) = torch.autograd.grad(out, (q, k, v), g)
            dq_equal = torch.allclose(dq, dq0, atol=dq_atol)
            if not dq_equal:
                print(f"Iter {i}, {dq_atol = }, dQ max diff: {(dq - dq0).abs().max().item()}")
            assert torch.equal(dv, dv0)
            assert torch.equal(dk, dk0)
            assert dq_equal


@pytest.mark.parametrize("dtype", [torch.float16])
@pytest.mark.parametrize("causal", [False, True])
# @pytest.mark.parametrize('causal', [False])
@pytest.mark.parametrize("d", [16, 32, 64])
# @pytest.mark.parametrize('d', [16])
@pytest.mark.parametrize("seqlen", [1, 2, 5, 17, 128])
# @pytest.mark.parametrize('seqlen', [2])
def test_flash_attn_bwd_overflow(seqlen, d, causal, dtype):
    """We previously had a bug where not masking elements beyond seqlen_k caused NaN in dQ,
    in the case where seqlen % 128 != 0.
    """
    device = "cuda"
    # set seed
    torch.random.manual_seed(0)
    batch_size = 2
    nheads = 5
    q = torch.randn([batch_size, seqlen, nheads, d], dtype=dtype, device="cuda") * 5
    k, v = [
        torch.randn([batch_size, seqlen, nheads, d], dtype=dtype, device="cuda") * 3
        for _ in range(2)
    ]
    q.requires_grad_(True)
    k.requires_grad_(True)
    v.requires_grad_(True)
    out = flash_attn_func(q, k, v, causal=causal)
    g = torch.randn_like(out)
    out.backward(g)
    q_pt = q.detach().clone().requires_grad_(True)
    k_pt = k.detach().clone().requires_grad_(True)
    v_pt = v.detach().clone().requires_grad_(True)
    out_pt, _ = attention_ref(q_pt, k_pt, v_pt, causal=causal, upcast=False, reorder_ops=True)
    out_pt.backward(g)
    q_ref = q.detach().clone().requires_grad_(True)
    k_ref = k.detach().clone().requires_grad_(True)
    v_ref = v.detach().clone().requires_grad_(True)
    out_ref, attn_ref = attention_ref(q_ref, k_ref, v_ref, causal=causal)
    out_ref.backward(g)
    print(f"dQ max diff: {(q.grad - q_ref.grad).abs().max().item()}")
    print(f"dK max diff: {(k.grad - k_ref.grad).abs().max().item()}")
    print(f"dV max diff: {(v.grad - v_ref.grad).abs().max().item()}")
    print(f"dQ Pytorch max diff: {(q_pt.grad - q_ref.grad).abs().max().item()}")
    print(f"dK Pytorch max diff: {(k_pt.grad - k_ref.grad).abs().max().item()}")
    print(f"dV Pytorch max diff: {(v_pt.grad - v_ref.grad).abs().max().item()}")
    assert (out - out_ref).abs().max().item() <= 2 * (out_pt - out_ref).abs().max().item()
    assert (q.grad - q_ref.grad).abs().max().item() <= 5 * (
        q_pt.grad - q_ref.grad
    ).abs().max().item() + 1e-3
    assert (k.grad - k_ref.grad).abs().max().item() <= 5 * (
        k_pt.grad - k_ref.grad
    ).abs().max().item() + 1e-3
    assert (v.grad - v_ref.grad).abs().max().item() <= 5 * (
        v_pt.grad - v_ref.grad
    ).abs().max().item() + 1e-3


@pytest.mark.parametrize("dtype", ([torch.float16] if is_sm75 else [torch.float16, torch.bfloat16]))
# @pytest.mark.parametrize('dtype', [torch.bfloat16])
@pytest.mark.parametrize("causal", [False, True])
# @pytest.mark.parametrize('causal', [False])
@pytest.mark.parametrize("d", [64, 128])
# @pytest.mark.parametrize('d', [64])
@pytest.mark.parametrize("seqlen", [97, 128, 200, 256])
# @pytest.mark.parametrize('seqlen', [128])
def test_flash_attn_bwd_transpose(seqlen, d, causal, dtype):
    """We previously had a bug where we were using the wrong strides of dout, which shows up
    when dout is not contiguous.
    """
    device = "cuda"
    # set seed
    torch.random.manual_seed(0)
    batch_size = 5
    nheads = 2
    q, k, v = [
        torch.randn([batch_size, seqlen, nheads, d], dtype=dtype, device="cuda", requires_grad=True)
        for _ in range(3)
    ]
    out = rearrange(flash_attn_func(q, k, v, causal=causal), "b s ... -> s b ...")
    # So g is not contiguous
    g = torch.randn(seqlen, 2 * batch_size, nheads, d, dtype=dtype, device="cuda")[:, ::2]
    out.backward(g)
    q_pt = q.detach().clone().requires_grad_(True)
    k_pt = k.detach().clone().requires_grad_(True)
    v_pt = v.detach().clone().requires_grad_(True)
    out_pt, attn_pt = attention_ref(q_pt, k_pt, v_pt, causal=causal, upcast=False, reorder_ops=True)
    out_pt = rearrange(out_pt, "b s ... -> s b ...")
    out_pt.backward(g)
    q_ref = q.detach().clone().requires_grad_(True)
    k_ref = k.detach().clone().requires_grad_(True)
    v_ref = v.detach().clone().requires_grad_(True)
    out_ref, attn_ref = attention_ref(q_ref, k_ref, v_ref, causal=causal)
    out_ref = rearrange(out_ref, "b s ... -> s b ...")
    out_ref.backward(g)
    print(f"dQ max diff: {(q.grad - q_ref.grad).abs().max().item()}")
    print(f"dK max diff: {(k.grad - k_ref.grad).abs().max().item()}")
    print(f"dV max diff: {(v.grad - v_ref.grad).abs().max().item()}")
    print(f"dQ Pytorch max diff: {(q_pt.grad - q_ref.grad).abs().max().item()}")
    print(f"dK Pytorch max diff: {(k_pt.grad - k_ref.grad).abs().max().item()}")
    print(f"dV Pytorch max diff: {(v_pt.grad - v_ref.grad).abs().max().item()}")
    assert (out - out_ref).abs().max().item() <= 2 * (out_pt - out_ref).abs().max().item()
    assert (q.grad - q_ref.grad).abs().max().item() <= 2 * (
        q_pt.grad - q_ref.grad
    ).abs().max().item()
    assert (k.grad - k_ref.grad).abs().max().item() <= 2 * (
        k_pt.grad - k_ref.grad
    ).abs().max().item()
    assert (v.grad - v_ref.grad).abs().max().item() <= 2 * (
        v_pt.grad - v_ref.grad
    ).abs().max().item()


@pytest.mark.parametrize("dtype", [torch.float16])
@pytest.mark.parametrize("causal", [False, True])
# @pytest.mark.parametrize('causal', [False])
@pytest.mark.parametrize("d", [16, 32, 64])
# @pytest.mark.parametrize('d', [16])
def test_flash_attn_bwd_varlen_overflow(d, causal, dtype):
    """We previously had a bug where not masking elements beyond seqlen_k caused NaN in dQ,
    in the case where seqlen % 128 != 0 or varlen.
    """
    device = "cuda"
    # set seed
    torch.random.manual_seed(0)
    nheads = 5
    q_cuseqlen = torch.tensor([0, 76, 110, 256], device=device, dtype=torch.int32)
    k_cuseqlen = torch.tensor([0, 1, 2, 3], device=device, dtype=torch.int32)
    Mq = 256
    Mk = 3

    q = torch.randn([Mq, nheads, d], dtype=dtype, device=device) * 3
    k, v = [torch.randn([Mk, nheads, d], dtype=dtype, device=device) * 3 for _ in range(2)]
    q.requires_grad_(True)
    k.requires_grad_(True)
    v.requires_grad_(True)

    out = flash_attn_varlen_func(q, k, v, q_cuseqlen, k_cuseqlen, Mq, Mk, causal=causal)
    g = torch.randn_like(out)
    out.backward(g)

    assert not q.grad.isnan().any()
    assert not k.grad.isnan().any()
    assert not v.grad.isnan().any()


@pytest.mark.parametrize("dtype", ([torch.float16] if is_sm75 else [torch.float16, torch.bfloat16]))
# @pytest.mark.parametrize("dtype", [torch.bfloat16])
@pytest.mark.parametrize("local", [False, True])
# @pytest.mark.parametrize("local", [True])
@pytest.mark.parametrize("causal", [False, True])
# @pytest.mark.parametrize("causal", [True])
@pytest.mark.parametrize("d", [32, 40, 59, 64, 80, 96, 111, 128, 160, 192, 224, 256])
# @pytest.mark.parametrize("d", [32, 64, 96, 128, 160, 192, 224, 256])
# @pytest.mark.parametrize('d', [32, 40, 64, 80, 96, 128, 160, 192])
# @pytest.mark.parametrize('d', [32, 64, 96, 128, 160, 192])
# @pytest.mark.parametrize('d', [56, 80])
# @pytest.mark.parametrize("d", [64])
@pytest.mark.parametrize("swap_sq_sk", [False, True])
# @pytest.mark.parametrize("swap_sq_sk", [False])
@pytest.mark.parametrize(
    "seqlen_q,seqlen_k",
    [
        (1, 239),
        (3, 799),
        (127, 512),
        (127, 513),
        (113, 203),
        (128, 217),
        (113, 211),
        (108, 256),
        (256, 512),
        (1023, 1024),
    ],
)
# @pytest.mark.parametrize('seqlen_q,seqlen_k', [(256, 128)])
def test_flash_attn_deterministic(seqlen_q, seqlen_k, swap_sq_sk, d, causal, local, dtype):
    if (
        max(seqlen_q, seqlen_k) >= 2048
        and torch.cuda.get_device_properties("cuda").total_memory <= 16 * 2**30
    ):
        pytest.skip()  # Reference implementation OOM
    if swap_sq_sk:
        seqlen_q, seqlen_k = seqlen_k, seqlen_q
    device = "cuda"
    # set seed
    torch.random.manual_seed(0)
    batch_size = 4
    nheads = 9
    window_size = (-1, -1) if not local else torch.randint(0, seqlen_k, (2,))
    q = torch.randn(batch_size, seqlen_q, nheads, d, device=device, dtype=dtype, requires_grad=True)
    k = torch.randn(batch_size, seqlen_k, nheads, d, device=device, dtype=dtype, requires_grad=True)
    v = torch.randn(batch_size, seqlen_k, nheads, d, device=device, dtype=dtype, requires_grad=True)
    out = flash_attn_func(q, k, v, 0.0, causal=causal, window_size=window_size, deterministic=True)

    g = torch.randn_like(out)
    if (d <= MAX_HEADDIM_SM8x or d > 224) or (is_sm80 or is_sm90):
        dq0, dk0, dv0 = torch.autograd.grad(out, (q, k, v), g, retain_graph=True)
        for _ in range(50):
            dq, dk, dv = torch.autograd.grad(out, (q, k, v), g, retain_graph=True)
            assert torch.equal(dv, dv0)
            assert torch.equal(dk, dk0)
            assert torch.equal(dq, dq0)


@pytest.mark.parametrize("dtype", ([torch.float16] if is_sm75 else [torch.float16, torch.bfloat16]))
# @pytest.mark.parametrize("dtype", [torch.bfloat16])
@pytest.mark.parametrize("local", [False, True])
# @pytest.mark.parametrize("local", [True])
@pytest.mark.parametrize("causal", [False, True])
# @pytest.mark.parametrize("causal", [True])
@pytest.mark.parametrize("d", [32, 40, 59, 64, 80, 96, 111, 128, 160, 192, 224, 256])
# @pytest.mark.parametrize("d", [32, 64, 96, 128, 160, 192, 224, 256])
# @pytest.mark.parametrize('d', [32, 40, 64, 80, 96, 128, 160, 192])
# @pytest.mark.parametrize('d', [32, 64, 96, 128, 160, 192])
# @pytest.mark.parametrize('d', [56, 80])
# @pytest.mark.parametrize("d", [64])
@pytest.mark.parametrize("swap_sq_sk", [False, True])
# @pytest.mark.parametrize("swap_sq_sk", [True])
@pytest.mark.parametrize(
    "seqlen_q,seqlen_k",
    [
        (1, 239),
        (3, 799),
        (127, 512),
        (127, 513),
        (113, 203),
        (128, 217),
        (113, 211),
        (108, 256),
        (256, 512),
        (1023, 1024),
    ],
)
# @pytest.mark.parametrize("seqlen_q,seqlen_k", [(256, 128)])
def test_flash_attn_varlen_deterministic(seqlen_q, seqlen_k, swap_sq_sk, d, causal, local, dtype):
    if (
        max(seqlen_q, seqlen_k) >= 2048
        and torch.cuda.get_device_properties("cuda").total_memory <= 16 * 2**30
    ):
        pytest.skip()  # Reference implementation OOM
    if swap_sq_sk:
        seqlen_q, seqlen_k = seqlen_k, seqlen_q
    device = "cuda"
    # set seed
    torch.random.manual_seed(0)
    batch_size = 2
    nheads = 9
    window_size = (-1, -1) if not local else torch.randint(0, seqlen_k, (2,))
    q = torch.randn(batch_size, seqlen_q, nheads, d, device=device, dtype=dtype, requires_grad=True)
    k = torch.randn(batch_size, seqlen_k, nheads, d, device=device, dtype=dtype, requires_grad=True)
    v = torch.randn(batch_size, seqlen_k, nheads, d, device=device, dtype=dtype, requires_grad=True)
    query_padding_mask = generate_random_padding_mask(seqlen_q, batch_size, device, mode="random")
    key_padding_mask = generate_random_padding_mask(seqlen_k, batch_size, device, mode="random")
    (
        q_unpad,
        k_unpad,
        v_unpad,
        cu_seqlens_q,
        cu_seqlens_k,
        max_seqlen_q,
        max_seqlen_k,
        q,
        k,
        v,
        output_pad_fn,
        dq_pad_fn,
        dk_pad_fn,
    ) = generate_qkv(q, k, v, query_padding_mask, key_padding_mask, kvpacked=False)
    out = flash_attn_varlen_func(
        q_unpad,
        k_unpad,
        v_unpad,
        cu_seqlens_q,
        cu_seqlens_k,
        max_seqlen_q,
        max_seqlen_k,
        0.0,
        causal=causal,
        window_size=window_size,
        deterministic=True,
    )

    g = torch.randn_like(out)
    if (d <= MAX_HEADDIM_SM8x or d > 224) or (is_sm80 or is_sm90):
        dq, dk, dv = torch.autograd.grad(out, (q_unpad, k_unpad, v_unpad), g, retain_graph=True)
        for _ in range(50):
            dq, dk, dv = torch.autograd.grad(out, (q_unpad, k_unpad, v_unpad), g, retain_graph=True)
            assert torch.equal(dv, dv)
            assert torch.equal(dk, dk)
            assert torch.equal(dq, dq)<|MERGE_RESOLUTION|>--- conflicted
+++ resolved
@@ -1641,12 +1641,8 @@
 
     g = torch.randn_like(out)
     do_o = (g.float() * out.float()).sum(-1)
-<<<<<<< HEAD
-    test_backward = (d <= MAX_HEADDIM_SM8x or (is_sm80 or is_sm90)) and block_table is None
+    test_backward = (d <= MAX_HEADDIM_SM8x or d > 224 or is_sm80 or is_sm90) and block_table is None
     if test_backward:
-=======
-    if (d <= MAX_HEADDIM_SM8x or d > 224) or (is_sm80 or is_sm90):
->>>>>>> 87a12776
         (
             dq_unpad,
             dk_unpad,
@@ -1682,11 +1678,7 @@
     # of a Pytorch implementation.
     assert (out - out_ref).abs().max().item() <= 2 * (out_pt - out_ref).abs().max().item() + 1e-5
 
-<<<<<<< HEAD
     if test_backward:
-=======
-    if (d <= MAX_HEADDIM_SM8x or d > 224) or (is_sm80 or is_sm90):
->>>>>>> 87a12776
         assert (dq - dq_ref).abs().max().item() <= 2 * (dq_pt - dq_ref).abs().max().item() + 1e-5
         assert (dk - dk_ref).abs().max().item() <= 2 * (dk_pt - dk_ref).abs().max().item() + 1e-5
         assert (dv - dv_ref).abs().max().item() <= 2 * (dv_pt - dv_ref).abs().max().item() + 1e-5
@@ -1923,20 +1915,6 @@
         ) = _generate_block_kvcache(
             seqlen_k, paged_kv_block_size, batch_size, nheads_k, d, device, dtype
         )
-<<<<<<< HEAD
-=======
-        k_cache = rearrange(
-            # pytorch 1.12 doesn't have indexing with int32
-            k_cache_paged[block_table.to(dtype=torch.long).flatten()],
-            "(b nblocks) block_size ... -> b (nblocks block_size) ...",
-            b=batch_size,
-        )[:, :seqlen_k]
-        v_cache = rearrange(
-            v_cache_paged[block_table.to(dtype=torch.long).flatten()],
-            "(b nblocks) block_size ... -> b (nblocks block_size) ...",
-            b=batch_size,
-        )[:, :seqlen_k]
->>>>>>> 87a12776
     cache_seqlens = torch.randint(
         0 if new_kv else 1,
         # If we don't use seqlen_q in the case of causal and rotary, cos/sin won't be long enough
@@ -2113,12 +2091,13 @@
         b=batch_size,
     )
     k_cache = rearrange(
-        k_cache_paged[block_table.flatten()],
+        # pytorch 1.12 doesn't have indexing with int32
+        k_cache_paged[block_table.to(dtype=torch.long).flatten()],
         "(b nblocks) block_size ... -> b (nblocks block_size) ...",
         b=batch_size,
     )[:, :seqlen_k]
     v_cache = rearrange(
-        v_cache_paged[block_table.flatten()],
+        v_cache_paged[block_table.to(dtype=torch.long).flatten()],
         "(b nblocks) block_size ... -> b (nblocks block_size) ...",
         b=batch_size,
     )[:, :seqlen_k]
