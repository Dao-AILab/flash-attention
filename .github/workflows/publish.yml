--- conflicted
+++ resolved
@@ -43,13 +43,8 @@
           # Using ubuntu-20.04 instead of 22.04 for more compatibility (glibc). Ideally we'd use the
           # manylinux docker image, but I haven't figured out how to install CUDA on manylinux.
           os: [ubuntu-20.04]
-<<<<<<< HEAD
           python-version: ['3.7', '3.8', '3.9', '3.10', '3.11', '3.12']
-          torch-version: ['1.12.1', '1.13.1', '2.0.1', '2.1.2', '2.2.0', '2.3.0.dev20240105']
-=======
-          python-version: ['3.7', '3.8', '3.9', '3.10', '3.11']
           torch-version: ['1.12.1', '1.13.1', '2.0.1', '2.1.2', '2.2.2', '2.3.0']
->>>>>>> beb8b8ba
           cuda-version: ['11.8.0', '12.2.2']
           # We need separate wheels that either uses C++11 ABI (-D_GLIBCXX_USE_CXX11_ABI) or not.
           # Pytorch wheels currently don't use it, but nvcr images have Pytorch compiled with C++11 ABI.
