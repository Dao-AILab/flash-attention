--- conflicted
+++ resolved
@@ -42,15 +42,11 @@
       matrix:
           # Using ubuntu-20.04 instead of 22.04 for more compatibility (glibc). Ideally we'd use the
           # manylinux docker image, but I haven't figured out how to install CUDA on manylinux.
-          os: [ubuntu-20.04]
+          # 22.04 runner deprecated January 2025
+          os: [ubuntu-22.04]
           python-version: ['3.9', '3.10', '3.11', '3.12', '3.13']
-<<<<<<< HEAD
-          torch-version: ['2.1.2', '2.2.2', '2.3.1', '2.4.0', '2.5.1', '2.6.0', '2.7.0.dev20250130']
+          torch-version: ['2.1.2', '2.2.2', '2.3.1', '2.4.0', '2.5.1', '2.6.0', '2.7.0.dev20250206']
           cuda-version: ['11.8.0', '12.6.3', '12.8.0']
-=======
-          torch-version: ['2.2.2', '2.3.1', '2.4.0', '2.5.1', '2.6.0']
-          cuda-version: ['12.4.1']
->>>>>>> f0f25239
           # We need separate wheels that either uses C++11 ABI (-D_GLIBCXX_USE_CXX11_ABI) or not.
           # Pytorch wheels currently don't use it, but nvcr images have Pytorch compiled with C++11 ABI.
           # Without this we get import error (undefined symbol: _ZN3c105ErrorC2ENS_14SourceLocationESs)
@@ -122,13 +118,8 @@
           # see https://github.com/pytorch/pytorch/blob/main/RELEASE.md#release-compatibility-matrix
           # This code is ugly, maybe there's a better way to do this.
           export TORCH_CUDA_VERSION=$(python -c "from os import environ as env; \
-<<<<<<< HEAD
-            minv = {'2.1': 118, '2.2': 118, '2.3': 118, '2.4': 118, '2.5': 118, '2.6': 118, '2.7': 121 }[env['MATRIX_TORCH_VERSION']]; \
+            minv = {'2.1': 118, '2.2': 118, '2.3': 118, '2.4': 118, '2.5': 118, '2.6': 118, '2.7': 124 }[env['MATRIX_TORCH_VERSION']]; \
             maxv = {'2.1': 121, '2.2': 121, '2.3': 121, '2.4': 124, '2.5': 124, '2.6': 126, '2.7': 128 }[env['MATRIX_TORCH_VERSION']]; \
-=======
-            minv = {'2.2': 118, '2.3': 118, '2.4': 118, '2.5': 118, '2.6': 118}[env['MATRIX_TORCH_VERSION']]; \
-            maxv = {'2.2': 121, '2.3': 121, '2.4': 124, '2.5': 124, '2.6': 124}[env['MATRIX_TORCH_VERSION']]; \
->>>>>>> f0f25239
             print(minv if int(env['MATRIX_CUDA_VERSION']) < 120 else maxv)" \
           )
           if [[ ${{ matrix.torch-version }} == *"dev"* ]]; then
